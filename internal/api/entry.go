// SPDX-FileCopyrightText: Copyright The Miniflux Authors. All rights reserved.
// SPDX-License-Identifier: Apache-2.0

package api // import "miniflux.app/v2/internal/api"

import (
	json_parser "encoding/json"
	"errors"
	"fmt"
	"net/http"
	"strconv"
	"time"

<<<<<<< HEAD
	"golang.org/x/sync/errgroup"

=======
	"miniflux.app/v2/internal/config"
	"miniflux.app/v2/internal/crypto"
>>>>>>> 29015903
	"miniflux.app/v2/internal/http/request"
	"miniflux.app/v2/internal/http/response/json"
	"miniflux.app/v2/internal/integration"
	"miniflux.app/v2/internal/mediaproxy"
	"miniflux.app/v2/internal/model"
	"miniflux.app/v2/internal/reader/processor"
	"miniflux.app/v2/internal/reader/readingtime"
	"miniflux.app/v2/internal/reader/sanitizer"
	"miniflux.app/v2/internal/storage"
	"miniflux.app/v2/internal/validator"
)

func (h *handler) getEntryFromBuilder(w http.ResponseWriter, r *http.Request,
	b *storage.EntryQueryBuilder,
) {
	entry, err := b.GetEntry(r.Context())
	if err != nil {
		json.ServerError(w, r, err)
		return
	} else if entry == nil {
		json.NotFound(w, r)
		return
	}

	entry.Content = mediaproxy.RewriteDocumentWithAbsoluteProxyURL(h.router,
		entry.Content)
	mediaproxy.ProxifyEnclosures(h.router, entry.Enclosures())
	json.OK(w, r, entry)
}

func (h *handler) getFeedEntry(w http.ResponseWriter, r *http.Request) {
	feedID := request.RouteInt64Param(r, "feedID")
	id := request.RouteInt64Param(r, "entryID")
	h.getEntryFromBuilder(w, r, h.store.NewEntryQueryBuilder(request.UserID(r)).
		WithFeedID(feedID).
		WithEntryID(id).
		WithoutStatus(model.EntryStatusRemoved))
}

func (h *handler) getCategoryEntry(w http.ResponseWriter, r *http.Request) {
	categoryID := request.RouteInt64Param(r, "categoryID")
	id := request.RouteInt64Param(r, "entryID")
	h.getEntryFromBuilder(w, r, h.store.NewEntryQueryBuilder(request.UserID(r)).
		WithCategoryID(categoryID).
		WithEntryID(id).
		WithoutStatus(model.EntryStatusRemoved))
}

func (h *handler) getEntry(w http.ResponseWriter, r *http.Request) {
	id := request.RouteInt64Param(r, "entryID")
	h.getEntryFromBuilder(w, r, h.store.NewEntryQueryBuilder(request.UserID(r)).
		WithEntryID(id).
		WithoutStatus(model.EntryStatusRemoved))
}

func (h *handler) getFeedEntries(w http.ResponseWriter, r *http.Request) {
	feedID := request.RouteInt64Param(r, "feedID")
	h.findEntries(w, r, feedID, 0)
}

func (h *handler) getCategoryEntries(w http.ResponseWriter, r *http.Request) {
	id := request.RouteInt64Param(r, "categoryID")
	h.findEntries(w, r, 0, id)
}

func (h *handler) getEntries(w http.ResponseWriter, r *http.Request) {
	h.findEntries(w, r, 0, 0)
}

func (h *handler) findEntries(w http.ResponseWriter, r *http.Request, feedID,
	categoryID int64,
) {
	statuses := request.QueryStringParamList(r, "status")
	for _, status := range statuses {
		if err := validator.ValidateEntryStatus(status); err != nil {
			json.BadRequest(w, r, err)
			return
		}
	}

	order := request.QueryStringParam(r, "order", model.DefaultSortingOrder)
	if err := validator.ValidateEntryOrder(order); err != nil {
		json.BadRequest(w, r, err)
		return
	}

	direction := request.QueryStringParam(r, "direction",
		model.DefaultSortingDirection)
	if err := validator.ValidateDirection(direction); err != nil {
		json.BadRequest(w, r, err)
		return
	}

	limit := request.QueryIntParam(r, "limit", 100)
	offset := request.QueryIntParam(r, "offset", 0)
	if err := validator.ValidateRange(offset, limit); err != nil {
		json.BadRequest(w, r, err)
		return
	}

	g, ctx := errgroup.WithContext(r.Context())
	errInvalid := errors.New("invalid")

	userID := request.UserID(r)
	categoryID = request.QueryInt64Param(r, "category_id", categoryID)
	if categoryID > 0 {
		g.Go(func() error {
			if !h.store.CategoryIDExists(ctx, userID, categoryID) {
				return fmt.Errorf("%w category ID", errInvalid)
			}
			return nil
		})
	}

	feedID = request.QueryInt64Param(r, "feed_id", feedID)
	if feedID > 0 {
		g.Go(func() error {
			if !h.store.FeedExists(ctx, userID, feedID) {
				return fmt.Errorf("%w feed ID", errInvalid)
			}
			return nil
		})
	}

	tags := request.QueryStringParamList(r, "tags")
	builder := h.store.NewEntryQueryBuilder(userID).
		WithFeedID(feedID).
		WithCategoryID(categoryID).
		WithStatuses(statuses).
		WithSorting(order, direction).
		WithOffset(offset).
		WithLimit(limit).
		WithTags(tags).
		WithContent().
		WithoutStatus(model.EntryStatusRemoved)

	if request.HasQueryParam(r, "globally_visible") {
		globallyVisible := request.QueryBoolParam(r, "globally_visible", true)
		if globallyVisible {
			builder.WithGloballyVisible()
		}
	}
	configureFilters(builder, r)

	var entries model.Entries
	g.Go(func() (err error) {
		entries, err = builder.GetEntries(r.Context())
		return err
	})

	var count int
	g.Go(func() (err error) {
		count, err = builder.CountEntries(r.Context())
		return err
	})

	if err := g.Wait(); err != nil {
		if errors.Is(err, errInvalid) {
			json.BadRequest(w, r, err)
		} else {
			json.ServerError(w, r, err)
		}
		return
	}

	for i := range entries {
		entries[i].Content = mediaproxy.RewriteDocumentWithAbsoluteProxyURL(
			h.router, entries[i].Content)
	}
	json.OK(w, r, &entriesResponse{Total: count, Entries: entries})
}

func (h *handler) setEntryStatus(w http.ResponseWriter, r *http.Request) {
	var updateRequest model.EntriesStatusUpdateRequest
	if err := json_parser.NewDecoder(r.Body).Decode(&updateRequest); err != nil {
		json.BadRequest(w, r, err)
		return
	}

	err := validator.ValidateEntriesStatusUpdateRequest(&updateRequest)
	if err != nil {
		json.BadRequest(w, r, err)
		return
	}

	err = h.store.SetEntriesStatus(r.Context(), request.UserID(r),
		updateRequest.EntryIDs, updateRequest.Status)
	if err != nil {
		json.ServerError(w, r, err)
		return
	}
	json.NoContent(w, r)
}

func (h *handler) toggleBookmark(w http.ResponseWriter, r *http.Request) {
	id := request.RouteInt64Param(r, "entryID")
	err := h.store.ToggleBookmark(r.Context(), request.UserID(r), id)
	if err != nil {
		json.ServerError(w, r, err)
		return
	}
	json.NoContent(w, r)
}

func (h *handler) saveEntry(w http.ResponseWriter, r *http.Request) {
	user := request.User(r)
	if !user.HasSaveEntry() {
		json.BadRequest(w, r, errors.New("no third-party integration enabled"))
	}

	id := request.RouteInt64Param(r, "entryID")
	userID := request.UserID(r)
	entry, err := h.store.NewEntryQueryBuilder(userID).
		WithEntryID(id).
		WithoutStatus(model.EntryStatusRemoved).
		GetEntry(r.Context())
	if err != nil {
		json.ServerError(w, r, err)
		return
	} else if entry == nil {
		json.NotFound(w, r)
		return
	}

	integration.SendEntry(entry, user)
	json.Accepted(w, r)
}

func (h *handler) updateEntry(w http.ResponseWriter, r *http.Request) {
	var updateRequest model.EntryUpdateRequest
	if err := json_parser.NewDecoder(r.Body).Decode(&updateRequest); err != nil {
		json.BadRequest(w, r, err)
		return
	}

	if err := validator.ValidateEntryModification(&updateRequest); err != nil {
		json.BadRequest(w, r, err)
		return
	}

	userID := request.UserID(r)
	id := request.RouteInt64Param(r, "entryID")
	entryBuilder := h.store.NewEntryQueryBuilder(userID).
		WithEntryID(id).
		WithoutStatus(model.EntryStatusRemoved)

	ctx := r.Context()
	entry, err := entryBuilder.GetEntry(ctx)
	if err != nil {
		json.ServerError(w, r, err)
		return
	} else if entry == nil {
		json.NotFound(w, r)
		return
	}

<<<<<<< HEAD
	updateRequest.Patch(entry)
	user := request.User(r)
=======
	if entryUpdateRequest.Content != nil {
		sanitizedContent := sanitizer.SanitizeHTML(entry.URL, *entryUpdateRequest.Content, &sanitizer.SanitizerOptions{OpenLinksInNewTab: user.OpenExternalLinksInNewTab})
		entryUpdateRequest.Content = &sanitizedContent
	}

	entryUpdateRequest.Patch(entry)
>>>>>>> 29015903
	if user.ShowReadingTime {
		entry.ReadingTime = readingtime.EstimateReadingTime(entry.Content,
			user.DefaultReadingSpeed, user.CJKReadingSpeed)
	}

	err = h.store.UpdateEntryTitleAndContent(ctx, entry)
	if err != nil {
		json.ServerError(w, r, err)
		return
	}
	json.Created(w, r, entry)
}

func (h *handler) importFeedEntry(w http.ResponseWriter, r *http.Request) {
	userID := request.UserID(r)
	feedID := request.RouteInt64Param(r, "feedID")

	if feedID <= 0 {
		json.BadRequest(w, r, errors.New("invalid feed ID"))
		return
	}

	if !h.store.FeedExists(userID, feedID) {
		json.BadRequest(w, r, errors.New("feed does not exist"))
		return
	}

	var req EntryImportRequest
	if err := json_parser.NewDecoder(r.Body).Decode(&req); err != nil {
		json.BadRequest(w, r, err)
		return
	}

	if req.URL == "" {
		json.BadRequest(w, r, errors.New("url is required"))
		return
	}

	if req.Status == "" {
		req.Status = model.EntryStatusRead
	}

	if err := validator.ValidateEntryStatus(req.Status); err != nil {
		json.BadRequest(w, r, err)
		return
	}

	entry := model.NewEntry()
	entry.URL = req.URL
	entry.CommentsURL = req.CommentsURL
	entry.Author = req.Author
	entry.Tags = req.Tags

	if req.PublishedAt > 0 {
		entry.Date = time.Unix(req.PublishedAt, 0).UTC()
	} else {
		entry.Date = time.Now().UTC()
	}

	if req.Title == "" {
		entry.Title = entry.URL
	} else {
		entry.Title = req.Title
	}

	hashInput := req.ExternalID
	if hashInput == "" {
		hashInput = req.URL
	}
	entry.Hash = crypto.HashFromBytes([]byte(hashInput))

	user, err := h.store.UserByID(userID)
	if err != nil {
		json.ServerError(w, r, err)
		return
	}

	if user == nil {
		json.NotFound(w, r)
		return
	}

	if req.Content != "" {
		entry.Content = sanitizer.SanitizeHTML(entry.URL, req.Content, &sanitizer.SanitizerOptions{OpenLinksInNewTab: user.OpenExternalLinksInNewTab})
	}

	if user.ShowReadingTime {
		entry.ReadingTime = readingtime.EstimateReadingTime(entry.Content, user.DefaultReadingSpeed, user.CJKReadingSpeed)
	}

	created, err := h.store.InsertEntryForFeed(userID, feedID, entry)
	if err != nil {
		json.ServerError(w, r, err)
		return
	}

	if err := h.store.SetEntriesStatus(userID, []int64{entry.ID}, req.Status); err != nil {
		json.ServerError(w, r, err)
		return
	}
	entry.Status = req.Status

	if req.Starred {
		if err := h.store.SetEntriesStarredState(userID, []int64{entry.ID}, true); err != nil {
			json.ServerError(w, r, err)
			return
		}
		entry.Starred = true
	}

	if created {
		json.Created(w, r, map[string]int64{"id": entry.ID})
	} else {
		json.OK(w, r, map[string]int64{"id": entry.ID})
	}
}

func (h *handler) fetchContent(w http.ResponseWriter, r *http.Request) {
	userID := request.UserID(r)
	entryID := request.RouteInt64Param(r, "entryID")
	builder := h.store.NewEntryQueryBuilder(userID).
		WithEntryID(entryID).
		WithoutStatus(model.EntryStatusRemoved)
	ctx := r.Context()

	entry, err := builder.GetEntry(ctx)
	if err != nil {
		json.ServerError(w, r, err)
		return
	} else if entry == nil {
		json.NotFound(w, r)
		return
	}

	feed, err := h.store.FeedByID(ctx, userID, entry.FeedID)
	if err != nil {
		json.ServerError(w, r, err)
		return
	} else if feed == nil {
		json.NotFound(w, r)
		return
	}

	user := request.User(r)
	if err := processor.ProcessEntryWebPage(ctx, feed, entry, user); err != nil {
		json.ServerError(w, r, err)
		return
	}

	shouldUpdateContent := request.QueryBoolParam(r, "update_content", false)
	if shouldUpdateContent {
		err := h.store.UpdateEntryTitleAndContent(ctx, entry)
		if err != nil {
			json.ServerError(w, r, err)
			return
		}
	}

	json.OK(w, r, map[string]any{
		"content": mediaproxy.RewriteDocumentWithAbsoluteProxyURL(h.router,
			entry.Content),
		"reading_time": entry.ReadingTime,
	})
}

func (h *handler) flushHistory(w http.ResponseWriter, r *http.Request) {
	err := h.store.FlushHistory(r.Context(), request.UserID(r))
	if err != nil {
		json.ServerError(w, r, err)
		return
	}
	json.Accepted(w, r)
}

func configureFilters(builder *storage.EntryQueryBuilder, r *http.Request) {
	beforeEntryID := request.QueryInt64Param(r, "before_entry_id", 0)
	if beforeEntryID > 0 {
		builder.BeforeEntryID(beforeEntryID)
	}

	afterEntryID := request.QueryInt64Param(r, "after_entry_id", 0)
	if afterEntryID > 0 {
		builder.AfterEntryID(afterEntryID)
	}

	beforePublished := request.QueryInt64Param(r, "before", 0)
	if beforePublished > 0 {
		builder.BeforePublishedDate(time.Unix(beforePublished, 0))
	}

	afterPublished := request.QueryInt64Param(r, "after", 0)
	if afterPublished > 0 {
		builder.AfterPublishedDate(time.Unix(afterPublished, 0))
	}

	beforePublished = request.QueryInt64Param(r, "published_before", 0)
	if beforePublished > 0 {
		builder.BeforePublishedDate(time.Unix(beforePublished, 0))
	}

	afterPublished = request.QueryInt64Param(r, "published_after", 0)
	if afterPublished > 0 {
		builder.AfterPublishedDate(time.Unix(afterPublished, 0))
	}

	beforeChanged := request.QueryInt64Param(r, "changed_before", 0)
	if beforeChanged > 0 {
		builder.BeforeChangedDate(time.Unix(beforeChanged, 0))
	}

	afterChanged := request.QueryInt64Param(r, "changed_after", 0)
	if afterChanged > 0 {
		builder.AfterChangedDate(time.Unix(afterChanged, 0))
	}

	categoryID := request.QueryInt64Param(r, "category_id", 0)
	if categoryID > 0 {
		builder.WithCategoryID(categoryID)
	}

	if request.HasQueryParam(r, "starred") {
		starred, err := strconv.ParseBool(r.URL.Query().Get("starred"))
		if err == nil {
			builder.WithStarred(starred)
		}
	}

	searchQuery := request.QueryStringParam(r, "search", "")
	if searchQuery != "" {
		builder.WithSearchQuery(searchQuery)
	}
}<|MERGE_RESOLUTION|>--- conflicted
+++ resolved
@@ -11,21 +11,14 @@
 	"strconv"
 	"time"
 
-<<<<<<< HEAD
 	"golang.org/x/sync/errgroup"
 
-=======
-	"miniflux.app/v2/internal/config"
-	"miniflux.app/v2/internal/crypto"
->>>>>>> 29015903
 	"miniflux.app/v2/internal/http/request"
 	"miniflux.app/v2/internal/http/response/json"
 	"miniflux.app/v2/internal/integration"
 	"miniflux.app/v2/internal/mediaproxy"
 	"miniflux.app/v2/internal/model"
 	"miniflux.app/v2/internal/reader/processor"
-	"miniflux.app/v2/internal/reader/readingtime"
-	"miniflux.app/v2/internal/reader/sanitizer"
 	"miniflux.app/v2/internal/storage"
 	"miniflux.app/v2/internal/validator"
 )
@@ -274,20 +267,10 @@
 		return
 	}
 
-<<<<<<< HEAD
 	updateRequest.Patch(entry)
-	user := request.User(r)
-=======
-	if entryUpdateRequest.Content != nil {
-		sanitizedContent := sanitizer.SanitizeHTML(entry.URL, *entryUpdateRequest.Content, &sanitizer.SanitizerOptions{OpenLinksInNewTab: user.OpenExternalLinksInNewTab})
-		entryUpdateRequest.Content = &sanitizedContent
-	}
-
-	entryUpdateRequest.Patch(entry)
->>>>>>> 29015903
-	if user.ShowReadingTime {
-		entry.ReadingTime = readingtime.EstimateReadingTime(entry.Content,
-			user.DefaultReadingSpeed, user.CJKReadingSpeed)
+	if err := processor.UpdateEntry(request.User(r), entry); err != nil {
+		json.ServerError(w, r, err)
+		return
 	}
 
 	err = h.store.UpdateEntryTitleAndContent(ctx, entry)
@@ -296,110 +279,6 @@
 		return
 	}
 	json.Created(w, r, entry)
-}
-
-func (h *handler) importFeedEntry(w http.ResponseWriter, r *http.Request) {
-	userID := request.UserID(r)
-	feedID := request.RouteInt64Param(r, "feedID")
-
-	if feedID <= 0 {
-		json.BadRequest(w, r, errors.New("invalid feed ID"))
-		return
-	}
-
-	if !h.store.FeedExists(userID, feedID) {
-		json.BadRequest(w, r, errors.New("feed does not exist"))
-		return
-	}
-
-	var req EntryImportRequest
-	if err := json_parser.NewDecoder(r.Body).Decode(&req); err != nil {
-		json.BadRequest(w, r, err)
-		return
-	}
-
-	if req.URL == "" {
-		json.BadRequest(w, r, errors.New("url is required"))
-		return
-	}
-
-	if req.Status == "" {
-		req.Status = model.EntryStatusRead
-	}
-
-	if err := validator.ValidateEntryStatus(req.Status); err != nil {
-		json.BadRequest(w, r, err)
-		return
-	}
-
-	entry := model.NewEntry()
-	entry.URL = req.URL
-	entry.CommentsURL = req.CommentsURL
-	entry.Author = req.Author
-	entry.Tags = req.Tags
-
-	if req.PublishedAt > 0 {
-		entry.Date = time.Unix(req.PublishedAt, 0).UTC()
-	} else {
-		entry.Date = time.Now().UTC()
-	}
-
-	if req.Title == "" {
-		entry.Title = entry.URL
-	} else {
-		entry.Title = req.Title
-	}
-
-	hashInput := req.ExternalID
-	if hashInput == "" {
-		hashInput = req.URL
-	}
-	entry.Hash = crypto.HashFromBytes([]byte(hashInput))
-
-	user, err := h.store.UserByID(userID)
-	if err != nil {
-		json.ServerError(w, r, err)
-		return
-	}
-
-	if user == nil {
-		json.NotFound(w, r)
-		return
-	}
-
-	if req.Content != "" {
-		entry.Content = sanitizer.SanitizeHTML(entry.URL, req.Content, &sanitizer.SanitizerOptions{OpenLinksInNewTab: user.OpenExternalLinksInNewTab})
-	}
-
-	if user.ShowReadingTime {
-		entry.ReadingTime = readingtime.EstimateReadingTime(entry.Content, user.DefaultReadingSpeed, user.CJKReadingSpeed)
-	}
-
-	created, err := h.store.InsertEntryForFeed(userID, feedID, entry)
-	if err != nil {
-		json.ServerError(w, r, err)
-		return
-	}
-
-	if err := h.store.SetEntriesStatus(userID, []int64{entry.ID}, req.Status); err != nil {
-		json.ServerError(w, r, err)
-		return
-	}
-	entry.Status = req.Status
-
-	if req.Starred {
-		if err := h.store.SetEntriesStarredState(userID, []int64{entry.ID}, true); err != nil {
-			json.ServerError(w, r, err)
-			return
-		}
-		entry.Starred = true
-	}
-
-	if created {
-		json.Created(w, r, map[string]int64{"id": entry.ID})
-	} else {
-		json.OK(w, r, map[string]int64{"id": entry.ID})
-	}
 }
 
 func (h *handler) fetchContent(w http.ResponseWriter, r *http.Request) {
