--- conflicted
+++ resolved
@@ -383,6 +383,63 @@
 		"Regular users should not be able to update other users")
 }
 
+func (self *EndpointTestSuite) TestAPIKeysEndpoint() {
+	apiKeys, err := self.client.APIKeys()
+	self.Require().NoError(err)
+	self.Empty(apiKeys, "Expected no API keys")
+
+	// Create an API key for the user.
+	apiKey, err := self.client.CreateAPIKey("Test API Key")
+	self.Require().NoError(err)
+	self.NotZero(apiKey.ID, "Invalid API key ID")
+	self.Equal(self.user.ID, apiKey.UserID, "Invalid user ID for API key")
+	self.NotEmpty(apiKey.Token, "Invalid API key token")
+	self.Equal("Test API Key", apiKey.Description, "Invalid API key description")
+
+	// Create a duplicate API key with the same description.
+	_, err = self.client.CreateAPIKey("Test API Key")
+	self.T().Log(err)
+	self.Require().Error(err,
+		"Creating a duplicate API key with the same description should raise an error")
+
+	// Fetch the API keys again.
+	apiKeys, err = self.client.APIKeys()
+	self.Require().NoError(err)
+	self.Equal([]*miniflux.APIKey{apiKey}, apiKeys)
+
+	// Create a new client using the API key.
+	apiKeyClient := miniflux.NewClient(self.cfg.BaseURL, apiKey.Token)
+	self.Require().NotNil(apiKeyClient)
+
+	// Fetch the user using the API key client.
+	user, err := apiKeyClient.Me()
+	self.Require().NoError(err)
+
+	// Verify the user matches the regular test user.
+	self.Equal(self.user.ID, user.ID)
+
+	// Delete the API key.
+	err = self.client.DeleteAPIKey(apiKey.ID)
+	self.Require().NoError(err)
+
+	// Verify the API key is deleted.
+	apiKeys, err = self.client.APIKeys()
+	self.Require().NoError(err)
+	self.Empty(apiKeys, "Expected no API keys after deletion")
+
+	// Try to delete the API key again, it should return an error.
+	err = self.client.DeleteAPIKey(apiKey.ID)
+	self.T().Log(err)
+	self.Require().ErrorIs(err, miniflux.ErrNotFound,
+		"Deleting a non-existent API key should raise 'not found' error")
+
+	// Try to create an API key with an empty description.
+	_, err = self.client.CreateAPIKey("")
+	self.T().Log(err)
+	self.Require().Error(err,
+		"Creating an API key with an empty description should raise an error")
+}
+
 func (self *EndpointTestSuite) TestMarkUserAsReadEndpoint() {
 	feedID := self.createFeed()
 	self.Require().NoError(self.client.MarkAllAsRead(self.user.ID))
@@ -1163,130 +1220,12 @@
 		"New user should not have integrations configured")
 }
 
-<<<<<<< HEAD
 func (self *EndpointTestSuite) TestFetchContentEndpoint() {
 	feedID := self.createFeed()
 	result, err := self.client.FeedEntries(feedID, &miniflux.Filter{Limit: 1})
 	self.Require().NoError(err, "Failed to get entries")
 	self.Require().NotNil(result)
 	self.Require().NotEmpty(result.Entries)
-=======
-func TestAPIKeysEndpoint(t *testing.T) {
-	testConfig := newIntegrationTestConfig()
-	if !testConfig.isConfigured() {
-		t.Skip(skipIntegrationTestsMessage)
-	}
-
-	adminClient := miniflux.NewClient(testConfig.testBaseURL, testConfig.testAdminUsername, testConfig.testAdminPassword)
-	regularTestUser, err := adminClient.CreateUser(testConfig.genRandomUsername(), testConfig.testRegularPassword, false)
-	if err != nil {
-		t.Fatal(err)
-	}
-	defer adminClient.DeleteUser(regularTestUser.ID)
-
-	regularUserClient := miniflux.NewClient(testConfig.testBaseURL, regularTestUser.Username, testConfig.testRegularPassword)
-	apiKeys, err := regularUserClient.APIKeys()
-	if err != nil {
-		t.Fatal(err)
-	}
-
-	if len(apiKeys) != 0 {
-		t.Fatalf(`Expected no API keys, got %d`, len(apiKeys))
-	}
-
-	// Create an API key for the user.
-	apiKey, err := regularUserClient.CreateAPIKey("Test API Key")
-	if err != nil {
-		t.Fatal(err)
-	}
-	if apiKey.ID == 0 {
-		t.Fatalf(`Invalid API key ID, got "%v"`, apiKey.ID)
-	}
-	if apiKey.UserID != regularTestUser.ID {
-		t.Fatalf(`Invalid user ID for API key, got "%v" instead of "%v"`, apiKey.UserID, regularTestUser.ID)
-	}
-	if apiKey.Token == "" {
-		t.Fatalf(`Invalid API key token, got "%v"`, apiKey.Token)
-	}
-	if apiKey.Description != "Test API Key" {
-		t.Fatalf(`Invalid API key description, got "%v" instead of "Test API Key"`, apiKey.Description)
-	}
-
-	// Create a duplicate API key with the same description.
-	if _, err := regularUserClient.CreateAPIKey("Test API Key"); err == nil {
-		t.Fatal(`Creating a duplicate API key with the same description should raise an error`)
-	}
-
-	// Fetch the API keys again.
-	apiKeys, err = regularUserClient.APIKeys()
-	if err != nil {
-		t.Fatal(err)
-	}
-	if len(apiKeys) != 1 {
-		t.Fatalf(`Expected 1 API key, got %d`, len(apiKeys))
-	}
-	if apiKeys[0].ID != apiKey.ID {
-		t.Fatalf(`Invalid API key ID, got "%v" instead of "%v"`, apiKeys[0].ID, apiKey.ID)
-	}
-	if apiKeys[0].UserID != regularTestUser.ID {
-		t.Fatalf(`Invalid user ID for API key, got "%v" instead of "%v"`, apiKeys[0].UserID, regularTestUser.ID)
-	}
-	if apiKeys[0].Token != apiKey.Token {
-		t.Fatalf(`Invalid API key token, got "%v" instead of "%v"`, apiKeys[0].Token, apiKey.Token)
-	}
-	if apiKeys[0].Description != "Test API Key" {
-		t.Fatalf(`Invalid API key description, got "%v" instead of "Test API Key"`, apiKeys[0].Description)
-	}
-
-	// Create a new client using the API key.
-	apiKeyClient := miniflux.NewClient(testConfig.testBaseURL, apiKey.Token)
-
-	// Fetch the user using the API key client.
-	user, err := apiKeyClient.Me()
-	if err != nil {
-		t.Fatal(err)
-	}
-
-	// Verify the user matches the regular test user.
-	if user.ID != regularTestUser.ID {
-		t.Fatalf(`Expected user ID %d, got %d`, regularTestUser.ID, user.ID)
-	}
-
-	// Delete the API key.
-	if err := regularUserClient.DeleteAPIKey(apiKey.ID); err != nil {
-		t.Fatal(err)
-	}
-
-	// Verify the API key is deleted.
-	apiKeys, err = regularUserClient.APIKeys()
-	if err != nil {
-		t.Fatal(err)
-	}
-	if len(apiKeys) != 0 {
-		t.Fatalf(`Expected no API keys after deletion, got %d`, len(apiKeys))
-	}
-
-	// Try to delete the API key again, it should return an error.
-	err = regularUserClient.DeleteAPIKey(apiKey.ID)
-	if err == nil {
-		t.Fatal(`Deleting a non-existent API key should raise an error`)
-	}
-	if !errors.Is(err, miniflux.ErrNotFound) {
-		t.Fatalf(`Expected "not found" error, got %v`, err)
-	}
-
-	// Try to create an API key with an empty description.
-	if _, err := regularUserClient.CreateAPIKey(""); err == nil {
-		t.Fatal(`Creating an API key with an empty description should raise an error`)
-	}
-}
-
-func TestMarkUserAsReadEndpoint(t *testing.T) {
-	testConfig := newIntegrationTestConfig()
-	if !testConfig.isConfigured() {
-		t.Skip(skipIntegrationTestsMessage)
-	}
->>>>>>> bfd88603
 
 	content, err := self.client.FetchEntryOriginalContent(result.Entries[0].ID)
 	self.Require().NoError(err)
