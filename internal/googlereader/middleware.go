// SPDX-FileCopyrightText: Copyright The Miniflux Authors. All rights reserved.
// SPDX-License-Identifier: Apache-2.0

package googlereader // import "miniflux.app/v2/internal/googlereader"

import (
	"context"
	"crypto/hmac"
	"crypto/sha1"
	"encoding/hex"
	"log/slog"
	"net/http"
	"strings"

	"miniflux.app/v2/internal/http/request"
	"miniflux.app/v2/internal/model"
	"miniflux.app/v2/internal/storage"
)

type middleware struct {
	store *storage.Storage
}

func newMiddleware(s *storage.Storage) *middleware {
	return &middleware{s}
}

func (m *middleware) handleCORS(next http.Handler) http.Handler {
	return http.HandlerFunc(func(w http.ResponseWriter, r *http.Request) {
		w.Header().Set("Access-Control-Allow-Origin", "*")
		w.Header().Set("Access-Control-Allow-Methods", "GET, POST, PUT, DELETE, OPTIONS")
		w.Header().Set("Access-Control-Allow-Headers", "Authorization")
		if r.Method == http.MethodOptions {
			w.WriteHeader(http.StatusOK)
			return
		}
		next.ServeHTTP(w, r)
	})
}

func (m *middleware) apiKeyAuth(next http.Handler) http.Handler {
	return http.HandlerFunc(func(w http.ResponseWriter, r *http.Request) {
		clientIP := request.ClientIP(r)

		var token string
		if r.Method == http.MethodPost {
			if err := r.ParseForm(); err != nil {
				slog.Warn("[GoogleReader] Could not parse request form data",
					slog.Bool("authentication_failed", true),
					slog.String("client_ip", clientIP),
					slog.String("user_agent", r.UserAgent()),
					slog.Any("error", err),
				)
				Unauthorized(w, r)
				return
			}

			token = r.Form.Get("T")
			if token == "" {
				slog.Warn("[GoogleReader] Post-Form T field is empty",
					slog.Bool("authentication_failed", true),
					slog.String("client_ip", clientIP),
					slog.String("user_agent", r.UserAgent()),
				)
				Unauthorized(w, r)
				return
			}
		} else {
			authorization := r.Header.Get("Authorization")

			if authorization == "" {
				slog.Warn("[GoogleReader] No token provided",
					slog.Bool("authentication_failed", true),
					slog.String("client_ip", clientIP),
					slog.String("user_agent", r.UserAgent()),
				)
				Unauthorized(w, r)
				return
			}
			fields := strings.Fields(authorization)
			if len(fields) != 2 {
				slog.Warn("[GoogleReader] Authorization header does not have the expected GoogleLogin format auth=xxxxxx",
					slog.Bool("authentication_failed", true),
					slog.String("client_ip", clientIP),
					slog.String("user_agent", r.UserAgent()),
				)
				Unauthorized(w, r)
				return
			}
			if fields[0] != "GoogleLogin" {
				slog.Warn("[GoogleReader] Authorization header does not begin with GoogleLogin",
					slog.Bool("authentication_failed", true),
					slog.String("client_ip", clientIP),
					slog.String("user_agent", r.UserAgent()),
				)
				Unauthorized(w, r)
				return
			}
			auths := strings.Split(fields[1], "=")
			if len(auths) != 2 {
				slog.Warn("[GoogleReader] Authorization header does not have the expected GoogleLogin format auth=xxxxxx",
					slog.Bool("authentication_failed", true),
					slog.String("client_ip", clientIP),
					slog.String("user_agent", r.UserAgent()),
				)
				Unauthorized(w, r)
				return
			}
			if auths[0] != "auth" {
				slog.Warn("[GoogleReader] Authorization header does not have the expected GoogleLogin format auth=xxxxxx",
					slog.Bool("authentication_failed", true),
					slog.String("client_ip", clientIP),
					slog.String("user_agent", r.UserAgent()),
				)
				Unauthorized(w, r)
				return
			}
			token = auths[1]
		}

		parts := strings.Split(token, "/")
		if len(parts) != 2 {
			slog.Warn("[GoogleReader] Auth token does not have the expected structure username/hash",
				slog.Bool("authentication_failed", true),
				slog.String("client_ip", clientIP),
				slog.String("user_agent", r.UserAgent()),
				slog.String("token", token),
			)
			Unauthorized(w, r)
			return
		}
		var user *model.User
		integration, err := m.store.GoogleReaderUserGetIntegration(
			r.Context(), parts[0])
		if err != nil {
			slog.Warn("[GoogleReader] No user found with the given Google Reader username",
				slog.Bool("authentication_failed", true),
				slog.String("client_ip", clientIP),
				slog.String("user_agent", r.UserAgent()),
				slog.Any("error", err),
			)
			Unauthorized(w, r)
			return
		}
		expectedToken := getAuthToken(integration.GoogleReaderUsername, integration.GoogleReaderPassword)
		if expectedToken != token {
			slog.Warn("[GoogleReader] Token does not match",
				slog.Bool("authentication_failed", true),
				slog.String("client_ip", clientIP),
				slog.String("user_agent", r.UserAgent()),
			)
			Unauthorized(w, r)
			return
		}

		user, err = m.store.UserByID(r.Context(), integration.UserID)
		if err != nil {
			slog.Error("[GoogleReader] Unable to fetch user from database",
				slog.Bool("authentication_failed", true),
				slog.String("client_ip", clientIP),
				slog.String("user_agent", r.UserAgent()),
				slog.Any("error", err),
			)
			Unauthorized(w, r)
			return
		}

		if user == nil {
			slog.Warn("[GoogleReader] No user found with the given Google Reader credentials",
				slog.Bool("authentication_failed", true),
				slog.String("client_ip", clientIP),
				slog.String("user_agent", r.UserAgent()),
			)
			Unauthorized(w, r)
			return
		}

<<<<<<< HEAD
		slog.Info("[GoogleReader] User authenticated successfully",
			slog.Bool("authentication_successful", true),
			slog.String("client_ip", clientIP),
			slog.String("user_agent", r.UserAgent()),
			slog.Int64("user_id", user.ID),
			slog.String("username", user.Username),
		)

		err = m.store.SetLastLogin(r.Context(), integration.UserID)
		if err != nil {
			slog.Error("[GoogleReader] Unable to set last login",
				slog.String("client_ip", clientIP),
				slog.String("user_agent", r.UserAgent()),
				slog.Int64("user_id", user.ID),
				slog.String("username", user.Username),
				slog.Any("error", err))
		}
=======
		m.store.SetLastLogin(integration.UserID)
>>>>>>> e8c3435b

		ctx := r.Context()
		ctx = context.WithValue(ctx, request.UserIDContextKey, user.ID)
		ctx = context.WithValue(ctx, request.UserTimezoneContextKey, user.Timezone)
		ctx = context.WithValue(ctx, request.IsAdminUserContextKey, user.IsAdmin)
		ctx = context.WithValue(ctx, request.IsAuthenticatedContextKey, true)
		ctx = context.WithValue(ctx, request.GoogleReaderToken, token)

		next.ServeHTTP(w, r.WithContext(ctx))
	})
}

func getAuthToken(username, password string) string {
	token := hex.EncodeToString(hmac.New(sha1.New, []byte(username+password)).Sum(nil))
	token = username + "/" + token
	return token
}<|MERGE_RESOLUTION|>--- conflicted
+++ resolved
@@ -175,15 +175,6 @@
 			return
 		}
 
-<<<<<<< HEAD
-		slog.Info("[GoogleReader] User authenticated successfully",
-			slog.Bool("authentication_successful", true),
-			slog.String("client_ip", clientIP),
-			slog.String("user_agent", r.UserAgent()),
-			slog.Int64("user_id", user.ID),
-			slog.String("username", user.Username),
-		)
-
 		err = m.store.SetLastLogin(r.Context(), integration.UserID)
 		if err != nil {
 			slog.Error("[GoogleReader] Unable to set last login",
@@ -193,9 +184,6 @@
 				slog.String("username", user.Username),
 				slog.Any("error", err))
 		}
-=======
-		m.store.SetLastLogin(integration.UserID)
->>>>>>> e8c3435b
 
 		ctx := r.Context()
 		ctx = context.WithValue(ctx, request.UserIDContextKey, user.ID)
