// SPDX-FileCopyrightText: Copyright The Miniflux Authors. All rights reserved.
// SPDX-License-Identifier: Apache-2.0

package googlereader // import "miniflux.app/v2/internal/googlereader"

import (
	"context"
	"errors"
	"fmt"
	"log/slog"
	"net/http"
	"strconv"
	"strings"
	"time"

	"miniflux.app/v2/internal/config"
	"miniflux.app/v2/internal/http/request"
	"miniflux.app/v2/internal/http/response"
	"miniflux.app/v2/internal/http/response/json"
	"miniflux.app/v2/internal/http/route"
	"miniflux.app/v2/internal/integration"
	"miniflux.app/v2/internal/mediaproxy"
	"miniflux.app/v2/internal/model"
	"miniflux.app/v2/internal/proxyrotator"
	"miniflux.app/v2/internal/reader/fetcher"
	mff "miniflux.app/v2/internal/reader/handler"
	mfs "miniflux.app/v2/internal/reader/subscription"
	"miniflux.app/v2/internal/storage"
	"miniflux.app/v2/internal/validator"

	"github.com/gorilla/mux"
)

type handler struct {
	store  *storage.Storage
	router *mux.Router
}

const (
	// StreamPrefix is the prefix for astreams (read/starred/reading list and so on)
	StreamPrefix = "user/-/state/com.google/"
	// UserStreamPrefix is the user specific prefix for streams (read/starred/reading list and so on)
	UserStreamPrefix = "user/%d/state/com.google/"
	// LabelPrefix is the prefix for a label stream
	LabelPrefix = "user/-/label/"
	// UserLabelPrefix is the user specific prefix prefix for a label stream
	UserLabelPrefix = "user/%d/label/"
	// FeedPrefix is the prefix for a feed stream
	FeedPrefix = "feed/"
	// Read is the suffix for read stream
	Read = "read"
	// Starred is the suffix for starred stream
	Starred = "starred"
	// ReadingList is the suffix for reading list stream
	ReadingList = "reading-list"
	// KeptUnread is the suffix for kept unread stream
	KeptUnread = "kept-unread"
	// Broadcast is the suffix for broadcast stream
	Broadcast = "broadcast"
	// BroadcastFriends is the suffix for broadcast friends stream
	BroadcastFriends = "broadcast-friends"
	// Like is the suffix for like stream
	Like = "like"
)

const (
	// ParamItemIDs - name of the parameter with the item ids
	ParamItemIDs = "i"
	// ParamStreamID - name of the parameter containing the stream to be included
	ParamStreamID = "s"
	// ParamStreamExcludes - name of the parameter containing streams to be excluded
	ParamStreamExcludes = "xt"
	// ParamStreamFilters - name of the parameter containing streams to be included
	ParamStreamFilters = "it"
	// ParamStreamMaxItems - name of the parameter containing number of items per page/max items returned
	ParamStreamMaxItems = "n"
	// ParamStreamOrder - name of the parameter containing the sort criteria
	ParamStreamOrder = "r"
	// ParamStreamStartTime - name of the parameter containing epoch timestamp, filtering items older than
	ParamStreamStartTime = "ot"
	// ParamStreamStopTime - name of the parameter containing epoch timestamp, filtering items newer than
	ParamStreamStopTime = "nt"
	// ParamTagsRemove - name of the parameter containing tags (streams) to be removed
	ParamTagsRemove = "r"
	// ParamTagsAdd - name of the parameter containing tags (streams) to be added
	ParamTagsAdd = "a"
	// ParamSubscribeAction - name of the parameter indicating the action to take for subscription/edit
	ParamSubscribeAction = "ac"
	// ParamTitle - name of the parameter for the title of the subscription
	ParamTitle = "t"
	// ParamQuickAdd - name of the parameter for a URL being quick subscribed to
	ParamQuickAdd = "quickadd"
	// ParamDestination - name of the parameter for the new name of a tag
	ParamDestination = "dest"
	// ParamContinuation -  name of the parameter for callers to pass to receive the next page of results
	ParamContinuation = "c"
	// ParamStreamType - name of the parameter for unix timestamp
	ParamTimestamp = "ts"
)

var (
	errEmptyFeedTitle   = errors.New("googlereader: empty feed title")
	errFeedNotFound     = errors.New("googlereader: feed not found")
	errCategoryNotFound = errors.New("googlereader: category not found")
)

// StreamType represents the possible stream types
type StreamType int

const (
	// NoStream - no stream type
	NoStream StreamType = iota
	// ReadStream - read stream type
	ReadStream
	// StarredStream - starred stream type
	StarredStream
	// ReadingListStream - reading list stream type
	ReadingListStream
	// KeptUnreadStream - kept unread stream type
	KeptUnreadStream
	// BroadcastStream - broadcast stream type
	BroadcastStream
	// BroadcastFriendsStream - broadcast friends stream type
	BroadcastFriendsStream
	// LabelStream - label stream type
	LabelStream
	// FeedStream - feed stream type
	FeedStream
	// LikeStream - like stream type
	LikeStream
)

// Stream defines a stream type and its ID.
type Stream struct {
	Type StreamType
	ID   string
}

func (s Stream) String() string {
	return fmt.Sprintf("%v - '%s'", s.Type, s.ID)
}

func (st StreamType) String() string {
	switch st {
	case NoStream:
		return "NoStream"
	case ReadStream:
		return "ReadStream"
	case StarredStream:
		return "StarredStream"
	case ReadingListStream:
		return "ReadingListStream"
	case KeptUnreadStream:
		return "KeptUnreadStream"
	case BroadcastStream:
		return "BroadcastStream"
	case BroadcastFriendsStream:
		return "BroadcastFriendsStream"
	case LabelStream:
		return "LabelStream"
	case FeedStream:
		return "FeedStream"
	case LikeStream:
		return "LikeStream"
	default:
		return st.String()
	}
}

// RequestModifiers are the parsed request parameters.
type RequestModifiers struct {
	ExcludeTargets    []Stream
	FilterTargets     []Stream
	Streams           []Stream
	Count             int
	Offset            int
	SortDirection     string
	StartTime         int64
	StopTime          int64
	ContinuationToken string
	UserID            int64
}

func (r RequestModifiers) String() string {
	streamStr := make([]string, len(r.Streams))
	for i, s := range r.Streams {
		streamStr[i] = s.String()
	}

	exclusions := make([]string, len(r.ExcludeTargets))
	for i, s := range r.ExcludeTargets {
		exclusions[i] = s.String()
	}

	filters := make([]string, len(r.FilterTargets))
	for i, s := range r.FilterTargets {
		filters[i] = s.String()
	}

	results := []string{
		"UserID: " + strconv.FormatInt(r.UserID, 10),
		"Streams: [" + strings.Join(streamStr, ", ") + "]",
		"Exclusions: [" + strings.Join(exclusions, ", ") + "]",
		"Filters: [" + strings.Join(filters, ", ") + "]",
		"Count: " + strconv.FormatInt(int64(r.Count), 10),
		"Offset: " + strconv.FormatInt(int64(r.Offset), 10),
		"Sort Direction: " + r.SortDirection,
		"Continuation Token: " + r.ContinuationToken,
		"Start Time: " + strconv.FormatInt(r.StartTime, 10),
		"Stop Time: " + strconv.FormatInt(r.StopTime, 10),
	}
	return strings.Join(results, "; ")
}

// Serve handles Google Reader API calls.
func Serve(router *mux.Router, store *storage.Storage) {
	handler := &handler{store, router}
	router.HandleFunc("/accounts/ClientLogin", handler.clientLoginHandler).Methods(http.MethodPost).Name("ClientLogin")

	middleware := newMiddleware(store)
	sr := router.PathPrefix("/reader/api/0").Subrouter()
	sr.Use(middleware.handleCORS)
	sr.Use(middleware.apiKeyAuth)
	sr.Methods(http.MethodOptions)
	sr.HandleFunc("/token", handler.tokenHandler).Methods(http.MethodGet).Name("Token")
	sr.HandleFunc("/edit-tag", handler.editTagHandler).Methods(http.MethodPost).Name("EditTag")
	sr.HandleFunc("/rename-tag", handler.renameTagHandler).Methods(http.MethodPost).Name("Rename Tag")
	sr.HandleFunc("/disable-tag", handler.disableTagHandler).Methods(http.MethodPost).Name("Disable Tag")
	sr.HandleFunc("/tag/list", handler.tagListHandler).Methods(http.MethodGet).Name("TagList")
	sr.HandleFunc("/user-info", handler.userInfoHandler).Methods(http.MethodGet).Name("UserInfo")
	sr.HandleFunc("/subscription/list", handler.subscriptionListHandler).Methods(http.MethodGet).Name("SubscriptonList")
	sr.HandleFunc("/subscription/edit", handler.editSubscriptionHandler).Methods(http.MethodPost).Name("SubscriptionEdit")
	sr.HandleFunc("/subscription/quickadd", handler.quickAddHandler).Methods(http.MethodPost).Name("QuickAdd")
	sr.HandleFunc("/stream/items/ids", handler.streamItemIDsHandler).Methods(http.MethodGet).Name("StreamItemIDs")
	sr.HandleFunc("/stream/items/contents", handler.streamItemContentsHandler).Methods(http.MethodPost).Name("StreamItemsContents")
	sr.HandleFunc("/mark-all-as-read", handler.markAllAsReadHandler).Methods(http.MethodPost).Name("MarkAllAsRead")
	sr.PathPrefix("/").HandlerFunc(handler.serveHandler).Methods(http.MethodPost, http.MethodGet).Name("GoogleReaderApiEndpoint")
}

func getStreamFilterModifiers(r *http.Request, u *model.User) (RequestModifiers,
	error,
) {
	userID := u.ID
	result := RequestModifiers{SortDirection: u.EntryDirection, UserID: userID}

	switch r.URL.Query().Get(ParamStreamOrder) {
	case "d":
		result.SortDirection = "desc"
	case "o":
		result.SortDirection = "asc"
	}

	var err error
	result.Streams, err = getStreams(
		request.QueryStringParamList(r, ParamStreamID), userID)
	if err != nil {
		return RequestModifiers{}, err
	}

	result.ExcludeTargets, err = getStreams(
		request.QueryStringParamList(r, ParamStreamExcludes), userID)
	if err != nil {
		return RequestModifiers{}, err
	}

	result.FilterTargets, err = getStreams(
		request.QueryStringParamList(r, ParamStreamFilters), userID)
	if err != nil {
		return RequestModifiers{}, err
	}

	result.Count = request.QueryIntParam(r, ParamStreamMaxItems, 0)
	result.Offset = request.QueryIntParam(r, ParamContinuation, 0)
	result.StartTime = request.QueryInt64Param(r, ParamStreamStartTime, 0)
	result.StopTime = request.QueryInt64Param(r, ParamStreamStopTime, 0)
	return result, nil
}

func getStream(streamID string, userID int64) (Stream, error) {
	switch {
	case strings.HasPrefix(streamID, FeedPrefix):
		return Stream{Type: FeedStream, ID: strings.TrimPrefix(streamID, FeedPrefix)}, nil
	case strings.HasPrefix(streamID, fmt.Sprintf(UserStreamPrefix, userID)) || strings.HasPrefix(streamID, StreamPrefix):
		id := strings.TrimPrefix(streamID, fmt.Sprintf(UserStreamPrefix, userID))
		id = strings.TrimPrefix(id, StreamPrefix)
		switch id {
		case Read:
			return Stream{ReadStream, ""}, nil
		case Starred:
			return Stream{StarredStream, ""}, nil
		case ReadingList:
			return Stream{ReadingListStream, ""}, nil
		case KeptUnread:
			return Stream{KeptUnreadStream, ""}, nil
		case Broadcast:
			return Stream{BroadcastStream, ""}, nil
		case BroadcastFriends:
			return Stream{BroadcastFriendsStream, ""}, nil
		case Like:
			return Stream{LikeStream, ""}, nil
		default:
			return Stream{NoStream, ""}, fmt.Errorf("googlereader: unknown stream with id: %s", id)
		}
	case strings.HasPrefix(streamID, fmt.Sprintf(UserLabelPrefix, userID)) || strings.HasPrefix(streamID, LabelPrefix):
		id := strings.TrimPrefix(streamID, fmt.Sprintf(UserLabelPrefix, userID))
		id = strings.TrimPrefix(id, LabelPrefix)
		return Stream{LabelStream, id}, nil
	case streamID == "":
		return Stream{NoStream, ""}, nil
	default:
		return Stream{NoStream, ""}, fmt.Errorf("googlereader: unknown stream type: %s", streamID)
	}
}

func getStreams(streamIDs []string, userID int64) ([]Stream, error) {
	streams := make([]Stream, 0)
	for _, streamID := range streamIDs {
		stream, err := getStream(streamID, userID)
		if err != nil {
			return []Stream{}, err
		}
		streams = append(streams, stream)
	}
	return streams, nil
}

func checkAndSimplifyTags(addTags []Stream, removeTags []Stream) (map[StreamType]bool, error) {
	tags := make(map[StreamType]bool)
	for _, s := range addTags {
		switch s.Type {
		case ReadStream:
			if _, ok := tags[KeptUnreadStream]; ok {
				return nil, fmt.Errorf("googlereader: %s and %s should not be supplied simultaneously", KeptUnread, Read)
			}
			tags[ReadStream] = true
		case KeptUnreadStream:
			if _, ok := tags[ReadStream]; ok {
				return nil, fmt.Errorf("googlereader: %s and %s should not be supplied simultaneously", KeptUnread, Read)
			}
			tags[ReadStream] = false
		case StarredStream:
			tags[StarredStream] = true
		case BroadcastStream, LikeStream:
			slog.Debug("Broadcast & Like tags are not implemented!")
		default:
			return nil, fmt.Errorf("googlereader: unsupported tag type: %s", s.Type)
		}
	}
	for _, s := range removeTags {
		switch s.Type {
		case ReadStream:
			if _, ok := tags[ReadStream]; ok {
				return nil, fmt.Errorf("googlereader: %s and %s should not be supplied simultaneously", KeptUnread, Read)
			}
			tags[ReadStream] = false
		case KeptUnreadStream:
			if _, ok := tags[ReadStream]; ok {
				return nil, fmt.Errorf("googlereader: %s and %s should not be supplied simultaneously", KeptUnread, Read)
			}
			tags[ReadStream] = true
		case StarredStream:
			if _, ok := tags[StarredStream]; ok {
				return nil, fmt.Errorf("googlereader: %s should not be supplied for add and remove simultaneously", Starred)
			}
			tags[StarredStream] = false
		case BroadcastStream, LikeStream:
			slog.Debug("Broadcast & Like tags are not implemented!")
		default:
			return nil, fmt.Errorf("googlereader: unsupported tag type: %s", s.Type)
		}
	}

	return tags, nil
}

<<<<<<< HEAD
func getItemIDs(r *http.Request) ([]int64, error) {
	items := r.Form[ParamItemIDs]
	if len(items) == 0 {
		return nil, errors.New("googlereader: no items requested")
	}

	itemIDs := make([]int64, len(items))

	for i, item := range items {
		var itemID int64
		_, err := fmt.Sscanf(item, EntryIDLong, &itemID)
		if err != nil {
			itemID, err = strconv.ParseInt(item, 16, 64)
			if err != nil {
				return nil, fmt.Errorf("googlereader: could not parse item: %v", item)
			}
		}
		itemIDs[i] = itemID
	}
	return itemIDs, nil
}

=======
>>>>>>> 6cc8d8ab
func checkOutputFormat(r *http.Request) error {
	var output string
	if r.Method == http.MethodPost {
		err := r.ParseForm()
		if err != nil {
			return fmt.Errorf("googlereader: failed parse form: %w", err)
		}
		output = r.Form.Get("output")
	} else {
		output = request.QueryStringParam(r, "output", "")
	}
	if output != "json" {
		err := errors.New("googlereader: only json output is supported")
		return err
	}
	return nil
}

func (h *handler) clientLoginHandler(w http.ResponseWriter, r *http.Request) {
	clientIP := request.ClientIP(r)

	slog.Debug("[GoogleReader] Handle /accounts/ClientLogin",
		slog.String("handler", "clientLoginHandler"),
		slog.String("client_ip", clientIP),
		slog.String("user_agent", r.UserAgent()),
	)

	if err := r.ParseForm(); err != nil {
		slog.Warn("[GoogleReader] Could not parse request form data",
			slog.Bool("authentication_failed", true),
			slog.String("client_ip", clientIP),
			slog.String("user_agent", r.UserAgent()),
			slog.Any("error", err),
		)
		json.Unauthorized(w, r)
		return
	}

	username := r.Form.Get("Email")
	password := r.Form.Get("Passwd")
	output := r.Form.Get("output")

	if username == "" || password == "" {
		slog.Warn("[GoogleReader] Empty username or password",
			slog.Bool("authentication_failed", true),
			slog.String("client_ip", clientIP),
			slog.String("user_agent", r.UserAgent()),
		)
		json.Unauthorized(w, r)
		return
	}

	if err := h.store.GoogleReaderUserCheckPassword(r.Context(), username, password); err != nil {
		slog.Warn("[GoogleReader] Invalid username or password",
			slog.Bool("authentication_failed", true),
			slog.String("client_ip", clientIP),
			slog.String("user_agent", r.UserAgent()),
			slog.String("username", username),
			slog.Any("error", err),
		)
		json.Unauthorized(w, r)
		return
	}

	slog.Info("[GoogleReader] User authenticated successfully",
		slog.Bool("authentication_successful", true),
		slog.String("client_ip", clientIP),
		slog.String("user_agent", r.UserAgent()),
		slog.String("username", username),
	)

	integration, err := h.store.GoogleReaderUserGetIntegration(
		r.Context(), username)
	if err != nil {
		json.ServerError(w, r, err)
		return
	}

	err = h.store.SetLastLogin(r.Context(), integration.UserID)
	if err != nil {
		json.ServerError(w, r, err)
		return
	}

	token := getAuthToken(integration.GoogleReaderUsername, integration.GoogleReaderPassword)
	slog.Debug("[GoogleReader] Created token",
		slog.String("client_ip", clientIP),
		slog.String("user_agent", r.UserAgent()),
		slog.String("username", username),
	)

	result := login{SID: token, LSID: token, Auth: token}
	if output == "json" {
		json.OK(w, r, result)
		return
	}

	builder := response.New(w, r)
	builder.WithHeader("Content-Type", "text/plain; charset=UTF-8")
	builder.WithBody(result.String())
	builder.Write()
}

func (h *handler) tokenHandler(w http.ResponseWriter, r *http.Request) {
	clientIP := request.ClientIP(r)

	slog.Debug("[GoogleReader] Handle /token",
		slog.String("handler", "tokenHandler"),
		slog.String("client_ip", clientIP),
		slog.String("user_agent", r.UserAgent()),
	)

	if !request.IsAuthenticated(r) {
		slog.Warn("[GoogleReader] User is not authenticated",
			slog.String("client_ip", clientIP),
			slog.String("user_agent", r.UserAgent()),
		)
		json.Unauthorized(w, r)
		return
	}

	token := request.GoolgeReaderToken(r)
	if token == "" {
		slog.Warn("[GoogleReader] User does not have token",
			slog.String("client_ip", clientIP),
			slog.String("user_agent", r.UserAgent()),
			slog.Int64("user_id", request.UserID(r)),
		)
		json.Unauthorized(w, r)
		return
	}

	slog.Debug("[GoogleReader] Token handler",
		slog.String("client_ip", clientIP),
		slog.String("user_agent", r.UserAgent()),
		slog.Int64("user_id", request.UserID(r)),
		slog.String("token", token),
	)

	w.Header().Add("Content-Type", "text/plain; charset=UTF-8")
	w.WriteHeader(http.StatusOK)
	if _, err := w.Write([]byte(token)); err != nil {
		json.ServerError(w, r, err)
	}
}

func (h *handler) editTagHandler(w http.ResponseWriter, r *http.Request) {
	userID := request.UserID(r)
	clientIP := request.ClientIP(r)

	slog.Debug("[GoogleReader] Handle /edit-tag",
		slog.String("handler", "editTagHandler"),
		slog.String("client_ip", clientIP),
		slog.String("user_agent", r.UserAgent()),
		slog.Int64("user_id", userID),
	)

	if err := r.ParseForm(); err != nil {
		json.ServerError(w, r, err)
		return
	}

	addTags, err := getStreams(r.PostForm[ParamTagsAdd], userID)
	if err != nil {
		json.ServerError(w, r, err)
		return
	}
	removeTags, err := getStreams(r.PostForm[ParamTagsRemove], userID)
	if err != nil {
		json.ServerError(w, r, err)
		return
	}
	if len(addTags) == 0 && len(removeTags) == 0 {
		err = errors.New("googlreader: add or/and remove tags should be supplied")
		json.ServerError(w, r, err)
		return
	}
	tags, err := checkAndSimplifyTags(addTags, removeTags)
	if err != nil {
		json.ServerError(w, r, err)
		return
	}

	itemIDs, err := parseItemIDsFromRequest(r)
	if err != nil {
		json.ServerError(w, r, err)
		return
	}

	slog.Debug("[GoogleReader] Edited tags",
		slog.String("handler", "editTagHandler"),
		slog.String("client_ip", clientIP),
		slog.String("user_agent", r.UserAgent()),
		slog.Int64("user_id", userID),
		slog.Any("item_ids", itemIDs),
		slog.Any("tags", tags),
	)

	builder := h.store.NewEntryQueryBuilder(userID)
	builder.WithEntryIDs(itemIDs)
	builder.WithoutStatus(model.EntryStatusRemoved)

	entries, err := builder.GetEntries(r.Context())
	if err != nil {
		json.ServerError(w, r, err)
		return
	}

	n := 0
	readEntryIDs := make([]int64, 0)
	unreadEntryIDs := make([]int64, 0)
	starredEntryIDs := make([]int64, 0)
	unstarredEntryIDs := make([]int64, 0)
	for _, entry := range entries {
		if read, exists := tags[ReadStream]; exists {
			if read && entry.Status == model.EntryStatusUnread {
				readEntryIDs = append(readEntryIDs, entry.ID)
			} else if entry.Status == model.EntryStatusRead {
				unreadEntryIDs = append(unreadEntryIDs, entry.ID)
			}
		}
		if starred, exists := tags[StarredStream]; exists {
			if starred && !entry.Starred {
				starredEntryIDs = append(starredEntryIDs, entry.ID)
				// filter the original array
				entries[n] = entry
				n++
			} else if entry.Starred {
				unstarredEntryIDs = append(unstarredEntryIDs, entry.ID)
			}
		}
	}
	entries = entries[:n]
	if len(readEntryIDs) > 0 {
		err = h.store.SetEntriesStatus(r.Context(), userID, readEntryIDs,
			model.EntryStatusRead)
		if err != nil {
			json.ServerError(w, r, err)
			return
		}
	}

	if len(unreadEntryIDs) > 0 {
		err = h.store.SetEntriesStatus(r.Context(), userID, unreadEntryIDs,
			model.EntryStatusUnread)
		if err != nil {
			json.ServerError(w, r, err)
			return
		}
	}

	if len(unstarredEntryIDs) > 0 {
		err = h.store.SetEntriesBookmarkedState(r.Context(), userID,
			unstarredEntryIDs, false)
		if err != nil {
			json.ServerError(w, r, err)
			return
		}
	}

	if len(starredEntryIDs) > 0 {
		err = h.store.SetEntriesBookmarkedState(r.Context(), userID,
			starredEntryIDs, true)
		if err != nil {
			json.ServerError(w, r, err)
			return
		}
	}

	if len(entries) > 0 {
		settings, err := h.store.Integration(r.Context(), userID)
		if err != nil {
			json.ServerError(w, r, err)
			return
		}

		for _, entry := range entries {
			e := entry
			go func() {
				integration.SendEntry(e, settings)
			}()
		}
	}

	OK(w, r)
}

func (h *handler) quickAddHandler(w http.ResponseWriter, r *http.Request) {
	userID := request.UserID(r)
	clientIP := request.ClientIP(r)

	slog.Debug("[GoogleReader] Handle /subscription/quickadd",
		slog.String("handler", "quickAddHandler"),
		slog.String("client_ip", clientIP),
		slog.String("user_agent", r.UserAgent()),
		slog.Int64("user_id", userID),
	)

	err := r.ParseForm()
	if err != nil {
		json.BadRequest(w, r, err)
		return
	}

	feedURL := r.Form.Get(ParamQuickAdd)
	if !validator.IsValidURL(feedURL) {
		json.BadRequest(w, r, fmt.Errorf("googlereader: invalid URL: %s", feedURL))
		return
	}

	requestBuilder := fetcher.NewRequestBuilder()
	requestBuilder.WithTimeout(config.Opts.HTTPClientTimeout())
	requestBuilder.WithProxyRotator(proxyrotator.ProxyRotatorInstance)

	var rssBridgeURL string
	intg, err := h.store.Integration(r.Context(), userID)
	if err == nil && intg != nil && intg.RSSBridgeEnabled {
		rssBridgeURL = intg.RSSBridgeURL
	}

	subscriptions, localizedError := mfs.NewSubscriptionFinder(requestBuilder).FindSubscriptions(feedURL, rssBridgeURL)
	if localizedError != nil {
		json.ServerError(w, r, localizedError.Error())
		return
	}

	if len(subscriptions) == 0 {
		json.OK(w, r, quickAddResponse{
			NumResults: 0,
		})
		return
	}

	toSubscribe := Stream{FeedStream, subscriptions[0].URL}
	category := Stream{NoStream, ""}
	newFeed, err := subscribe(r.Context(), toSubscribe, category, "", h.store,
		userID)
	if err != nil {
		json.ServerError(w, r, err)
		return
	}

	slog.Debug("[GoogleReader] Added a new feed",
		slog.String("handler", "quickAddHandler"),
		slog.String("client_ip", clientIP),
		slog.String("user_agent", r.UserAgent()),
		slog.Int64("user_id", userID),
		slog.String("feed_url", newFeed.FeedURL),
	)

	json.OK(w, r, quickAddResponse{
		NumResults: 1,
		Query:      newFeed.FeedURL,
		StreamID:   fmt.Sprintf(FeedPrefix+"%d", newFeed.ID),
		StreamName: newFeed.Title,
	})
}

func getFeed(ctx context.Context, stream Stream, store *storage.Storage,
	userID int64,
) (*model.Feed, error) {
	feedID, err := strconv.ParseInt(stream.ID, 10, 64)
	if err != nil {
		return nil, fmt.Errorf("googlereader: %w", err)
	}
	return store.FeedByID(ctx, userID, feedID)
}

func getOrCreateCategory(ctx context.Context, streamCategory Stream,
	store *storage.Storage, userID int64,
) (*model.Category, error) {
	switch {
	case streamCategory.ID == "":
		return store.FirstCategory(ctx, userID)
	case store.CategoryTitleExists(ctx, userID, streamCategory.ID):
		return store.CategoryByTitle(ctx, userID, streamCategory.ID)
	default:
		return store.CreateCategory(ctx, userID, &model.CategoryCreationRequest{
			Title: streamCategory.ID,
		})
	}
}

func subscribe(ctx context.Context, newFeed Stream, category Stream,
	title string, store *storage.Storage, userID int64,
) (*model.Feed, error) {
	destCategory, err := getOrCreateCategory(ctx, category, store, userID)
	if err != nil {
		return nil, err
	}

	feedRequest := model.FeedCreationRequest{
		FeedURL:    newFeed.ID,
		CategoryID: destCategory.ID,
	}
	verr := validator.ValidateFeedCreation(ctx, store, userID, &feedRequest)
	if verr != nil {
		return nil, verr.Error()
	}

	created, localizedError := mff.CreateFeed(ctx, store, userID, &feedRequest)
	if localizedError != nil {
		return nil, localizedError.Error()
	}

	if title != "" {
		feedModification := model.FeedModificationRequest{
			Title: &title,
		}
		feedModification.Patch(created)
		if err := store.UpdateFeed(ctx, created); err != nil {
			return nil, err
		}
	}

	return created, nil
}

func unsubscribe(ctx context.Context, streams []Stream, store *storage.Storage,
	userID int64,
) error {
	feedIDs := make([]int64, len(streams))
	for i, stream := range streams {
		feedID, err := strconv.ParseInt(stream.ID, 10, 64)
		if err != nil {
			return fmt.Errorf("googlereader: parse stream ID %q: %w", stream.ID, err)
		}
		feedIDs[i] = feedID
	}

	if err := store.RemoveMultipleFeeds(ctx, userID, feedIDs); err != nil {
		return err
	}
	return nil
}

func rename(ctx context.Context, feedStream Stream, title string,
	store *storage.Storage, userID int64,
) error {
	slog.Debug("[GoogleReader] Renaming feed",
		slog.Int64("user_id", userID),
		slog.Any("feed_stream", feedStream),
		slog.String("new_title", title))

	if title == "" {
		return errEmptyFeedTitle
	}

	feed, err := getFeed(ctx, feedStream, store, userID)
	if err != nil {
		return err
	} else if feed == nil {
		return errFeedNotFound
	}

	feedModification := model.FeedModificationRequest{Title: &title}
	feedModification.Patch(feed)
	return store.UpdateFeed(ctx, feed)
}

func move(ctx context.Context, feedStream Stream, labelStream Stream,
	store *storage.Storage, userID int64,
) error {
	slog.Debug("[GoogleReader] Moving feed",
		slog.Int64("user_id", userID),
		slog.Any("feed_stream", feedStream),
		slog.Any("label_stream", labelStream))

	feed, err := getFeed(ctx, feedStream, store, userID)
	if err != nil {
		return err
	} else if feed == nil {
		return errFeedNotFound
	}

	category, err := getOrCreateCategory(ctx, labelStream, store, userID)
	if err != nil {
		return err
	} else if category == nil {
		return errCategoryNotFound
	}

	feedModification := model.FeedModificationRequest{CategoryID: &category.ID}
	feedModification.Patch(feed)
	return store.UpdateFeed(ctx, feed)
}

func (h *handler) feedIconURL(f *model.Feed) string {
	if f.Icon != nil && f.Icon.ExternalIconID != "" {
		return config.Opts.RootURL() + route.Path(h.router, "feedIcon", "externalIconID", f.Icon.ExternalIconID)
	} else {
		return ""
	}
}

func (h *handler) editSubscriptionHandler(w http.ResponseWriter, r *http.Request) {
	userID := request.UserID(r)
	clientIP := request.ClientIP(r)

	slog.Debug("[GoogleReader] Handle /subscription/edit",
		slog.String("handler", "editSubscriptionHandler"),
		slog.String("client_ip", clientIP),
		slog.String("user_agent", r.UserAgent()),
		slog.Int64("user_id", userID),
	)

	if err := r.ParseForm(); err != nil {
		json.BadRequest(w, r, err)
		return
	}

	streamIds, err := getStreams(r.Form[ParamStreamID], userID)
	if err != nil || len(streamIds) == 0 {
		json.BadRequest(w, r, errors.New("googlereader: no valid stream IDs provided"))
		return
	}

	newLabel, err := getStream(r.Form.Get(ParamTagsAdd), userID)
	if err != nil {
		json.BadRequest(w, r, fmt.Errorf("googlereader: invalid data in %s", ParamTagsAdd))
		return
	}

	title := r.Form.Get(ParamTitle)
	action := r.Form.Get(ParamSubscribeAction)

	switch action {
	case "subscribe":
		_, err := subscribe(r.Context(), streamIds[0], newLabel, title, h.store, userID)
		if err != nil {
			json.ServerError(w, r, err)
			return
		}
	case "unsubscribe":
		err := unsubscribe(r.Context(), streamIds, h.store, userID)
		if err != nil {
			json.ServerError(w, r, err)
			return
		}
	case "edit":
		if title != "" {
			err := rename(r.Context(), streamIds[0], title, h.store, userID)
			if err != nil {
				badRequest := errors.Is(err, errFeedNotFound) ||
					errors.Is(err, errEmptyFeedTitle)
				if badRequest {
					json.BadRequest(w, r, err)
				} else {
					json.ServerError(w, r, err)
				}
				return
			}
		}

		if r.Form.Has(ParamTagsAdd) {
			if newLabel.Type != LabelStream {
				json.BadRequest(w, r, errors.New("destination must be a label"))
				return
			}

			err := move(r.Context(), streamIds[0], newLabel, h.store, userID)
			if err != nil {
				badRequest := errors.Is(err, errFeedNotFound) ||
					errors.Is(err, errCategoryNotFound)
				if badRequest {
					json.BadRequest(w, r, err)
				} else {
					json.ServerError(w, r, err)
				}
				return
			}
		}
	default:
		json.BadRequest(w, r, fmt.Errorf(
			"googlereader: unrecognized action %s", action))
		return
	}

	OK(w, r)
}

func (h *handler) streamItemContentsHandler(w http.ResponseWriter,
	r *http.Request,
) {
	userID, clientIP := request.UserID(r), request.ClientIP(r)

	slog.Debug("[GoogleReader] Handle /stream/items/contents",
		slog.String("handler", "streamItemContentsHandler"),
		slog.String("client_ip", clientIP),
		slog.String("user_agent", r.UserAgent()),
		slog.Int64("user_id", userID),
	)

	if err := checkOutputFormat(r); err != nil {
		json.BadRequest(w, r, err)
		return
	}

	if err := r.ParseForm(); err != nil {
		json.ServerError(w, r, err)
		return
	}

	user, err := h.store.UserByID(r.Context(), userID)
	if err != nil {
		json.ServerError(w, r, err)
		return
	}

	requestModifiers, err := getStreamFilterModifiers(r, user)
	if err != nil {
		json.ServerError(w, r, err)
		return
	}

	slog.Debug("[GoogleReader] Request Modifiers",
		slog.String("handler", "streamItemContentsHandler"),
		slog.String("client_ip", clientIP),
		slog.String("user_agent", r.UserAgent()),
		slog.Any("modifiers", requestModifiers),
	)

	userReadingList := fmt.Sprintf(UserStreamPrefix, userID) + ReadingList
	userRead := fmt.Sprintf(UserStreamPrefix, userID) + Read
	userStarred := fmt.Sprintf(UserStreamPrefix, userID) + Starred

	itemIDs, err := parseItemIDsFromRequest(r)
	if err != nil {
		json.ServerError(w, r, err)
		return
	}

	slog.Debug("[GoogleReader] Fetching item contents",
		slog.String("handler", "streamItemContentsHandler"),
		slog.String("client_ip", clientIP),
		slog.String("user_agent", r.UserAgent()),
		slog.Int64("user_id", userID),
		slog.Any("item_ids", itemIDs),
	)

	builder := h.store.NewEntryQueryBuilder(userID).
		WithEnclosures().
		WithoutStatus(model.EntryStatusRemoved).
		WithEntryIDs(itemIDs).
		WithSorting(model.DefaultSortingOrder, requestModifiers.SortDirection)

	entries, err := builder.GetEntries(r.Context())
	if err != nil {
		json.ServerError(w, r, err)
		return
	}

	if len(entries) == 0 {
		json.BadRequest(w, r, fmt.Errorf(
			"googlereader: no items returned from the database for item IDs: %v",
			itemIDs))
		return
	}

	result := streamContentItems{
		Direction: "ltr",
		ID:        "feed/" + strconv.FormatInt(entries[0].FeedID, 10),
		Title:     entries[0].Feed.Title,
		Alternate: []contentHREFType{
			{HREF: entries[0].Feed.SiteURL, Type: "text/html"},
		},
		Updated: time.Now().Unix(),
		Self: []contentHREF{
			{HREF: config.Opts.RootURL() + route.Path(h.router, "StreamItemsContents")},
		},
		Author: user.Username,
	}

	contentItems := make([]contentItem, len(entries))
	for i, entry := range entries {
		enclosures := make([]contentItemEnclosure, 0, len(entry.Enclosures))
		for _, enclosure := range entry.Enclosures {
			enclosures = append(enclosures,
				contentItemEnclosure{URL: enclosure.URL, Type: enclosure.MimeType})
		}

		categories := []string{userReadingList}
		if entry.Feed.Category.Title != "" {
			categories = append(categories,
				fmt.Sprintf(UserLabelPrefix, userID)+entry.Feed.Category.Title)
		}
		if entry.Status == model.EntryStatusRead {
			categories = append(categories, userRead)
		}
		if entry.Starred {
			categories = append(categories, userStarred)
		}

		entry.Content = mediaproxy.RewriteDocumentWithAbsoluteProxyURL(
			h.router, entry.Content)
		entry.Enclosures.ProxifyEnclosureURL(h.router)

		contentItems[i] = contentItem{
			ID:            convertEntryIDToLongFormItemID(entry.ID),
			Title:         entry.Title,
			Author:        entry.Author,
			TimestampUsec: strconv.FormatInt(entry.Date.UnixMicro(), 10),
			CrawlTimeMsec: strconv.FormatInt(entry.CreatedAt.UnixMilli(), 10),
			Published:     entry.Date.Unix(),
			Updated:       entry.ChangedAt.Unix(),
			Categories:    categories,
			Canonical:     []contentHREF{{HREF: entry.URL}},
			Alternate:     []contentHREFType{{HREF: entry.URL, Type: "text/html"}},
			Content:       contentItemContent{Direction: "ltr", Content: entry.Content},
			Summary:       contentItemContent{Direction: "ltr", Content: entry.Content},
			Origin: contentItemOrigin{
				StreamID: fmt.Sprintf("feed/%d", entry.FeedID),
				Title:    entry.Feed.Title,
				HTMLUrl:  entry.Feed.SiteURL,
			},
			Enclosure: enclosures,
		}
	}

	result.Items = contentItems
	json.OK(w, r, result)
}

func (h *handler) disableTagHandler(w http.ResponseWriter, r *http.Request) {
	userID := request.UserID(r)
	clientIP := request.ClientIP(r)

	slog.Debug("[GoogleReader] Handle /disable-tags",
		slog.String("handler", "disableTagHandler"),
		slog.String("client_ip", clientIP),
		slog.String("user_agent", r.UserAgent()),
		slog.Int64("user_id", userID),
	)

	err := r.ParseForm()
	if err != nil {
		json.BadRequest(w, r, err)
		return
	}

	streams, err := getStreams(r.Form[ParamStreamID], userID)
	if err != nil {
		json.BadRequest(w, r, fmt.Errorf("googlereader: invalid data in %s", ParamStreamID))
		return
	}

	titles := make([]string, len(streams))
	for i, stream := range streams {
		if stream.Type != LabelStream {
			json.BadRequest(w, r, errors.New("googlereader: only labels are supported"))
			return
		}
		titles[i] = stream.ID
	}

	err = h.store.RemoveAndReplaceCategoriesByName(r.Context(), userID, titles)
	if err != nil {
		json.ServerError(w, r, err)
		return
	}

	OK(w, r)
}

func (h *handler) renameTagHandler(w http.ResponseWriter, r *http.Request) {
	userID := request.UserID(r)
	clientIP := request.ClientIP(r)

	slog.Debug("[GoogleReader] Handle /rename-tag",
		slog.String("handler", "renameTagHandler"),
		slog.String("client_ip", clientIP),
		slog.String("user_agent", r.UserAgent()),
	)

	err := r.ParseForm()
	if err != nil {
		json.BadRequest(w, r, err)
		return
	}

	source, err := getStream(r.Form.Get(ParamStreamID), userID)
	if err != nil {
		json.BadRequest(w, r, fmt.Errorf("googlereader: invalid data in %s", ParamStreamID))
		return
	}

	destination, err := getStream(r.Form.Get(ParamDestination), userID)
	if err != nil {
		json.BadRequest(w, r, fmt.Errorf("googlereader: invalid data in %s", ParamDestination))
		return
	}

	if source.Type != LabelStream || destination.Type != LabelStream {
		json.BadRequest(w, r, errors.New("googlereader: only labels supported"))
		return
	}

	if destination.ID == "" {
		json.BadRequest(w, r, errors.New("googlereader: empty destination name"))
		return
	}

	category, err := h.store.CategoryByTitle(r.Context(), userID, source.ID)
	if err != nil {
		json.ServerError(w, r, err)
		return
	}
	if category == nil {
		json.NotFound(w, r)
		return
	}

	categoryModificationRequest := model.CategoryModificationRequest{
		Title: model.SetOptionalField(destination.ID),
	}

	validationError := validator.ValidateCategoryModification(r.Context(),
		h.store, userID, category.ID, &categoryModificationRequest)
	if validationError != nil {
		json.BadRequest(w, r, validationError.Error())
		return
	}

	categoryModificationRequest.Patch(category)

	if err := h.store.UpdateCategory(r.Context(), category); err != nil {
		json.ServerError(w, r, err)
		return
	}

	OK(w, r)
}

func (h *handler) tagListHandler(w http.ResponseWriter, r *http.Request) {
	userID := request.UserID(r)
	clientIP := request.ClientIP(r)

	slog.Debug("[GoogleReader] Handle /tags/list",
		slog.String("handler", "tagListHandler"),
		slog.String("client_ip", clientIP),
		slog.String("user_agent", r.UserAgent()),
	)

	if err := checkOutputFormat(r); err != nil {
		json.BadRequest(w, r, err)
		return
	}

	var result tagsResponse
	categories, err := h.store.Categories(r.Context(), userID)
	if err != nil {
		json.ServerError(w, r, err)
		return
	}
	result.Tags = make([]subscriptionCategory, 0)
	result.Tags = append(result.Tags, subscriptionCategory{
		ID: fmt.Sprintf(UserStreamPrefix, userID) + Starred,
	})
	for _, category := range categories {
		result.Tags = append(result.Tags, subscriptionCategory{
			ID:    fmt.Sprintf(UserLabelPrefix, userID) + category.Title,
			Label: category.Title,
			Type:  "folder",
		})
	}
	json.OK(w, r, result)
}

func (h *handler) subscriptionListHandler(w http.ResponseWriter, r *http.Request) {
	userID := request.UserID(r)
	clientIP := request.ClientIP(r)

	slog.Debug("[GoogleReader] Handle /subscription/list",
		slog.String("handler", "subscriptionListHandler"),
		slog.String("client_ip", clientIP),
		slog.String("user_agent", r.UserAgent()),
	)

	if err := checkOutputFormat(r); err != nil {
		json.BadRequest(w, r, err)
		return
	}

	var result subscriptionsResponse
	feeds, err := h.store.Feeds(r.Context(), userID)
	if err != nil {
		json.ServerError(w, r, err)
		return
	}

	result.Subscriptions = make([]subscription, 0)
	for _, feed := range feeds {
		result.Subscriptions = append(result.Subscriptions, subscription{
			ID:         fmt.Sprintf(FeedPrefix+"%d", feed.ID),
			Title:      feed.Title,
			URL:        feed.FeedURL,
			Categories: []subscriptionCategory{{fmt.Sprintf(UserLabelPrefix, userID) + feed.Category.Title, feed.Category.Title, "folder"}},
			HTMLURL:    feed.SiteURL,
			IconURL:    h.feedIconURL(feed),
		})
	}
	json.OK(w, r, result)
}

func (h *handler) serveHandler(w http.ResponseWriter, r *http.Request) {
	clientIP := request.ClientIP(r)

	slog.Debug("[GoogleReader] API endpoint not implemented yet",
		slog.Any("url", r.RequestURI),
		slog.String("client_ip", clientIP),
		slog.String("user_agent", r.UserAgent()),
	)

	json.OK(w, r, []string{})
}

func (h *handler) userInfoHandler(w http.ResponseWriter, r *http.Request) {
	clientIP := request.ClientIP(r)

	slog.Debug("[GoogleReader] Handle /user-info",
		slog.String("handler", "userInfoHandler"),
		slog.String("client_ip", clientIP),
		slog.String("user_agent", r.UserAgent()),
	)

	if err := checkOutputFormat(r); err != nil {
		json.BadRequest(w, r, err)
		return
	}

	user, err := h.store.UserByID(r.Context(), request.UserID(r))
	if err != nil {
		json.ServerError(w, r, err)
		return
	}

	userId := strconv.FormatInt(user.ID, 10)
	userInfo := userInfo{
		UserID:        userId,
		UserName:      user.Username,
		UserProfileID: userId,
		UserEmail:     user.Username,
	}
	json.OK(w, r, userInfo)
}

func (h *handler) streamItemIDsHandler(w http.ResponseWriter, r *http.Request) {
	userID, clientIP := request.UserID(r), request.ClientIP(r)

	slog.Debug("[GoogleReader] Handle /stream/items/ids",
		slog.String("handler", "streamItemIDsHandler"),
		slog.String("client_ip", clientIP),
		slog.String("user_agent", r.UserAgent()),
		slog.Int64("user_id", userID),
	)

	if err := checkOutputFormat(r); err != nil {
		json.BadRequest(w, r, err)
		return
	}

	user, err := h.store.UserByID(r.Context(), userID)
	if err != nil {
		json.ServerError(w, r, err)
		return
	}

	rm, err := getStreamFilterModifiers(r, user)
	if err != nil {
		json.ServerError(w, r, err)
		return
	}

	slog.Debug("[GoogleReader] Request Modifiers",
		slog.String("handler", "streamItemIDsHandler"),
		slog.String("client_ip", clientIP),
		slog.String("user_agent", r.UserAgent()),
		slog.Any("modifiers", rm),
	)

	if len(rm.Streams) != 1 {
		json.ServerError(w, r, errors.New(
			"googlereader: only one stream type expected"))
		return
	}

	switch rm.Streams[0].Type {
	case ReadingListStream:
		h.handleReadingListStreamHandler(w, r, rm)
	case StarredStream:
		h.handleStarredStreamHandler(w, r, rm)
	case ReadStream:
		h.handleReadStreamHandler(w, r, rm)
	case FeedStream:
		h.handleFeedStreamHandler(w, r, rm)
	default:
		slog.Warn("[GoogleReader] Unknown Stream",
			slog.String("handler", "streamItemIDsHandler"),
			slog.String("client_ip", clientIP),
			slog.String("user_agent", r.UserAgent()),
			slog.Any("stream_type", rm.Streams[0].Type),
		)
		json.ServerError(w, r, fmt.Errorf(
			"googlereader: unknown stream type %s", rm.Streams[0].Type))
	}
}

func (h *handler) handleReadingListStreamHandler(w http.ResponseWriter,
	r *http.Request, rm RequestModifiers,
) {
	clientIP := request.ClientIP(r)

	slog.Debug("[GoogleReader] Handle ReadingListStream",
		slog.String("handler", "handleReadingListStreamHandler"),
		slog.String("client_ip", clientIP),
		slog.String("user_agent", r.UserAgent()),
	)

	builder := h.store.NewEntryQueryBuilder(rm.UserID)
	for _, s := range rm.ExcludeTargets {
		switch s.Type {
		case ReadStream:
			builder.WithStatus(model.EntryStatusUnread)
		default:
			slog.Warn("[GoogleReader] Unknown ExcludeTargets filter type",
				slog.String("handler", "handleReadingListStreamHandler"),
				slog.String("client_ip", clientIP),
				slog.String("user_agent", r.UserAgent()),
				slog.Any("filter_type", s.Type),
			)
		}
	}

	builder.WithoutStatus(model.EntryStatusRemoved)
	streamId, err := makeStreamIDResp(r.Context(), builder, &rm)
	if err != nil {
		json.ServerError(w, r, err)
		return
	}
	json.OK(w, r, streamId)
}

func makeStreamIDResp(ctx context.Context, builder *storage.EntryQueryBuilder,
	rm *RequestModifiers,
) (streamIDResponse, error) {
	builder.WithLimit(rm.Count).WithOffset(rm.Offset).
		WithSorting(model.DefaultSortingOrder, rm.SortDirection)
	if rm.StartTime > 0 {
		builder.AfterPublishedDate(time.Unix(rm.StartTime, 0))
	}
	if rm.StopTime > 0 {
		builder.BeforePublishedDate(time.Unix(rm.StopTime, 0))
	}

	rawEntryIDs, err := builder.GetEntryIDs(ctx)
	if err != nil {
		return streamIDResponse{}, err
	}

	itemRefs := make([]itemRef, len(rawEntryIDs))
	for i, entryID := range rawEntryIDs {
		itemRefs[i] = itemRef{ID: strconv.FormatInt(entryID, 10)}
	}

	totalEntries, err := builder.CountEntries(ctx)
	if err != nil {
		return streamIDResponse{}, err
	}

	continuation := 0
	if len(itemRefs)+rm.Offset < totalEntries {
		continuation = len(itemRefs) + rm.Offset
	}
	return streamIDResponse{itemRefs, continuation}, nil
}

func (h *handler) handleStarredStreamHandler(w http.ResponseWriter,
	r *http.Request, rm RequestModifiers,
) {
	builder := h.store.NewEntryQueryBuilder(rm.UserID).
		WithoutStatus(model.EntryStatusRemoved).
		WithStarred(true)

	streamId, err := makeStreamIDResp(r.Context(), builder, &rm)
	if err != nil {
		json.ServerError(w, r, err)
		return
	}
	json.OK(w, r, streamId)
}

func (h *handler) handleReadStreamHandler(w http.ResponseWriter,
	r *http.Request, rm RequestModifiers,
) {
	builder := h.store.NewEntryQueryBuilder(rm.UserID).
		WithoutStatus(model.EntryStatusRemoved).
		WithStatus(model.EntryStatusRead)

	streamId, err := makeStreamIDResp(r.Context(), builder, &rm)
	if err != nil {
		json.ServerError(w, r, err)
		return
	}
	json.OK(w, r, streamId)
}

func (h *handler) handleFeedStreamHandler(w http.ResponseWriter,
	r *http.Request, rm RequestModifiers,
) {
	feedID, err := strconv.ParseInt(rm.Streams[0].ID, 10, 64)
	if err != nil {
		json.ServerError(w, r, err)
		return
	}

	builder := h.store.NewEntryQueryBuilder(rm.UserID).
		WithoutStatus(model.EntryStatusRemoved).
		WithFeedID(feedID)

	if len(rm.ExcludeTargets) > 0 {
		for _, s := range rm.ExcludeTargets {
			if s.Type == ReadStream {
				builder.WithoutStatus(model.EntryStatusRead)
			}
		}
	}

	streamId, err := makeStreamIDResp(r.Context(), builder, &rm)
	if err != nil {
		json.ServerError(w, r, err)
		return
	}
<<<<<<< HEAD
	json.OK(w, r, streamId)
=======

	continuation := 0
	if len(itemRefs)+rm.Offset < totalEntries {
		continuation = len(itemRefs) + rm.Offset
	}

	json.OK(w, r, streamIDResponse{itemRefs, continuation})
}

func (h *handler) markAllAsReadHandler(w http.ResponseWriter, r *http.Request) {
	userID := request.UserID(r)
	clientIP := request.ClientIP(r)

	slog.Debug("[GoogleReader] Handle /mark-all-as-read",
		slog.String("handler", "markAllAsReadHandler"),
		slog.String("client_ip", clientIP),
		slog.String("user_agent", r.UserAgent()),
	)

	if err := r.ParseForm(); err != nil {
		json.BadRequest(w, r, err)
		return
	}

	stream, err := getStream(r.Form.Get(ParamStreamID), userID)
	if err != nil {
		json.BadRequest(w, r, err)
		return
	}

	var before time.Time
	if timestampParamValue := r.Form.Get(ParamTimestamp); timestampParamValue != "" {
		timestampParsedValue, err := strconv.ParseInt(timestampParamValue, 10, 64)
		if err != nil {
			json.BadRequest(w, r, err)
			return
		}

		if timestampParsedValue > 0 {
			// It's unclear if the timestamp is in seconds or microseconds, so we try both using a naive approach.
			if len(timestampParamValue) >= 16 {
				before = time.UnixMicro(timestampParsedValue)
			} else {
				before = time.Unix(timestampParsedValue, 0)
			}
		}
	}

	if before.IsZero() {
		before = time.Now()
	}

	switch stream.Type {
	case FeedStream:
		feedID, err := strconv.ParseInt(stream.ID, 10, 64)
		if err != nil {
			json.BadRequest(w, r, err)
			return
		}
		err = h.store.MarkFeedAsRead(userID, feedID, before)
		if err != nil {
			json.ServerError(w, r, err)
			return
		}
	case LabelStream:
		category, err := h.store.CategoryByTitle(userID, stream.ID)
		if err != nil {
			json.ServerError(w, r, err)
			return
		}
		if category == nil {
			json.NotFound(w, r)
			return
		}
		if err := h.store.MarkCategoryAsRead(userID, category.ID, before); err != nil {
			json.ServerError(w, r, err)
			return
		}
	case ReadingListStream:
		if err = h.store.MarkAllAsReadBeforeDate(userID, before); err != nil {
			json.ServerError(w, r, err)
			return
		}
	}

	OK(w, r)
>>>>>>> 6cc8d8ab
}<|MERGE_RESOLUTION|>--- conflicted
+++ resolved
@@ -373,31 +373,6 @@
 	return tags, nil
 }
 
-<<<<<<< HEAD
-func getItemIDs(r *http.Request) ([]int64, error) {
-	items := r.Form[ParamItemIDs]
-	if len(items) == 0 {
-		return nil, errors.New("googlereader: no items requested")
-	}
-
-	itemIDs := make([]int64, len(items))
-
-	for i, item := range items {
-		var itemID int64
-		_, err := fmt.Sscanf(item, EntryIDLong, &itemID)
-		if err != nil {
-			itemID, err = strconv.ParseInt(item, 16, 64)
-			if err != nil {
-				return nil, fmt.Errorf("googlereader: could not parse item: %v", item)
-			}
-		}
-		itemIDs[i] = itemID
-	}
-	return itemIDs, nil
-}
-
-=======
->>>>>>> 6cc8d8ab
 func checkOutputFormat(r *http.Request) error {
 	var output string
 	if r.Method == http.MethodPost {
@@ -1530,16 +1505,7 @@
 		json.ServerError(w, r, err)
 		return
 	}
-<<<<<<< HEAD
 	json.OK(w, r, streamId)
-=======
-
-	continuation := 0
-	if len(itemRefs)+rm.Offset < totalEntries {
-		continuation = len(itemRefs) + rm.Offset
-	}
-
-	json.OK(w, r, streamIDResponse{itemRefs, continuation})
 }
 
 func (h *handler) markAllAsReadHandler(w http.ResponseWriter, r *http.Request) {
@@ -1592,32 +1558,31 @@
 			json.BadRequest(w, r, err)
 			return
 		}
-		err = h.store.MarkFeedAsRead(userID, feedID, before)
+		err = h.store.MarkFeedAsRead(r.Context(), userID, feedID, before)
 		if err != nil {
 			json.ServerError(w, r, err)
 			return
 		}
 	case LabelStream:
-		category, err := h.store.CategoryByTitle(userID, stream.ID)
+		category, err := h.store.CategoryByTitle(r.Context(), userID, stream.ID)
 		if err != nil {
 			json.ServerError(w, r, err)
 			return
-		}
-		if category == nil {
+		} else if category == nil {
 			json.NotFound(w, r)
 			return
 		}
-		if err := h.store.MarkCategoryAsRead(userID, category.ID, before); err != nil {
+		err = h.store.MarkCategoryAsRead(r.Context(), userID, category.ID, before)
+		if err != nil {
 			json.ServerError(w, r, err)
 			return
 		}
 	case ReadingListStream:
-		if err = h.store.MarkAllAsReadBeforeDate(userID, before); err != nil {
+		err := h.store.MarkAllAsReadBeforeDate(r.Context(), userID, before)
+		if err != nil {
 			json.ServerError(w, r, err)
 			return
 		}
 	}
-
 	OK(w, r)
->>>>>>> 6cc8d8ab
 }