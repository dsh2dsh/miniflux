// SPDX-FileCopyrightText: Copyright The Miniflux Authors. All rights reserved.
// SPDX-License-Identifier: Apache-2.0

package googlereader // import "miniflux.app/v2/internal/googlereader"

import (
	"context"
	"errors"
	"fmt"
	"log/slog"
	"net/http"
	"strconv"
	"time"

	"miniflux.app/v2/internal/config"
	"miniflux.app/v2/internal/http/request"
	"miniflux.app/v2/internal/http/response"
	"miniflux.app/v2/internal/http/response/json"
	"miniflux.app/v2/internal/http/route"
	"miniflux.app/v2/internal/integration"
	"miniflux.app/v2/internal/mediaproxy"
	"miniflux.app/v2/internal/model"
	"miniflux.app/v2/internal/proxyrotator"
	"miniflux.app/v2/internal/reader/fetcher"
	mff "miniflux.app/v2/internal/reader/handler"
	mfs "miniflux.app/v2/internal/reader/subscription"
	"miniflux.app/v2/internal/storage"
	"miniflux.app/v2/internal/validator"

	"github.com/gorilla/mux"
)

type handler struct {
	store  *storage.Storage
	router *mux.Router
}

var (
	errEmptyFeedTitle   = errors.New("googlereader: empty feed title")
	errFeedNotFound     = errors.New("googlereader: feed not found")
	errCategoryNotFound = errors.New("googlereader: category not found")
)

// Serve handles Google Reader API calls.
func Serve(router *mux.Router, store *storage.Storage) {
	handler := &handler{store, router}
	router.HandleFunc("/accounts/ClientLogin", handler.clientLoginHandler).Methods(http.MethodPost).Name("ClientLogin")

	middleware := newMiddleware(store)
	sr := router.PathPrefix("/reader/api/0").Subrouter()
	sr.Use(middleware.handleCORS)
	sr.Use(middleware.apiKeyAuth)
	sr.Methods(http.MethodOptions)
	sr.HandleFunc("/token", handler.tokenHandler).Methods(http.MethodGet).Name("Token")
	sr.HandleFunc("/edit-tag", handler.editTagHandler).Methods(http.MethodPost).Name("EditTag")
	sr.HandleFunc("/rename-tag", handler.renameTagHandler).Methods(http.MethodPost).Name("Rename Tag")
	sr.HandleFunc("/disable-tag", handler.disableTagHandler).Methods(http.MethodPost).Name("Disable Tag")
	sr.HandleFunc("/tag/list", handler.tagListHandler).Methods(http.MethodGet).Name("TagList")
	sr.HandleFunc("/user-info", handler.userInfoHandler).Methods(http.MethodGet).Name("UserInfo")
	sr.HandleFunc("/subscription/list", handler.subscriptionListHandler).Methods(http.MethodGet).Name("SubscriptonList")
	sr.HandleFunc("/subscription/edit", handler.editSubscriptionHandler).Methods(http.MethodPost).Name("SubscriptionEdit")
	sr.HandleFunc("/subscription/quickadd", handler.quickAddHandler).Methods(http.MethodPost).Name("QuickAdd")
	sr.HandleFunc("/stream/items/ids", handler.streamItemIDsHandler).Methods(http.MethodGet).Name("StreamItemIDs")
	sr.HandleFunc("/stream/items/contents", handler.streamItemContentsHandler).Methods(http.MethodPost).Name("StreamItemsContents")
	sr.HandleFunc("/mark-all-as-read", handler.markAllAsReadHandler).Methods(http.MethodPost).Name("MarkAllAsRead")
	sr.PathPrefix("/").HandlerFunc(handler.serveHandler).Methods(http.MethodPost, http.MethodGet).Name("GoogleReaderApiEndpoint")
}

func checkAndSimplifyTags(addTags []Stream, removeTags []Stream) (map[StreamType]bool, error) {
	tags := make(map[StreamType]bool)
	for _, s := range addTags {
		switch s.Type {
		case ReadStream:
			if _, ok := tags[KeptUnreadStream]; ok {
				return nil, fmt.Errorf("googlereader: %s and %s should not be supplied simultaneously", KeptUnread, Read)
			}
			tags[ReadStream] = true
		case KeptUnreadStream:
			if _, ok := tags[ReadStream]; ok {
				return nil, fmt.Errorf("googlereader: %s and %s should not be supplied simultaneously", KeptUnread, Read)
			}
			tags[ReadStream] = false
		case StarredStream:
			tags[StarredStream] = true
		case BroadcastStream, LikeStream:
			slog.Debug("Broadcast & Like tags are not implemented!")
		default:
			return nil, fmt.Errorf("googlereader: unsupported tag type: %s", s.Type)
		}
	}
	for _, s := range removeTags {
		switch s.Type {
		case ReadStream:
			if _, ok := tags[ReadStream]; ok {
				return nil, fmt.Errorf("googlereader: %s and %s should not be supplied simultaneously", KeptUnread, Read)
			}
			tags[ReadStream] = false
		case KeptUnreadStream:
			if _, ok := tags[ReadStream]; ok {
				return nil, fmt.Errorf("googlereader: %s and %s should not be supplied simultaneously", KeptUnread, Read)
			}
			tags[ReadStream] = true
		case StarredStream:
			if _, ok := tags[StarredStream]; ok {
				return nil, fmt.Errorf("googlereader: %s should not be supplied for add and remove simultaneously", Starred)
			}
			tags[StarredStream] = false
		case BroadcastStream, LikeStream:
			slog.Debug("Broadcast & Like tags are not implemented!")
		default:
			return nil, fmt.Errorf("googlereader: unsupported tag type: %s", s.Type)
		}
	}

	return tags, nil
}

func checkOutputFormat(r *http.Request) error {
	var output string
	if r.Method == http.MethodPost {
		err := r.ParseForm()
		if err != nil {
			return fmt.Errorf("googlereader: failed parse form: %w", err)
		}
		output = r.Form.Get("output")
	} else {
		output = request.QueryStringParam(r, "output", "")
	}
	if output != "json" {
		err := errors.New("googlereader: only json output is supported")
		return err
	}
	return nil
}

func (h *handler) clientLoginHandler(w http.ResponseWriter, r *http.Request) {
	clientIP := request.ClientIP(r)

	slog.Debug("[GoogleReader] Handle /accounts/ClientLogin",
		slog.String("handler", "clientLoginHandler"),
		slog.String("client_ip", clientIP),
		slog.String("user_agent", r.UserAgent()),
	)

	if err := r.ParseForm(); err != nil {
		slog.Warn("[GoogleReader] Could not parse request form data",
			slog.Bool("authentication_failed", true),
			slog.String("client_ip", clientIP),
			slog.String("user_agent", r.UserAgent()),
			slog.Any("error", err),
		)
		json.Unauthorized(w, r)
		return
	}

	username := r.Form.Get("Email")
	password := r.Form.Get("Passwd")
	output := r.Form.Get("output")

	if username == "" || password == "" {
		slog.Warn("[GoogleReader] Empty username or password",
			slog.Bool("authentication_failed", true),
			slog.String("client_ip", clientIP),
			slog.String("user_agent", r.UserAgent()),
		)
		json.Unauthorized(w, r)
		return
	}

	if err := h.store.GoogleReaderUserCheckPassword(r.Context(), username, password); err != nil {
		slog.Warn("[GoogleReader] Invalid username or password",
			slog.Bool("authentication_failed", true),
			slog.String("client_ip", clientIP),
			slog.String("user_agent", r.UserAgent()),
			slog.String("username", username),
			slog.Any("error", err),
		)
		json.Unauthorized(w, r)
		return
	}

	slog.Info("[GoogleReader] User authenticated successfully",
		slog.Bool("authentication_successful", true),
		slog.String("client_ip", clientIP),
		slog.String("user_agent", r.UserAgent()),
		slog.String("username", username),
	)

	integration, err := h.store.GoogleReaderUserGetIntegration(
		r.Context(), username)
	if err != nil {
		json.ServerError(w, r, err)
		return
	}

	err = h.store.SetLastLogin(r.Context(), integration.UserID)
	if err != nil {
		json.ServerError(w, r, err)
		return
	}

	token := getAuthToken(integration.GoogleReaderUsername, integration.GoogleReaderPassword)
	slog.Debug("[GoogleReader] Created token",
		slog.String("client_ip", clientIP),
		slog.String("user_agent", r.UserAgent()),
		slog.String("username", username),
	)

	result := login{SID: token, LSID: token, Auth: token}
	if output == "json" {
		json.OK(w, r, result)
		return
	}

	builder := response.New(w, r)
	builder.WithHeader("Content-Type", "text/plain; charset=UTF-8")
	builder.WithBody(result.String())
	builder.Write()
}

func (h *handler) tokenHandler(w http.ResponseWriter, r *http.Request) {
	clientIP := request.ClientIP(r)

	slog.Debug("[GoogleReader] Handle /token",
		slog.String("handler", "tokenHandler"),
		slog.String("client_ip", clientIP),
		slog.String("user_agent", r.UserAgent()),
	)

	if !request.IsAuthenticated(r) {
		slog.Warn("[GoogleReader] User is not authenticated",
			slog.String("client_ip", clientIP),
			slog.String("user_agent", r.UserAgent()),
		)
		json.Unauthorized(w, r)
		return
	}

	token := request.GoolgeReaderToken(r)
	if token == "" {
		slog.Warn("[GoogleReader] User does not have token",
			slog.String("client_ip", clientIP),
			slog.String("user_agent", r.UserAgent()),
			slog.Int64("user_id", request.UserID(r)),
		)
		json.Unauthorized(w, r)
		return
	}

	slog.Debug("[GoogleReader] Token handler",
		slog.String("client_ip", clientIP),
		slog.String("user_agent", r.UserAgent()),
		slog.Int64("user_id", request.UserID(r)),
		slog.String("token", token),
	)

	w.Header().Add("Content-Type", "text/plain; charset=UTF-8")
	w.WriteHeader(http.StatusOK)
	if _, err := w.Write([]byte(token)); err != nil {
		json.ServerError(w, r, err)
	}
}

func (h *handler) editTagHandler(w http.ResponseWriter, r *http.Request) {
	userID := request.UserID(r)
	clientIP := request.ClientIP(r)

	slog.Debug("[GoogleReader] Handle /edit-tag",
		slog.String("handler", "editTagHandler"),
		slog.String("client_ip", clientIP),
		slog.String("user_agent", r.UserAgent()),
		slog.Int64("user_id", userID),
	)

	if err := r.ParseForm(); err != nil {
		json.ServerError(w, r, err)
		return
	}

	addTags, err := getStreams(r.PostForm[ParamTagsAdd], userID)
	if err != nil {
		json.ServerError(w, r, err)
		return
	}
	removeTags, err := getStreams(r.PostForm[ParamTagsRemove], userID)
	if err != nil {
		json.ServerError(w, r, err)
		return
	}
	if len(addTags) == 0 && len(removeTags) == 0 {
		err = errors.New("googlreader: add or/and remove tags should be supplied")
		json.ServerError(w, r, err)
		return
	}
	tags, err := checkAndSimplifyTags(addTags, removeTags)
	if err != nil {
		json.ServerError(w, r, err)
		return
	}

	itemIDs, err := parseItemIDsFromRequest(r)
	if err != nil {
		json.BadRequest(w, r, err)
		return
	}

	slog.Debug("[GoogleReader] Edited tags",
		slog.String("handler", "editTagHandler"),
		slog.String("client_ip", clientIP),
		slog.String("user_agent", r.UserAgent()),
		slog.Int64("user_id", userID),
		slog.Any("item_ids", itemIDs),
		slog.Any("tags", tags),
	)

	builder := h.store.NewEntryQueryBuilder(userID)
	builder.WithEntryIDs(itemIDs)
	builder.WithoutStatus(model.EntryStatusRemoved)

	entries, err := builder.GetEntries(r.Context())
	if err != nil {
		json.ServerError(w, r, err)
		return
	}

	n := 0
	readEntryIDs := make([]int64, 0)
	unreadEntryIDs := make([]int64, 0)
	starredEntryIDs := make([]int64, 0)
	unstarredEntryIDs := make([]int64, 0)
	for _, entry := range entries {
		if read, exists := tags[ReadStream]; exists {
			if read && entry.Status == model.EntryStatusUnread {
				readEntryIDs = append(readEntryIDs, entry.ID)
			} else if entry.Status == model.EntryStatusRead {
				unreadEntryIDs = append(unreadEntryIDs, entry.ID)
			}
		}
		if starred, exists := tags[StarredStream]; exists {
			if starred && !entry.Starred {
				starredEntryIDs = append(starredEntryIDs, entry.ID)
				// filter the original array
				entries[n] = entry
				n++
			} else if entry.Starred {
				unstarredEntryIDs = append(unstarredEntryIDs, entry.ID)
			}
		}
	}
	entries = entries[:n]
	if len(readEntryIDs) > 0 {
		err = h.store.SetEntriesStatus(r.Context(), userID, readEntryIDs,
			model.EntryStatusRead)
		if err != nil {
			json.ServerError(w, r, err)
			return
		}
	}

	if len(unreadEntryIDs) > 0 {
		err = h.store.SetEntriesStatus(r.Context(), userID, unreadEntryIDs,
			model.EntryStatusUnread)
		if err != nil {
			json.ServerError(w, r, err)
			return
		}
	}

	if len(unstarredEntryIDs) > 0 {
		err = h.store.SetEntriesBookmarkedState(r.Context(), userID,
			unstarredEntryIDs, false)
		if err != nil {
			json.ServerError(w, r, err)
			return
		}
	}

	if len(starredEntryIDs) > 0 {
		err = h.store.SetEntriesBookmarkedState(r.Context(), userID,
			starredEntryIDs, true)
		if err != nil {
			json.ServerError(w, r, err)
			return
		}
	}

	if len(entries) > 0 {
		settings, err := h.store.Integration(r.Context(), userID)
		if err != nil {
			json.ServerError(w, r, err)
			return
		}

		for _, entry := range entries {
			e := entry
			go func() {
				integration.SendEntry(e, settings)
			}()
		}
	}

	OK(w, r)
}

func (h *handler) quickAddHandler(w http.ResponseWriter, r *http.Request) {
	userID := request.UserID(r)
	clientIP := request.ClientIP(r)

	slog.Debug("[GoogleReader] Handle /subscription/quickadd",
		slog.String("handler", "quickAddHandler"),
		slog.String("client_ip", clientIP),
		slog.String("user_agent", r.UserAgent()),
		slog.Int64("user_id", userID),
	)

	err := r.ParseForm()
	if err != nil {
		json.BadRequest(w, r, err)
		return
	}

	feedURL := r.Form.Get(ParamQuickAdd)
	if !validator.IsValidURL(feedURL) {
		json.BadRequest(w, r, fmt.Errorf("googlereader: invalid URL: %s", feedURL))
		return
	}

	requestBuilder := fetcher.NewRequestBuilder()
	requestBuilder.WithTimeout(config.Opts.HTTPClientTimeout())
	requestBuilder.WithProxyRotator(proxyrotator.ProxyRotatorInstance)

	var rssBridgeURL string
	intg, err := h.store.Integration(r.Context(), userID)
	if err == nil && intg != nil && intg.RSSBridgeEnabled {
		rssBridgeURL = intg.RSSBridgeURL
	}

	subscriptions, localizedError := mfs.NewSubscriptionFinder(requestBuilder).FindSubscriptions(feedURL, rssBridgeURL)
	if localizedError != nil {
		json.ServerError(w, r, localizedError.Error())
		return
	}

	if len(subscriptions) == 0 {
		json.OK(w, r, quickAddResponse{
			NumResults: 0,
		})
		return
	}

	toSubscribe := Stream{FeedStream, subscriptions[0].URL}
	category := Stream{NoStream, ""}
	newFeed, err := subscribe(r.Context(), toSubscribe, category, "", h.store,
		userID)
	if err != nil {
		json.ServerError(w, r, err)
		return
	}

	slog.Debug("[GoogleReader] Added a new feed",
		slog.String("handler", "quickAddHandler"),
		slog.String("client_ip", clientIP),
		slog.String("user_agent", r.UserAgent()),
		slog.Int64("user_id", userID),
		slog.String("feed_url", newFeed.FeedURL),
	)

	json.OK(w, r, quickAddResponse{
		NumResults: 1,
		Query:      newFeed.FeedURL,
		StreamID:   fmt.Sprintf(FeedPrefix+"%d", newFeed.ID),
		StreamName: newFeed.Title,
	})
}

func getFeed(ctx context.Context, stream Stream, store *storage.Storage,
	userID int64,
) (*model.Feed, error) {
	feedID, err := strconv.ParseInt(stream.ID, 10, 64)
	if err != nil {
		return nil, fmt.Errorf("googlereader: %w", err)
	}
	return store.FeedByID(ctx, userID, feedID)
}

func getOrCreateCategory(ctx context.Context, streamCategory Stream,
	store *storage.Storage, userID int64,
) (*model.Category, error) {
	switch {
	case streamCategory.ID == "":
		return store.FirstCategory(ctx, userID)
	case store.CategoryTitleExists(ctx, userID, streamCategory.ID):
		return store.CategoryByTitle(ctx, userID, streamCategory.ID)
	default:
		return store.CreateCategory(ctx, userID, &model.CategoryCreationRequest{
			Title: streamCategory.ID,
		})
	}
}

func subscribe(ctx context.Context, newFeed Stream, category Stream,
	title string, store *storage.Storage, userID int64,
) (*model.Feed, error) {
	destCategory, err := getOrCreateCategory(ctx, category, store, userID)
	if err != nil {
		return nil, err
	}

	feedRequest := model.FeedCreationRequest{
		FeedURL:    newFeed.ID,
		CategoryID: destCategory.ID,
	}
	verr := validator.ValidateFeedCreation(ctx, store, userID, &feedRequest)
	if verr != nil {
		return nil, verr.Error()
	}

	created, localizedError := mff.CreateFeed(ctx, store, userID, &feedRequest)
	if localizedError != nil {
		return nil, localizedError.Error()
	}

	if title != "" {
		feedModification := model.FeedModificationRequest{
			Title: &title,
		}
		feedModification.Patch(created)
		if err := store.UpdateFeed(ctx, created); err != nil {
			return nil, err
		}
	}

	return created, nil
}

func unsubscribe(ctx context.Context, streams []Stream, store *storage.Storage,
	userID int64,
) error {
	feedIDs := make([]int64, len(streams))
	for i, stream := range streams {
		feedID, err := strconv.ParseInt(stream.ID, 10, 64)
		if err != nil {
			return fmt.Errorf("googlereader: parse stream ID %q: %w", stream.ID, err)
		}
		feedIDs[i] = feedID
	}

	if err := store.RemoveMultipleFeeds(ctx, userID, feedIDs); err != nil {
		return err
	}
	return nil
}

func rename(ctx context.Context, feedStream Stream, title string,
	store *storage.Storage, userID int64,
) error {
	slog.Debug("[GoogleReader] Renaming feed",
		slog.Int64("user_id", userID),
		slog.Any("feed_stream", feedStream),
		slog.String("new_title", title))

	if title == "" {
		return errEmptyFeedTitle
	}

	feed, err := getFeed(ctx, feedStream, store, userID)
	if err != nil {
		return err
	} else if feed == nil {
		return errFeedNotFound
	}

	feedModification := model.FeedModificationRequest{Title: &title}
	feedModification.Patch(feed)
	return store.UpdateFeed(ctx, feed)
}

func move(ctx context.Context, feedStream Stream, labelStream Stream,
	store *storage.Storage, userID int64,
) error {
	slog.Debug("[GoogleReader] Moving feed",
		slog.Int64("user_id", userID),
		slog.Any("feed_stream", feedStream),
		slog.Any("label_stream", labelStream))

	feed, err := getFeed(ctx, feedStream, store, userID)
	if err != nil {
		return err
	} else if feed == nil {
		return errFeedNotFound
	}

	category, err := getOrCreateCategory(ctx, labelStream, store, userID)
	if err != nil {
		return err
	} else if category == nil {
		return errCategoryNotFound
	}

	feedModification := model.FeedModificationRequest{CategoryID: &category.ID}
	feedModification.Patch(feed)
	return store.UpdateFeed(ctx, feed)
}

func (h *handler) feedIconURL(f *model.Feed) string {
	if f.Icon != nil && f.Icon.ExternalIconID != "" {
		return config.Opts.RootURL() + route.Path(h.router, "feedIcon", "externalIconID", f.Icon.ExternalIconID)
	} else {
		return ""
	}
}

func (h *handler) editSubscriptionHandler(w http.ResponseWriter, r *http.Request) {
	userID := request.UserID(r)
	clientIP := request.ClientIP(r)

	slog.Debug("[GoogleReader] Handle /subscription/edit",
		slog.String("handler", "editSubscriptionHandler"),
		slog.String("client_ip", clientIP),
		slog.String("user_agent", r.UserAgent()),
		slog.Int64("user_id", userID),
	)

	if err := r.ParseForm(); err != nil {
		json.BadRequest(w, r, err)
		return
	}

	streamIds, err := getStreams(r.Form[ParamStreamID], userID)
	if err != nil || len(streamIds) == 0 {
		json.BadRequest(w, r, errors.New("googlereader: no valid stream IDs provided"))
		return
	}

	newLabel, err := getStream(r.Form.Get(ParamTagsAdd), userID)
	if err != nil {
		json.BadRequest(w, r, fmt.Errorf("googlereader: invalid data in %s", ParamTagsAdd))
		return
	}

	title := r.Form.Get(ParamTitle)
	action := r.Form.Get(ParamSubscribeAction)

	switch action {
	case "subscribe":
		_, err := subscribe(r.Context(), streamIds[0], newLabel, title, h.store, userID)
		if err != nil {
			json.ServerError(w, r, err)
			return
		}
	case "unsubscribe":
		err := unsubscribe(r.Context(), streamIds, h.store, userID)
		if err != nil {
			json.ServerError(w, r, err)
			return
		}
	case "edit":
		if title != "" {
			err := rename(r.Context(), streamIds[0], title, h.store, userID)
			if err != nil {
				badRequest := errors.Is(err, errFeedNotFound) ||
					errors.Is(err, errEmptyFeedTitle)
				if badRequest {
					json.BadRequest(w, r, err)
				} else {
					json.ServerError(w, r, err)
				}
				return
			}
		}

		if r.Form.Has(ParamTagsAdd) {
			if newLabel.Type != LabelStream {
				json.BadRequest(w, r, errors.New("destination must be a label"))
				return
			}

			err := move(r.Context(), streamIds[0], newLabel, h.store, userID)
			if err != nil {
				badRequest := errors.Is(err, errFeedNotFound) ||
					errors.Is(err, errCategoryNotFound)
				if badRequest {
					json.BadRequest(w, r, err)
				} else {
					json.ServerError(w, r, err)
				}
				return
			}
		}
	default:
		json.BadRequest(w, r, fmt.Errorf(
			"googlereader: unrecognized action %s", action))
		return
	}

	OK(w, r)
}

<<<<<<< HEAD
func (h *handler) streamItemContentsHandler(w http.ResponseWriter,
	r *http.Request,
) {
	userID, clientIP := request.UserID(r), request.ClientIP(r)
=======
func (h *handler) streamItemContentsHandler(w http.ResponseWriter, r *http.Request) {
	userID := request.UserID(r)
	userName := request.UserName(r)
	clientIP := request.ClientIP(r)
>>>>>>> 3de9629a

	slog.Debug("[GoogleReader] Handle /stream/items/contents",
		slog.String("handler", "streamItemContentsHandler"),
		slog.String("client_ip", clientIP),
		slog.String("user_agent", r.UserAgent()),
		slog.Int64("user_id", userID),
	)

	if err := checkOutputFormat(r); err != nil {
		json.BadRequest(w, r, err)
		return
	}

	if err := r.ParseForm(); err != nil {
		json.ServerError(w, r, err)
		return
	}
<<<<<<< HEAD

	user, err := h.store.UserByID(r.Context(), userID)
	if err != nil {
		json.ServerError(w, r, err)
		return
	}
=======
>>>>>>> 3de9629a

	requestModifiers, err := parseStreamFilterFromRequest(r, user)
	if err != nil {
		json.ServerError(w, r, err)
		return
	}

	slog.Debug("[GoogleReader] Request Modifiers",
		slog.String("handler", "streamItemContentsHandler"),
		slog.String("client_ip", clientIP),
		slog.String("user_agent", r.UserAgent()),
		slog.Any("modifiers", requestModifiers),
	)

	userReadingList := fmt.Sprintf(UserStreamPrefix, userID) + ReadingList
	userRead := fmt.Sprintf(UserStreamPrefix, userID) + Read
	userStarred := fmt.Sprintf(UserStreamPrefix, userID) + Starred

	itemIDs, err := parseItemIDsFromRequest(r)
	if err != nil {
		json.BadRequest(w, r, err)
		return
	}

	slog.Debug("[GoogleReader] Fetching item contents",
		slog.String("handler", "streamItemContentsHandler"),
		slog.String("client_ip", clientIP),
		slog.String("user_agent", r.UserAgent()),
		slog.Int64("user_id", userID),
		slog.Any("item_ids", itemIDs),
	)

	builder := h.store.NewEntryQueryBuilder(userID).
		WithEnclosures().
		WithoutStatus(model.EntryStatusRemoved).
		WithEntryIDs(itemIDs).
		WithSorting(model.DefaultSortingOrder, requestModifiers.SortDirection)

	entries, err := builder.GetEntries(r.Context())
	if err != nil {
		json.ServerError(w, r, err)
		return
	}

<<<<<<< HEAD
	if len(entries) == 0 {
		json.BadRequest(w, r, fmt.Errorf(
			"googlereader: no items returned from the database for item IDs: %v",
			itemIDs))
		return
	}

	result := streamContentItems{
		Direction: "ltr",
		ID:        "feed/" + strconv.FormatInt(entries[0].FeedID, 10),
		Title:     entries[0].Feed.Title,
		Alternate: []contentHREFType{
			{HREF: entries[0].Feed.SiteURL, Type: "text/html"},
		},
		Updated: time.Now().Unix(),
=======
	result := streamContentItems{
		Direction: "ltr",
		ID:        "user/-/state/com.google/reading-list",
		Title:     "Reading List",
		Updated:   time.Now().Unix(),
>>>>>>> 3de9629a
		Self: []contentHREF{
			{HREF: config.Opts.RootURL() + route.Path(h.router, "StreamItemsContents")},
		},
		Author: userName,
	}

	contentItems := make([]contentItem, len(entries))
	for i, entry := range entries {
		enclosures := make([]contentItemEnclosure, 0, len(entry.Enclosures))
		for _, enclosure := range entry.Enclosures {
			enclosures = append(enclosures,
				contentItemEnclosure{URL: enclosure.URL, Type: enclosure.MimeType})
		}

		categories := []string{userReadingList}
		if entry.Feed.Category.Title != "" {
			categories = append(categories,
				fmt.Sprintf(UserLabelPrefix, userID)+entry.Feed.Category.Title)
		}
		if entry.Status == model.EntryStatusRead {
			categories = append(categories, userRead)
		}
		if entry.Starred {
			categories = append(categories, userStarred)
		}

		entry.Content = mediaproxy.RewriteDocumentWithAbsoluteProxyURL(
			h.router, entry.Content)
		entry.Enclosures.ProxifyEnclosureURL(h.router)

		contentItems[i] = contentItem{
			ID:            convertEntryIDToLongFormItemID(entry.ID),
			Title:         entry.Title,
			Author:        entry.Author,
			TimestampUsec: strconv.FormatInt(entry.Date.UnixMicro(), 10),
			CrawlTimeMsec: strconv.FormatInt(entry.CreatedAt.UnixMilli(), 10),
			Published:     entry.Date.Unix(),
			Updated:       entry.ChangedAt.Unix(),
			Categories:    categories,
			Canonical:     []contentHREF{{HREF: entry.URL}},
			Alternate:     []contentHREFType{{HREF: entry.URL, Type: "text/html"}},
			Content:       contentItemContent{Direction: "ltr", Content: entry.Content},
			Summary:       contentItemContent{Direction: "ltr", Content: entry.Content},
			Origin: contentItemOrigin{
				StreamID: fmt.Sprintf("feed/%d", entry.FeedID),
				Title:    entry.Feed.Title,
				HTMLUrl:  entry.Feed.SiteURL,
			},
			Enclosure: enclosures,
		}
	}

	result.Items = contentItems
	json.OK(w, r, result)
}

func (h *handler) disableTagHandler(w http.ResponseWriter, r *http.Request) {
	userID := request.UserID(r)
	clientIP := request.ClientIP(r)

	slog.Debug("[GoogleReader] Handle /disable-tags",
		slog.String("handler", "disableTagHandler"),
		slog.String("client_ip", clientIP),
		slog.String("user_agent", r.UserAgent()),
		slog.Int64("user_id", userID),
	)

	err := r.ParseForm()
	if err != nil {
		json.BadRequest(w, r, err)
		return
	}

	streams, err := getStreams(r.Form[ParamStreamID], userID)
	if err != nil {
		json.BadRequest(w, r, fmt.Errorf("googlereader: invalid data in %s", ParamStreamID))
		return
	}

	titles := make([]string, len(streams))
	for i, stream := range streams {
		if stream.Type != LabelStream {
			json.BadRequest(w, r, errors.New("googlereader: only labels are supported"))
			return
		}
		titles[i] = stream.ID
	}

	err = h.store.RemoveAndReplaceCategoriesByName(r.Context(), userID, titles)
	if err != nil {
		json.ServerError(w, r, err)
		return
	}

	OK(w, r)
}

func (h *handler) renameTagHandler(w http.ResponseWriter, r *http.Request) {
	userID := request.UserID(r)
	clientIP := request.ClientIP(r)

	slog.Debug("[GoogleReader] Handle /rename-tag",
		slog.String("handler", "renameTagHandler"),
		slog.String("client_ip", clientIP),
		slog.String("user_agent", r.UserAgent()),
	)

	err := r.ParseForm()
	if err != nil {
		json.BadRequest(w, r, err)
		return
	}

	source, err := getStream(r.Form.Get(ParamStreamID), userID)
	if err != nil {
		json.BadRequest(w, r, fmt.Errorf("googlereader: invalid data in %s", ParamStreamID))
		return
	}

	destination, err := getStream(r.Form.Get(ParamDestination), userID)
	if err != nil {
		json.BadRequest(w, r, fmt.Errorf("googlereader: invalid data in %s", ParamDestination))
		return
	}

	if source.Type != LabelStream || destination.Type != LabelStream {
		json.BadRequest(w, r, errors.New("googlereader: only labels supported"))
		return
	}

	if destination.ID == "" {
		json.BadRequest(w, r, errors.New("googlereader: empty destination name"))
		return
	}

	category, err := h.store.CategoryByTitle(r.Context(), userID, source.ID)
	if err != nil {
		json.ServerError(w, r, err)
		return
	}
	if category == nil {
		json.NotFound(w, r)
		return
	}

	categoryModificationRequest := model.CategoryModificationRequest{
		Title: model.SetOptionalField(destination.ID),
	}

	validationError := validator.ValidateCategoryModification(r.Context(),
		h.store, userID, category.ID, &categoryModificationRequest)
	if validationError != nil {
		json.BadRequest(w, r, validationError.Error())
		return
	}

	categoryModificationRequest.Patch(category)

	if err := h.store.UpdateCategory(r.Context(), category); err != nil {
		json.ServerError(w, r, err)
		return
	}

	OK(w, r)
}

func (h *handler) tagListHandler(w http.ResponseWriter, r *http.Request) {
	userID := request.UserID(r)
	clientIP := request.ClientIP(r)

	slog.Debug("[GoogleReader] Handle /tags/list",
		slog.String("handler", "tagListHandler"),
		slog.String("client_ip", clientIP),
		slog.String("user_agent", r.UserAgent()),
	)

	if err := checkOutputFormat(r); err != nil {
		json.BadRequest(w, r, err)
		return
	}

	var result tagsResponse
	categories, err := h.store.Categories(r.Context(), userID)
	if err != nil {
		json.ServerError(w, r, err)
		return
	}
	result.Tags = make([]subscriptionCategory, 0)
	result.Tags = append(result.Tags, subscriptionCategory{
		ID: fmt.Sprintf(UserStreamPrefix, userID) + Starred,
	})
	for _, category := range categories {
		result.Tags = append(result.Tags, subscriptionCategory{
			ID:    fmt.Sprintf(UserLabelPrefix, userID) + category.Title,
			Label: category.Title,
			Type:  "folder",
		})
	}
	json.OK(w, r, result)
}

func (h *handler) subscriptionListHandler(w http.ResponseWriter, r *http.Request) {
	userID := request.UserID(r)
	clientIP := request.ClientIP(r)

	slog.Debug("[GoogleReader] Handle /subscription/list",
		slog.String("handler", "subscriptionListHandler"),
		slog.String("client_ip", clientIP),
		slog.String("user_agent", r.UserAgent()),
	)

	if err := checkOutputFormat(r); err != nil {
		json.BadRequest(w, r, err)
		return
	}

	var result subscriptionsResponse
	feeds, err := h.store.Feeds(r.Context(), userID)
	if err != nil {
		json.ServerError(w, r, err)
		return
	}

	result.Subscriptions = make([]subscription, 0)
	for _, feed := range feeds {
		result.Subscriptions = append(result.Subscriptions, subscription{
			ID:         fmt.Sprintf(FeedPrefix+"%d", feed.ID),
			Title:      feed.Title,
			URL:        feed.FeedURL,
			Categories: []subscriptionCategory{{fmt.Sprintf(UserLabelPrefix, userID) + feed.Category.Title, feed.Category.Title, "folder"}},
			HTMLURL:    feed.SiteURL,
			IconURL:    h.feedIconURL(feed),
		})
	}
	json.OK(w, r, result)
}

func (h *handler) serveHandler(w http.ResponseWriter, r *http.Request) {
	clientIP := request.ClientIP(r)

	slog.Debug("[GoogleReader] API endpoint not implemented yet",
		slog.Any("url", r.RequestURI),
		slog.String("client_ip", clientIP),
		slog.String("user_agent", r.UserAgent()),
	)

	json.OK(w, r, []string{})
}

func (h *handler) userInfoHandler(w http.ResponseWriter, r *http.Request) {
	clientIP := request.ClientIP(r)

	slog.Debug("[GoogleReader] Handle /user-info",
		slog.String("handler", "userInfoHandler"),
		slog.String("client_ip", clientIP),
		slog.String("user_agent", r.UserAgent()),
	)

	if err := checkOutputFormat(r); err != nil {
		json.BadRequest(w, r, err)
		return
	}

	user, err := h.store.UserByID(r.Context(), request.UserID(r))
	if err != nil {
		json.ServerError(w, r, err)
		return
	}

	userId := strconv.FormatInt(user.ID, 10)
	userInfo := userInfo{
		UserID:        userId,
		UserName:      user.Username,
		UserProfileID: userId,
		UserEmail:     user.Username,
	}
	json.OK(w, r, userInfo)
}

func (h *handler) streamItemIDsHandler(w http.ResponseWriter, r *http.Request) {
	userID, clientIP := request.UserID(r), request.ClientIP(r)

	slog.Debug("[GoogleReader] Handle /stream/items/ids",
		slog.String("handler", "streamItemIDsHandler"),
		slog.String("client_ip", clientIP),
		slog.String("user_agent", r.UserAgent()),
		slog.Int64("user_id", userID),
	)

	if err := checkOutputFormat(r); err != nil {
		json.BadRequest(w, r, err)
		return
	}

	user, err := h.store.UserByID(r.Context(), userID)
	if err != nil {
		json.ServerError(w, r, err)
		return
	}

	rm, err := parseStreamFilterFromRequest(r, user)
	if err != nil {
		json.ServerError(w, r, err)
		return
	}

	slog.Debug("[GoogleReader] Request Modifiers",
		slog.String("handler", "streamItemIDsHandler"),
		slog.String("client_ip", clientIP),
		slog.String("user_agent", r.UserAgent()),
		slog.Any("modifiers", rm),
	)

	if len(rm.Streams) != 1 {
		json.ServerError(w, r, errors.New(
			"googlereader: only one stream type expected"))
		return
	}

	switch rm.Streams[0].Type {
	case ReadingListStream:
		h.handleReadingListStreamHandler(w, r, rm)
	case StarredStream:
		h.handleStarredStreamHandler(w, r, rm)
	case ReadStream:
		h.handleReadStreamHandler(w, r, rm)
	case FeedStream:
		h.handleFeedStreamHandler(w, r, rm)
	default:
		slog.Warn("[GoogleReader] Unknown Stream",
			slog.String("handler", "streamItemIDsHandler"),
			slog.String("client_ip", clientIP),
			slog.String("user_agent", r.UserAgent()),
			slog.Any("stream_type", rm.Streams[0].Type),
		)
		json.ServerError(w, r, fmt.Errorf(
			"googlereader: unknown stream type %s", rm.Streams[0].Type))
	}
}

func (h *handler) handleReadingListStreamHandler(w http.ResponseWriter,
	r *http.Request, rm RequestModifiers,
) {
	clientIP := request.ClientIP(r)

	slog.Debug("[GoogleReader] Handle ReadingListStream",
		slog.String("handler", "handleReadingListStreamHandler"),
		slog.String("client_ip", clientIP),
		slog.String("user_agent", r.UserAgent()),
	)

	builder := h.store.NewEntryQueryBuilder(rm.UserID)
	for _, s := range rm.ExcludeTargets {
		switch s.Type {
		case ReadStream:
			builder.WithStatus(model.EntryStatusUnread)
		default:
			slog.Warn("[GoogleReader] Unknown ExcludeTargets filter type",
				slog.String("handler", "handleReadingListStreamHandler"),
				slog.String("client_ip", clientIP),
				slog.String("user_agent", r.UserAgent()),
				slog.Any("filter_type", s.Type),
			)
		}
	}

	builder.WithoutStatus(model.EntryStatusRemoved)
	streamId, err := makeStreamIDResp(r.Context(), builder, &rm)
	if err != nil {
		json.ServerError(w, r, err)
		return
	}
	json.OK(w, r, streamId)
}

func makeStreamIDResp(ctx context.Context, builder *storage.EntryQueryBuilder,
	rm *RequestModifiers,
) (streamIDResponse, error) {
	builder.WithLimit(rm.Count).WithOffset(rm.Offset).
		WithSorting(model.DefaultSortingOrder, rm.SortDirection)
	if rm.StartTime > 0 {
		builder.AfterPublishedDate(time.Unix(rm.StartTime, 0))
	}
	if rm.StopTime > 0 {
		builder.BeforePublishedDate(time.Unix(rm.StopTime, 0))
	}

	rawEntryIDs, err := builder.GetEntryIDs(ctx)
	if err != nil {
		return streamIDResponse{}, err
	}

	itemRefs := make([]itemRef, len(rawEntryIDs))
	for i, entryID := range rawEntryIDs {
		itemRefs[i] = itemRef{ID: strconv.FormatInt(entryID, 10)}
	}

	totalEntries, err := builder.CountEntries(ctx)
	if err != nil {
		return streamIDResponse{}, err
	}

	continuation := 0
	if len(itemRefs)+rm.Offset < totalEntries {
		continuation = len(itemRefs) + rm.Offset
	}
	return streamIDResponse{itemRefs, continuation}, nil
}

func (h *handler) handleStarredStreamHandler(w http.ResponseWriter,
	r *http.Request, rm RequestModifiers,
) {
	builder := h.store.NewEntryQueryBuilder(rm.UserID).
		WithoutStatus(model.EntryStatusRemoved).
		WithStarred(true)

	streamId, err := makeStreamIDResp(r.Context(), builder, &rm)
	if err != nil {
		json.ServerError(w, r, err)
		return
	}
	json.OK(w, r, streamId)
}

func (h *handler) handleReadStreamHandler(w http.ResponseWriter,
	r *http.Request, rm RequestModifiers,
) {
	builder := h.store.NewEntryQueryBuilder(rm.UserID).
		WithoutStatus(model.EntryStatusRemoved).
		WithStatus(model.EntryStatusRead)

	streamId, err := makeStreamIDResp(r.Context(), builder, &rm)
	if err != nil {
		json.ServerError(w, r, err)
		return
	}
	json.OK(w, r, streamId)
}

func (h *handler) handleFeedStreamHandler(w http.ResponseWriter,
	r *http.Request, rm RequestModifiers,
) {
	feedID, err := strconv.ParseInt(rm.Streams[0].ID, 10, 64)
	if err != nil {
		json.ServerError(w, r, err)
		return
	}

	builder := h.store.NewEntryQueryBuilder(rm.UserID).
		WithoutStatus(model.EntryStatusRemoved).
		WithFeedID(feedID)

	if len(rm.ExcludeTargets) > 0 {
		for _, s := range rm.ExcludeTargets {
			if s.Type == ReadStream {
				builder.WithoutStatus(model.EntryStatusRead)
			}
		}
	}

	streamId, err := makeStreamIDResp(r.Context(), builder, &rm)
	if err != nil {
		json.ServerError(w, r, err)
		return
	}
	json.OK(w, r, streamId)
}

func (h *handler) markAllAsReadHandler(w http.ResponseWriter, r *http.Request) {
	userID := request.UserID(r)
	clientIP := request.ClientIP(r)

	slog.Debug("[GoogleReader] Handle /mark-all-as-read",
		slog.String("handler", "markAllAsReadHandler"),
		slog.String("client_ip", clientIP),
		slog.String("user_agent", r.UserAgent()),
	)

	if err := r.ParseForm(); err != nil {
		json.BadRequest(w, r, err)
		return
	}

	stream, err := getStream(r.Form.Get(ParamStreamID), userID)
	if err != nil {
		json.BadRequest(w, r, err)
		return
	}

	var before time.Time
	if timestampParamValue := r.Form.Get(ParamTimestamp); timestampParamValue != "" {
		timestampParsedValue, err := strconv.ParseInt(timestampParamValue, 10, 64)
		if err != nil {
			json.BadRequest(w, r, err)
			return
		}

		if timestampParsedValue > 0 {
			// It's unclear if the timestamp is in seconds or microseconds, so we try both using a naive approach.
			if len(timestampParamValue) >= 16 {
				before = time.UnixMicro(timestampParsedValue)
			} else {
				before = time.Unix(timestampParsedValue, 0)
			}
		}
	}

	if before.IsZero() {
		before = time.Now()
	}

	switch stream.Type {
	case FeedStream:
		feedID, err := strconv.ParseInt(stream.ID, 10, 64)
		if err != nil {
			json.BadRequest(w, r, err)
			return
		}
		err = h.store.MarkFeedAsRead(r.Context(), userID, feedID, before)
		if err != nil {
			json.ServerError(w, r, err)
			return
		}
	case LabelStream:
		category, err := h.store.CategoryByTitle(r.Context(), userID, stream.ID)
		if err != nil {
			json.ServerError(w, r, err)
			return
		} else if category == nil {
			json.NotFound(w, r)
			return
		}
		err = h.store.MarkCategoryAsRead(r.Context(), userID, category.ID, before)
		if err != nil {
			json.ServerError(w, r, err)
			return
		}
	case ReadingListStream:
		err := h.store.MarkAllAsReadBeforeDate(r.Context(), userID, before)
		if err != nil {
			json.ServerError(w, r, err)
			return
		}
	}
	OK(w, r)
}<|MERGE_RESOLUTION|>--- conflicted
+++ resolved
@@ -696,17 +696,10 @@
 	OK(w, r)
 }
 
-<<<<<<< HEAD
 func (h *handler) streamItemContentsHandler(w http.ResponseWriter,
 	r *http.Request,
 ) {
 	userID, clientIP := request.UserID(r), request.ClientIP(r)
-=======
-func (h *handler) streamItemContentsHandler(w http.ResponseWriter, r *http.Request) {
-	userID := request.UserID(r)
-	userName := request.UserName(r)
-	clientIP := request.ClientIP(r)
->>>>>>> 3de9629a
 
 	slog.Debug("[GoogleReader] Handle /stream/items/contents",
 		slog.String("handler", "streamItemContentsHandler"),
@@ -724,15 +717,12 @@
 		json.ServerError(w, r, err)
 		return
 	}
-<<<<<<< HEAD
 
 	user, err := h.store.UserByID(r.Context(), userID)
 	if err != nil {
 		json.ServerError(w, r, err)
 		return
 	}
-=======
->>>>>>> 3de9629a
 
 	requestModifiers, err := parseStreamFilterFromRequest(r, user)
 	if err != nil {
@@ -777,33 +767,15 @@
 		return
 	}
 
-<<<<<<< HEAD
-	if len(entries) == 0 {
-		json.BadRequest(w, r, fmt.Errorf(
-			"googlereader: no items returned from the database for item IDs: %v",
-			itemIDs))
-		return
-	}
-
-	result := streamContentItems{
-		Direction: "ltr",
-		ID:        "feed/" + strconv.FormatInt(entries[0].FeedID, 10),
-		Title:     entries[0].Feed.Title,
-		Alternate: []contentHREFType{
-			{HREF: entries[0].Feed.SiteURL, Type: "text/html"},
-		},
-		Updated: time.Now().Unix(),
-=======
 	result := streamContentItems{
 		Direction: "ltr",
 		ID:        "user/-/state/com.google/reading-list",
 		Title:     "Reading List",
 		Updated:   time.Now().Unix(),
->>>>>>> 3de9629a
 		Self: []contentHREF{
 			{HREF: config.Opts.RootURL() + route.Path(h.router, "StreamItemsContents")},
 		},
-		Author: userName,
+		Author: user.Username,
 	}
 
 	contentItems := make([]contentItem, len(entries))
