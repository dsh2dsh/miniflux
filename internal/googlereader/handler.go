--- conflicted
+++ resolved
@@ -1082,17 +1082,8 @@
 		case ReadStream:
 			builder.WithStatus(model.EntryStatusUnread)
 		default:
-<<<<<<< HEAD
 			log.Warn("[GoogleReader] Unknown ExcludeTargets filter type",
-				slog.Any("filter_type", s.Type))
-=======
-			slog.Warn("[GoogleReader] Unknown ExcludeTargets filter type",
-				slog.String("handler", "handleReadingListStreamHandler"),
-				slog.String("client_ip", clientIP),
-				slog.String("user_agent", r.UserAgent()),
-				slog.Int("filter_type", int(s.Type)),
-			)
->>>>>>> 2b26a345
+				slog.Int("filter_type", int(s.Type)))
 		}
 	}
 
