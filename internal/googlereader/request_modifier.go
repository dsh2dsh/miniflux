--- conflicted
+++ resolved
@@ -61,59 +61,35 @@
 	userID := u.ID
 	result := RequestModifiers{SortDirection: u.EntryDirection, UserID: userID}
 
-<<<<<<< HEAD
-	switch r.URL.Query().Get(ParamStreamOrder) {
+	switch r.URL.Query().Get(paramStreamOrder) {
 	case "d":
 		result.SortDirection = "desc"
 	case "o":
-=======
-	streamOrder := request.QueryStringParam(r, paramStreamOrder, "d")
-	if streamOrder == "o" {
->>>>>>> 86e2ce6d
 		result.SortDirection = "asc"
 	}
 
 	var err error
-<<<<<<< HEAD
 	result.Streams, err = getStreams(
-		request.QueryStringParamList(r, ParamStreamID), userID)
+		request.QueryStringParamList(r, paramStreamID), userID)
 	if err != nil {
 		return RequestModifiers{}, err
 	}
 
 	result.ExcludeTargets, err = getStreams(
-		request.QueryStringParamList(r, ParamStreamExcludes), userID)
-=======
-	result.Streams, err = getStreams(request.QueryStringParamList(r, paramStreamID), userID)
-	if err != nil {
-		return RequestModifiers{}, err
-	}
-	result.ExcludeTargets, err = getStreams(request.QueryStringParamList(r, paramStreamExcludes), userID)
->>>>>>> 86e2ce6d
+		request.QueryStringParamList(r, paramStreamExcludes), userID)
 	if err != nil {
 		return RequestModifiers{}, err
 	}
 
-<<<<<<< HEAD
 	result.FilterTargets, err = getStreams(
-		request.QueryStringParamList(r, ParamStreamFilters), userID)
-=======
-	result.FilterTargets, err = getStreams(request.QueryStringParamList(r, paramStreamFilters), userID)
->>>>>>> 86e2ce6d
+		request.QueryStringParamList(r, paramStreamFilters), userID)
 	if err != nil {
 		return RequestModifiers{}, err
 	}
 
-<<<<<<< HEAD
-	result.Count = request.QueryIntParam(r, ParamStreamMaxItems, 0)
-	result.Offset = request.QueryIntParam(r, ParamContinuation, 0)
-	result.StartTime = request.QueryInt64Param(r, ParamStreamStartTime, 0)
-	result.StopTime = request.QueryInt64Param(r, ParamStreamStopTime, 0)
-=======
 	result.Count = request.QueryIntParam(r, paramStreamMaxItems, 0)
 	result.Offset = request.QueryIntParam(r, paramContinuation, 0)
-	result.StartTime = request.QueryInt64Param(r, paramStreamStartTime, int64(0))
-	result.StopTime = request.QueryInt64Param(r, paramStreamStopTime, int64(0))
->>>>>>> 86e2ce6d
+	result.StartTime = request.QueryInt64Param(r, paramStreamStartTime, 0)
+	result.StopTime = request.QueryInt64Param(r, paramStreamStopTime, 0)
 	return result, nil
 }