--- conflicted
+++ resolved
@@ -37,11 +37,7 @@
 		t.Fatalf("unexpected error: %v", err)
 	}
 
-<<<<<<< HEAD
-	expected := []int64{12345, 45678}
-=======
-	var expected = []int64{12345, 344691561, 754, 1135, 626}
->>>>>>> 3de9629a
+	expected := []int64{12345, 344691561, 754, 1135, 626}
 	if !reflect.DeepEqual(result, expected) {
 		t.Errorf("expected %v, got %v", expected, result)
 	}
