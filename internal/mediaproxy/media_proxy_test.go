--- conflicted
+++ resolved
@@ -280,13 +280,7 @@
 	var err error
 	parser := config.NewParser()
 	config.Opts, err = parser.ParseEnvironmentVariables()
-<<<<<<< HEAD
-	require.ErrorContains(t, err, "MEDIA_PROXY_CUSTOM_URL")
-=======
-	if err == nil {
-		t.Fatalf(`Incorrect proxy URL silently accepted (MEDIA_PROXY_CUSTOM_URL=%q): %q`, os.Getenv("MEDIA_PROXY_CUSTOM_URL"), config.Opts.MediaCustomProxyURL())
-	}
->>>>>>> ce6cadc1
+	require.ErrorContains(t, err, "env: parse error on field")
 }
 
 func TestAbsoluteProxyFilterWithHttpsAlwaysAndCustomProxyServer(t *testing.T) {
