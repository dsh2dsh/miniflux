// SPDX-FileCopyrightText: Copyright The Miniflux Authors. All rights reserved.
// SPDX-License-Identifier: Apache-2.0

package filter // import "miniflux.app/v2/internal/reader/filter"

import (
	"strconv"
	"testing"
	"time"

	"github.com/stretchr/testify/assert"
	"github.com/stretchr/testify/require"

	"miniflux.app/v2/internal/config"
	"miniflux.app/v2/internal/model"
)

func TestBlockingEntries(t *testing.T) {
	tests := []struct {
		feed     model.Feed
		user     model.User
		expected int
		err      bool
	}{
		{
			feed: model.Feed{
				Extra: model.FeedExtra{
					BlockFilterEntryRules: "Any=(?i)example",
				},
				Entries: model.Entries{{URL: "https://example.com"}},
			},
		},
		{ // invalid regex
			feed: model.Feed{
				Extra: model.FeedExtra{
					BlockFilterEntryRules: "Any=[a-z",
				},
				Entries: model.Entries{{URL: "https://example.com"}},
			},
			err: true,
		},
		{
			feed: model.Feed{
				Extra: model.FeedExtra{
					BlockFilterEntryRules: "Any=(?i)example",
				},
				Entries: model.Entries{{URL: "https://different.com"}},
			},
			expected: 1,
		},
		{
			feed: model.Feed{
				Extra: model.FeedExtra{
					BlockFilterEntryRules: "Any=(?i)example",
				},
				Entries: model.Entries{{Title: "Some Example"}},
			},
		},
		{
			feed: model.Feed{
				Extra: model.FeedExtra{
					BlockFilterEntryRules: "Any=(?i)example",
				},
				Entries: model.Entries{{Title: "Something different"}},
			},
			expected: 1,
		},
		{
			feed: model.Feed{
				Extra: model.FeedExtra{
					BlockFilterEntryRules: "Any=(?i)example",
				},
				Entries: model.Entries{
					{
						Title: "Something different",
						Tags:  []string{"example", "something else"},
					},
				},
			},
		},
		{
			feed: model.Feed{
				Extra: model.FeedExtra{
					BlockFilterEntryRules: "Any=(?i)example",
				},
				Entries: model.Entries{
					{
						Title: "Example",
						Tags:  []string{"example", "something else"},
					},
				},
			},
		},
		{
			feed: model.Feed{
				Extra: model.FeedExtra{
					BlockFilterEntryRules: "Any=(?i)example",
				},
				Entries: model.Entries{
					{
						Title: "Example",
						Tags:  []string{"something different", "something else"},
					},
				},
			},
		},
		{
			feed: model.Feed{
				Extra: model.FeedExtra{
					BlockFilterEntryRules: "Any=(?i)example",
				},
				Entries: model.Entries{
					{
						Title: "Something different",
						Tags:  []string{"something different", "something else"},
					},
				},
			},
			expected: 1,
		},
		{
			feed: model.Feed{
				Extra: model.FeedExtra{
					BlockFilterEntryRules: "Any=(?i)example",
				},
				Entries: model.Entries{
					{Title: "Something different", Author: "Example"},
				},
			},
		},
		{
			feed: model.Feed{
				Extra: model.FeedExtra{
					BlockFilterEntryRules: "Any=(?i)example",
				},
				Entries: model.Entries{
					{Title: "Something different", Author: "Something different"},
				},
			},
			expected: 1,
		},
		{
			feed: model.Feed{
				Entries: model.Entries{{Title: "No rule defined"}},
			},
			expected: 1,
		},
		{
			feed: model.Feed{
				Entries: model.Entries{
					{URL: "https://example.com", Title: "Some Example"},
				},
			},
			user: model.User{
				BlockFilterEntryRules: "EntryURL=(?i)example\nEntryTitle=(?i)Test",
			},
		},
		{
			feed: model.Feed{
				Entries: model.Entries{
					{URL: "https://different.com", Title: "Some Test"},
				},
			},
			user: model.User{
				BlockFilterEntryRules: "EntryURL=(?i)example\nEntryTitle=(?i)Test",
			},
		},
		{
			feed: model.Feed{
				Entries: model.Entries{
					{URL: "https://different.com", Title: "Some Example"},
				},
			},
			user: model.User{
				BlockFilterEntryRules: "EntryURL=(?i)example\nEntryTitle=(?i)Test",
			},
			expected: 1,
		},
		{
			feed: model.Feed{
				Entries: model.Entries{
					{CommentsURL: "https://example.com", Content: "Some Example"},
				},
			},
			user: model.User{
				BlockFilterEntryRules: "EntryCommentsURL=(?i)example\nEntryContent=(?i)Test",
			},
		},
		{
			feed: model.Feed{
				Entries: model.Entries{
					{CommentsURL: "https://different.com", Content: "Some Test"},
				},
			},
			user: model.User{
				BlockFilterEntryRules: "EntryCommentsURL=(?i)example\nEntryContent=(?i)Test",
			},
		},
		{
			feed: model.Feed{
				Entries: model.Entries{
					{CommentsURL: "https://different.com", Content: "Some Example"},
				},
			},
			user: model.User{
				BlockFilterEntryRules: "EntryCommentsURL=(?i)example\nEntryContent=(?i)Test",
			},
			expected: 1,
		},
		{
			feed: model.Feed{
				Entries: model.Entries{
					{Author: "Example", Tags: []string{"example", "something else"}},
				},
			},
			user: model.User{
				BlockFilterEntryRules: "EntryAuthor=(?i)example\nEntryTag=(?i)Test",
			},
		},
		{
			feed: model.Feed{
				Entries: model.Entries{
					{Author: "Different", Tags: []string{"example", "something else"}},
				},
			},
			user: model.User{
				BlockFilterEntryRules: "EntryAuthor=(?i)example\nEntryTag=(?i)example",
			},
		},
		{
			feed: model.Feed{
				Entries: model.Entries{
					{Author: "Different", Tags: []string{"example", "something else"}},
				},
			},
			user: model.User{
				BlockFilterEntryRules: "EntryAuthor=(?i)example\nEntryTag=(?i)Test",
			},
			expected: 1,
		},
		{
			feed: model.Feed{
				Entries: model.Entries{
					{Author: "Different", Tags: []string{"example", "test"}},
				},
			},
			user: model.User{
				BlockFilterEntryRules: "EntryAuthor\nEntryTag=(?i)Test",
			},
			err: true,
		},
		{
			feed: model.Feed{
				Entries: model.Entries{
					{Date: time.Date(2024, 3, 14, 0, 0, 0, 0, time.UTC)},
				},
			},
			user: model.User{
				BlockFilterEntryRules: "EntryDate=before:2024-03-15",
			},
		},
		// Test max-age filter
		{
			feed: model.Feed{
				Entries: model.Entries{
					{Date: time.Date(2024, 1, 1, 0, 0, 0, 0, time.UTC)},
				},
			},
			user: model.User{BlockFilterEntryRules: "EntryDate=max-age:30d"},
			// Entry from Jan 1, 2024 is definitely older than 30 days
		},
		// Invalid duration format
		{
			feed: model.Feed{
				Entries: model.Entries{
					{Date: time.Date(2024, 1, 1, 0, 0, 0, 0, time.UTC)},
				},
			},
			user:     model.User{BlockFilterEntryRules: "EntryDate=max-age:invalid"},
			expected: 1,
		},
		{
			feed: model.Feed{
				Entries: model.Entries{
					{Date: time.Date(2024, 3, 14, 0, 0, 0, 0, time.UTC)},
				},
			},
			user: model.User{BlockFilterEntryRules: "UnknownRuleType=test"},
			err:  true,
		},
		{
			feed: model.Feed{
				Extra: model.FeedExtra{
					BlockFilterEntryRules: "EntryURL=(?i)example\nEntryTitle=(?i)Test",
				},
				Entries: model.Entries{
					{URL: "https://example.com", Title: "Some Example"},
				},
			},
		},
		// Test cases for merged user and feed BlockFilterEntryRules
<<<<<<< HEAD
		{
			feed: model.Feed{
				Extra: model.FeedExtra{BlockFilterEntryRules: "EntryURL=(?i)website"},
				Entries: model.Entries{
					{URL: "https://example.com", Title: "Some Title"},
				},
			},
			user: model.User{
				BlockFilterEntryRules: "   EntryTitle=(?i)title   ",
			},
			// User rule matches
		},
		{
			feed: model.Feed{
				Extra: model.FeedExtra{BlockFilterEntryRules: "EntryURL=(?i)example"},
				Entries: model.Entries{
					{URL: "https://example.com", Title: "Some Other"},
				},
			},
			user: model.User{BlockFilterEntryRules: "EntryTitle=(?i)title"},
			// Feed rule matches
		},
		{
			feed: model.Feed{
				Extra: model.FeedExtra{BlockFilterEntryRules: "EntryURL=(?i)example"},
				Entries: model.Entries{
					{URL: "https://different.com", Title: "Some Other"},
				},
			},
			user:     model.User{BlockFilterEntryRules: "EntryTitle=(?i)title"},
			expected: 1,
			// Neither rule matches
		},
		{
			feed: model.Feed{
				Extra: model.FeedExtra{BlockFilterEntryRules: "EntryURL=(?i)example"},
				Entries: model.Entries{
					{URL: "https://example.com", Title: "Some Title"},
				},
			},
			user: model.User{BlockFilterEntryRules: "EntryTitle=(?i)title"},
			// Both rules would match
		},
	}

	require.NoError(t, config.Load(""))
	for i, tt := range tests {
		t.Run(strconv.Itoa(i), func(t *testing.T) {
			user, feed := tt.user, tt.feed
			if tt.err {
				require.Error(t, DeleteEntries(t.Context(), &user, &feed))
				return
			}
			require.NoError(t, DeleteEntries(t.Context(), &user, &feed))
			assert.Len(t, feed.Entries, tt.expected)
		})
=======
		{&model.Feed{ID: 1, BlockFilterEntryRules: "EntryURL=(?i)website"}, &model.Entry{URL: "https://example.com", Title: "Some Title"}, &model.User{BlockFilterEntryRules: "   EntryTitle=(?i)title   "}, true}, // User rule matches
		{&model.Feed{ID: 1, BlockFilterEntryRules: "EntryURL=(?i)example"}, &model.Entry{URL: "https://example.com", Title: "Some Other"}, &model.User{BlockFilterEntryRules: "EntryTitle=(?i)title"}, true},       // Feed rule matches
		{&model.Feed{ID: 1, BlockFilterEntryRules: "EntryURL=(?i)example"}, &model.Entry{URL: "https://different.com", Title: "Some Other"}, &model.User{BlockFilterEntryRules: "EntryTitle=(?i)title"}, false},    // Neither rule matches
		{&model.Feed{ID: 1, BlockFilterEntryRules: "EntryURL=(?i)example"}, &model.Entry{URL: "https://example.com", Title: "Some Title"}, &model.User{BlockFilterEntryRules: "EntryTitle=(?i)title"}, true},       // Both rules would match
		// Test multiple rules with \r\n separators
		{&model.Feed{ID: 1, BlockFilterEntryRules: "EntryURL=(?i)example\r\nEntryTitle=(?i)Test"}, &model.Entry{URL: "https://example.com", Title: "Some Example"}, &model.User{}, true},
		{&model.Feed{ID: 1, BlockFilterEntryRules: "EntryURL=(?i)example\r\nEntryTitle=(?i)Test"}, &model.Entry{URL: "https://different.com", Title: "Some Test"}, &model.User{}, true},
	}

	for index, tc := range scenarios {
		result := IsBlockedEntry(tc.feed, tc.entry, tc.user)
		if tc.expected != result {
			t.Errorf(`Unexpected result for scenario %d, got %v for entry %q`, index, result, tc.entry.Title)
		}
>>>>>>> dc817257
	}
}

func TestAllowEntries(t *testing.T) {
	tests := []struct {
		feed     model.Feed
		user     model.User
		expected int
		err      bool
	}{
		{
			feed: model.Feed{
				Extra:   model.FeedExtra{KeepFilterEntryRules: "Any=(?i)example"},
				Entries: model.Entries{{Title: "https://example.com"}},
			},
			expected: 1,
		},
		{
			feed: model.Feed{
				Extra:   model.FeedExtra{KeepFilterEntryRules: "Any=[a-z"},
				Entries: model.Entries{{Title: "https://example.com"}},
			},
			err: true,
			// invalid regex
		},
		{
			feed: model.Feed{
				Extra:   model.FeedExtra{KeepFilterEntryRules: "Any=(?i)example"},
				Entries: model.Entries{{Title: "https://different.com"}},
			},
		},
		{
			feed: model.Feed{
				Extra:   model.FeedExtra{KeepFilterEntryRules: "Any=(?i)example"},
				Entries: model.Entries{{Title: "Some Example"}},
			},
			expected: 1,
		},
		{
			feed: model.Feed{
				Extra:   model.FeedExtra{KeepFilterEntryRules: "Any=(?i)example"},
				Entries: model.Entries{{Title: "Something different"}},
			},
		},
		{
			feed: model.Feed{
				Entries: model.Entries{{Title: "No rule defined"}},
			},
			expected: 1,
		},
		{
			feed: model.Feed{
				Extra: model.FeedExtra{KeepFilterEntryRules: "Any=(?i)example"},
				Entries: model.Entries{
					{
						Title: "Something different",
						Tags:  []string{"example", "something else"},
					},
				},
			},
			expected: 1,
		},
		{
			feed: model.Feed{
				Extra: model.FeedExtra{KeepFilterEntryRules: "Any=(?i)example"},
				Entries: model.Entries{
					{
						Title: "Example",
						Tags:  []string{"example", "something else"},
					},
				},
			},
			expected: 1,
		},
		{
			feed: model.Feed{
				Extra: model.FeedExtra{KeepFilterEntryRules: "Any=(?i)example"},
				Entries: model.Entries{
					{
						Title: "Example",
						Tags:  []string{"something different", "something else"},
					},
				},
			},
			expected: 1,
		},
		{
			feed: model.Feed{
				Extra: model.FeedExtra{KeepFilterEntryRules: "Any=(?i)example"},
				Entries: model.Entries{
					{
						Title: "Something more",
						Tags:  []string{"something different", "something else"},
					},
				},
			},
		},
		{
			feed: model.Feed{
				Extra: model.FeedExtra{KeepFilterEntryRules: "Any=(?i)example"},
				Entries: model.Entries{
					{Title: "Something different", Author: "Example"},
				},
			},
			expected: 1,
		},
		{
			feed: model.Feed{
				Extra: model.FeedExtra{KeepFilterEntryRules: "Any=(?i)example"},
				Entries: model.Entries{
					{Title: "Something different", Author: "Something different"},
				},
			},
		},
		{
			feed: model.Feed{
				Entries: model.Entries{
					{URL: "https://example.com", Title: "Some Example"},
				},
			},
			user: model.User{
				KeepFilterEntryRules: "EntryURL=(?i)example\nEntryTitle=(?i)Test",
			},
			expected: 1,
		},
		{
			feed: model.Feed{
				Entries: model.Entries{
					{URL: "https://different.com", Title: "Some Test"},
				},
			},
			user: model.User{
				KeepFilterEntryRules: "EntryURL=(?i)example\nEntryTitle=(?i)Test",
			},
			expected: 1,
		},
		{
			feed: model.Feed{
				Entries: model.Entries{
					{URL: "https://different.com", Title: "Some Example"},
				},
			},
			user: model.User{
				KeepFilterEntryRules: "EntryURL=(?i)example\nEntryTitle=(?i)Test",
			},
		},
		{
			feed: model.Feed{
				Entries: model.Entries{
					{CommentsURL: "https://example.com", Content: "Some Example"},
				},
			},
			user: model.User{
				KeepFilterEntryRules: "EntryCommentsURL=(?i)example\nEntryContent=(?i)Test",
			},
			expected: 1,
		},
		{
			feed: model.Feed{
				Entries: model.Entries{
					{CommentsURL: "https://different.com", Content: "Some Test"},
				},
			},
			user: model.User{
				KeepFilterEntryRules: "EntryCommentsURL=(?i)example\nEntryContent=(?i)Test",
			},
			expected: 1,
		},
		{
			feed: model.Feed{
				Entries: model.Entries{
					{CommentsURL: "https://different.com", Content: "Some Example"},
				},
			},
			user: model.User{
				KeepFilterEntryRules: "EntryCommentsURL=(?i)example\nEntryContent=(?i)Test",
			},
		},
		{
			feed: model.Feed{
				Entries: model.Entries{
					{
						Author: "Example",
						Tags:   []string{"example", "something else"},
					},
				},
			},
			user: model.User{
				KeepFilterEntryRules: "EntryAuthor=(?i)example\nEntryTag=(?i)Test",
			},
			expected: 1,
		},
		{
			feed: model.Feed{
				Entries: model.Entries{
					{
						Author: "Different",
						Tags:   []string{"example", "something else"},
					},
				},
			},
			user: model.User{
				KeepFilterEntryRules: "EntryAuthor=(?i)example\nEntryTag=(?i)example",
			},
			expected: 1,
		},
		{
			feed: model.Feed{
				Entries: model.Entries{
					{
						Author: "Different",
						Tags:   []string{"example", "something else"},
					},
				},
			},
			user: model.User{
				KeepFilterEntryRules: "EntryAuthor=(?i)example\nEntryTag=(?i)Test",
			},
		},
		{
			feed: model.Feed{
				Entries: model.Entries{
					{
						Author: "Different",
						Tags:   []string{"example", "some test"},
					},
				},
			},
			user: model.User{
				KeepFilterEntryRules: "EntryAuthor\nEntryTag=(?i)Test",
			},
			err: true,
		},
		{
			feed: model.Feed{
				Entries: model.Entries{{Date: time.Now().Add(24 * time.Hour)}},
			},
			user:     model.User{KeepFilterEntryRules: "EntryDate=future"},
			expected: 1,
		},
		{
			feed: model.Feed{
				Entries: model.Entries{{Date: time.Now().Add(-24 * time.Hour)}},
			},
			user: model.User{KeepFilterEntryRules: "EntryDate=future"},
		},
		{
			feed: model.Feed{
				Entries: model.Entries{
					{Date: time.Date(2024, 3, 14, 0, 0, 0, 0, time.UTC)},
				},
			},
			user:     model.User{KeepFilterEntryRules: "EntryDate=before:2024-03-15"},
			expected: 1,
		},
		{
			feed: model.Feed{
				Entries: model.Entries{
					{Date: time.Date(2024, 3, 14, 0, 0, 0, 0, time.UTC)},
				},
			},
			user: model.User{
				KeepFilterEntryRules: "EntryDate=before:invalid-date",
			},
			// invalid date format
		},
		{
			feed: model.Feed{
				Entries: model.Entries{
					{Date: time.Date(2024, 3, 16, 0, 0, 0, 0, time.UTC)},
				},
			},
			user:     model.User{KeepFilterEntryRules: "EntryDate=after:2024-03-15"},
			expected: 1,
		},
		{
			feed: model.Feed{
				Entries: model.Entries{
					{Date: time.Date(2024, 3, 16, 0, 0, 0, 0, time.UTC)},
				},
			},
			user: model.User{
				KeepFilterEntryRules: "EntryDate=after:invalid-date",
			},
			// invalid date format
		},
		{
			feed: model.Feed{
				Entries: model.Entries{
					{Date: time.Date(2024, 3, 10, 0, 0, 0, 0, time.UTC)},
				},
			},
			user: model.User{
				KeepFilterEntryRules: "EntryDate=between:2024-03-01,2024-03-15",
			},
			expected: 1,
		},
		{
			feed: model.Feed{
				Entries: model.Entries{
					{Date: time.Date(2024, 2, 28, 0, 0, 0, 0, time.UTC)},
				},
			},
			user: model.User{
				KeepFilterEntryRules: "EntryDate=between:2024-03-01,2024-03-15",
			},
		},
		{
			feed: model.Feed{
				Entries: model.Entries{
					{Date: time.Date(2024, 2, 28, 0, 0, 0, 0, time.UTC)},
				},
			},
			user: model.User{
				KeepFilterEntryRules: "EntryDate=between:invalid-date,2024-03-15",
			},
			// invalid date format
		},
		{
			feed: model.Feed{
				Entries: model.Entries{
					{Date: time.Date(2024, 2, 28, 0, 0, 0, 0, time.UTC)},
				},
			},
			user: model.User{
				KeepFilterEntryRules: "EntryDate=between:2024-03-15,invalid-date",
			},
			// invalid date format
		},
		{
			feed: model.Feed{
				Entries: model.Entries{
					{Date: time.Date(2024, 2, 28, 0, 0, 0, 0, time.UTC)},
				},
			},
			user: model.User{
				KeepFilterEntryRules: "EntryDate=between:2024-03-15",
			},
			// missing second date in range
		},
		// Test max-age filter
		{
			feed: model.Feed{
				Entries: model.Entries{
					{Date: time.Date(2024, 1, 1, 0, 0, 0, 0, time.UTC)},
				},
			},
			user:     model.User{KeepFilterEntryRules: "EntryDate=max-age:30d"},
			expected: 1,
			// Entry from Jan 1, 2024 is definitely older than 30 days
		},
		{
			feed: model.Feed{
				Entries: model.Entries{
					{Date: time.Date(2024, 1, 1, 0, 0, 0, 0, time.UTC)},
				},
			},
			user: model.User{KeepFilterEntryRules: "EntryDate=max-age:invalid"},
			// Invalid duration format
		},
		{
			feed: model.Feed{
				Entries: model.Entries{
					{Date: time.Date(2024, 2, 28, 0, 0, 0, 0, time.UTC)},
				},
			},
			user: model.User{KeepFilterEntryRules: "EntryDate=abcd"},
			// no colon in rule value
		},
		{
			feed: model.Feed{
				Entries: model.Entries{
					{Date: time.Date(2024, 2, 28, 0, 0, 0, 0, time.UTC)},
				},
			},
			user: model.User{
				KeepFilterEntryRules: "EntryDate=unknown:2024-03-15",
			},
			// unknown rule type
		},
		{
			feed: model.Feed{
				Extra: model.FeedExtra{
					KeepFilterEntryRules: "EntryURL=(?i)example\nEntryTitle=(?i)Test",
				},
				Entries: model.Entries{
					{URL: "https://example.com", Title: "Some Example"},
				},
			},
			expected: 1,
		},
		// Test cases for merged user and feed KeepFilterEntryRules
<<<<<<< HEAD
		{
			feed: model.Feed{
				Extra: model.FeedExtra{KeepFilterEntryRules: "EntryURL=(?i)website"},
				Entries: model.Entries{
					{URL: "https://example.com", Title: "Some Title"},
				},
			},
			user:     model.User{KeepFilterEntryRules: "EntryTitle=(?i)title"},
			expected: 1,
			// User rule matches
		},
		{
			feed: model.Feed{
				Extra: model.FeedExtra{KeepFilterEntryRules: "EntryURL=(?i)example"},
				Entries: model.Entries{
					{URL: "https://example.com", Title: "Some Other"},
				},
			},
			user:     model.User{KeepFilterEntryRules: "EntryTitle=(?i)title"},
			expected: 1,
			// Feed rule matches
		},
		{
			feed: model.Feed{
				Extra: model.FeedExtra{KeepFilterEntryRules: "EntryURL=(?i)example"},
				Entries: model.Entries{
					{URL: "https://different.com", Title: "Some Other"},
				},
			},
			user: model.User{KeepFilterEntryRules: "EntryTitle=(?i)title"},
			// Neither rule matches
		},
		{
			feed: model.Feed{
				Extra: model.FeedExtra{KeepFilterEntryRules: "EntryURL=(?i)example"},
				Entries: model.Entries{
					{URL: "https://example.com", Title: "Some Title"},
				},
			},
			user:     model.User{KeepFilterEntryRules: "EntryTitle=(?i)title"},
			expected: 1,
			// Both rules would match
		},
=======
		{&model.Feed{ID: 1, KeepFilterEntryRules: "EntryURL=(?i)website"}, &model.Entry{URL: "https://example.com", Title: "Some Title"}, &model.User{KeepFilterEntryRules: "EntryTitle=(?i)title"}, true},    // User rule matches
		{&model.Feed{ID: 1, KeepFilterEntryRules: "EntryURL=(?i)example"}, &model.Entry{URL: "https://example.com", Title: "Some Other"}, &model.User{KeepFilterEntryRules: "EntryTitle=(?i)title"}, true},    // Feed rule matches
		{&model.Feed{ID: 1, KeepFilterEntryRules: "EntryURL=(?i)example"}, &model.Entry{URL: "https://different.com", Title: "Some Other"}, &model.User{KeepFilterEntryRules: "EntryTitle=(?i)title"}, false}, // Neither rule matches
		{&model.Feed{ID: 1, KeepFilterEntryRules: "EntryURL=(?i)example"}, &model.Entry{URL: "https://example.com", Title: "Some Title"}, &model.User{KeepFilterEntryRules: "EntryTitle=(?i)title"}, true},    // Both rules would match
		// Test multiple rules with \r\n separators
		{&model.Feed{ID: 1, KeepFilterEntryRules: "EntryURL=(?i)example\r\nEntryTitle=(?i)Test"}, &model.Entry{URL: "https://example.com", Title: "Some Example"}, &model.User{}, true},
		{&model.Feed{ID: 1, KeepFilterEntryRules: "EntryURL=(?i)example\r\nEntryTitle=(?i)Test"}, &model.Entry{URL: "https://different.com", Title: "Some Test"}, &model.User{}, true},
		{&model.Feed{ID: 1, KeepFilterEntryRules: "EntryURL=(?i)example\r\nEntryTitle=(?i)Test"}, &model.Entry{URL: "https://different.com", Title: "Some Example"}, &model.User{}, false},
>>>>>>> dc817257
	}

	require.NoError(t, config.Load(""))
	for i, tt := range tests {
		t.Run(strconv.Itoa(i), func(t *testing.T) {
			user, feed := tt.user, tt.feed
			if tt.err {
				require.Error(t, DeleteEntries(t.Context(), &user, &feed))
				return
			}
			require.NoError(t, DeleteEntries(t.Context(), &user, &feed))
			assert.Len(t, feed.Entries, tt.expected)
		})
	}
}

func TestParseDuration(t *testing.T) {
	tests := []struct {
		input    string
		expected time.Duration
		err      bool
	}{
		{
			input:    "30d",
			expected: 30 * 24 * time.Hour,
		},
		{
			input:    "1h",
			expected: time.Hour,
		},
		{
			input:    "2m",
			expected: 2 * time.Minute,
		},
		{
			input: "invalid",
			err:   true,
		},
		// Invalid unit
		{
			input: "5x",
			err:   true,
		},
	}

	for i, tt := range tests {
		t.Run(strconv.Itoa(i), func(t *testing.T) {
			result, err := parseDuration(tt.input)
			if tt.err {
				require.Error(t, err)
				return
			}
			assert.Equal(t, tt.expected, result)
		})
	}
}

func TestMaxAgeFilter(t *testing.T) {
	oldFeed := model.Feed{
		Entries: model.Entries{
			{
				Title: "Old Entry",
				Date:  time.Now().Add(-48 * time.Hour), // 48 hours ago
			},
		},
	}

	newFeed := model.Feed{
		Entries: model.Entries{
			{
				Title: "New Entry",
				Date:  time.Now().Add(-30 * time.Minute), // 30 minutes ago
			},
		},
	}

	// Test blocking old entries
	user := model.User{BlockFilterEntryRules: "EntryDate=max-age:1d"}
	require.NoError(t, config.Load(""))

	// Old entry should be blocked (48 hours > 1 day is true)
	require.NoError(t, DeleteEntries(t.Context(), &user, &oldFeed))
	assert.Empty(t, oldFeed.Entries)

	// New entry should not be blocked
	require.NoError(t, DeleteEntries(t.Context(), &user, &newFeed))
	assert.Len(t, newFeed.Entries, 1)
}

func TestBlockedGlobally(t *testing.T) {
	require.NoError(t, config.Load(""))
	var user model.User
	feed := model.Feed{
		Entries: model.Entries{
			{Date: time.Date(2020, 5, 1, 0o5, 0o5, 0o5, 0o5, time.UTC)},
		},
	}
	require.NoError(t, DeleteEntries(t.Context(), &user, &feed))
	assert.Len(t, feed.Entries, 1,
		"Expected no entries to be blocked globally when max-age is not set")

	t.Setenv("FILTER_ENTRY_MAX_AGE_DAYS", "30")
	require.NoError(t, config.Load(""))

	feed.Entries = model.Entries{
		{Date: time.Date(2020, 5, 1, 0o5, 0o5, 0o5, 0o5, time.UTC)},
	}
	require.NoError(t, DeleteEntries(t.Context(), &user, &feed))
	assert.Empty(t, feed.Entries,
		"Expected entries to be blocked globally when max-age is set")

	feed.Entries = model.Entries{{Date: time.Now().Add(-2 * time.Hour)}}
	require.NoError(t, DeleteEntries(t.Context(), &user, &feed))
	assert.Len(t, feed.Entries, 1,
		"Expected entries not to be blocked globally when they are within the max-age limit")
}

func TestBlockedEntryWithGlobalMaxAge(t *testing.T) {
	t.Setenv("FILTER_ENTRY_MAX_AGE_DAYS", "30")
	require.NoError(t, config.Load(""))

	var user model.User
	feed := model.Feed{
		Entries: model.Entries{
			{
				Title: "Test Entry",
				Date:  time.Now().Add(-31 * 24 * time.Hour),
				// 31 days old
			},
		},
	}
	require.NoError(t, DeleteEntries(t.Context(), &user, &feed))
	assert.Empty(t, feed.Entries)
}

func TestBlockedEntryWithDefaultGlobalMaxAge(t *testing.T) {
	require.NoError(t, config.Load(""))
	var user model.User
	feed := model.Feed{
		Entries: model.Entries{
			// 31 days old
			{Title: "Test Entry", Date: time.Now().Add(-31 * 24 * time.Hour)},
		},
	}
	require.NoError(t, DeleteEntries(t.Context(), &user, &feed))
	assert.Len(t, feed.Entries, 1)
}<|MERGE_RESOLUTION|>--- conflicted
+++ resolved
@@ -299,7 +299,6 @@
 			},
 		},
 		// Test cases for merged user and feed BlockFilterEntryRules
-<<<<<<< HEAD
 		{
 			feed: model.Feed{
 				Extra: model.FeedExtra{BlockFilterEntryRules: "EntryURL=(?i)website"},
@@ -342,6 +341,29 @@
 			},
 			user: model.User{BlockFilterEntryRules: "EntryTitle=(?i)title"},
 			// Both rules would match
+		},
+		// Test multiple rules with \r\n separators
+		{
+			feed: model.Feed{
+				Extra: model.FeedExtra{
+					BlockFilterEntryRules: "EntryURL=(?i)example\r\nEntryTitle=(?i)Test",
+				},
+				Entries: model.Entries{
+					{URL: "https://example.com", Title: "Some Example"},
+				},
+			},
+			user: model.User{BlockFilterEntryRules: "EntryTitle=(?i)title"},
+		},
+		{
+			feed: model.Feed{
+				Extra: model.FeedExtra{
+					BlockFilterEntryRules: "EntryURL=(?i)example\r\nEntryTitle=(?i)Test",
+				},
+				Entries: model.Entries{
+					{URL: "https://example.com", Title: "Some Test"},
+				},
+			},
+			user: model.User{BlockFilterEntryRules: "EntryTitle=(?i)title"},
 		},
 	}
 
@@ -356,22 +378,6 @@
 			require.NoError(t, DeleteEntries(t.Context(), &user, &feed))
 			assert.Len(t, feed.Entries, tt.expected)
 		})
-=======
-		{&model.Feed{ID: 1, BlockFilterEntryRules: "EntryURL=(?i)website"}, &model.Entry{URL: "https://example.com", Title: "Some Title"}, &model.User{BlockFilterEntryRules: "   EntryTitle=(?i)title   "}, true}, // User rule matches
-		{&model.Feed{ID: 1, BlockFilterEntryRules: "EntryURL=(?i)example"}, &model.Entry{URL: "https://example.com", Title: "Some Other"}, &model.User{BlockFilterEntryRules: "EntryTitle=(?i)title"}, true},       // Feed rule matches
-		{&model.Feed{ID: 1, BlockFilterEntryRules: "EntryURL=(?i)example"}, &model.Entry{URL: "https://different.com", Title: "Some Other"}, &model.User{BlockFilterEntryRules: "EntryTitle=(?i)title"}, false},    // Neither rule matches
-		{&model.Feed{ID: 1, BlockFilterEntryRules: "EntryURL=(?i)example"}, &model.Entry{URL: "https://example.com", Title: "Some Title"}, &model.User{BlockFilterEntryRules: "EntryTitle=(?i)title"}, true},       // Both rules would match
-		// Test multiple rules with \r\n separators
-		{&model.Feed{ID: 1, BlockFilterEntryRules: "EntryURL=(?i)example\r\nEntryTitle=(?i)Test"}, &model.Entry{URL: "https://example.com", Title: "Some Example"}, &model.User{}, true},
-		{&model.Feed{ID: 1, BlockFilterEntryRules: "EntryURL=(?i)example\r\nEntryTitle=(?i)Test"}, &model.Entry{URL: "https://different.com", Title: "Some Test"}, &model.User{}, true},
-	}
-
-	for index, tc := range scenarios {
-		result := IsBlockedEntry(tc.feed, tc.entry, tc.user)
-		if tc.expected != result {
-			t.Errorf(`Unexpected result for scenario %d, got %v for entry %q`, index, result, tc.entry.Title)
-		}
->>>>>>> dc817257
 	}
 }
 
@@ -764,7 +770,6 @@
 			expected: 1,
 		},
 		// Test cases for merged user and feed KeepFilterEntryRules
-<<<<<<< HEAD
 		{
 			feed: model.Feed{
 				Extra: model.FeedExtra{KeepFilterEntryRules: "EntryURL=(?i)website"},
@@ -808,16 +813,38 @@
 			expected: 1,
 			// Both rules would match
 		},
-=======
-		{&model.Feed{ID: 1, KeepFilterEntryRules: "EntryURL=(?i)website"}, &model.Entry{URL: "https://example.com", Title: "Some Title"}, &model.User{KeepFilterEntryRules: "EntryTitle=(?i)title"}, true},    // User rule matches
-		{&model.Feed{ID: 1, KeepFilterEntryRules: "EntryURL=(?i)example"}, &model.Entry{URL: "https://example.com", Title: "Some Other"}, &model.User{KeepFilterEntryRules: "EntryTitle=(?i)title"}, true},    // Feed rule matches
-		{&model.Feed{ID: 1, KeepFilterEntryRules: "EntryURL=(?i)example"}, &model.Entry{URL: "https://different.com", Title: "Some Other"}, &model.User{KeepFilterEntryRules: "EntryTitle=(?i)title"}, false}, // Neither rule matches
-		{&model.Feed{ID: 1, KeepFilterEntryRules: "EntryURL=(?i)example"}, &model.Entry{URL: "https://example.com", Title: "Some Title"}, &model.User{KeepFilterEntryRules: "EntryTitle=(?i)title"}, true},    // Both rules would match
-		// Test multiple rules with \r\n separators
-		{&model.Feed{ID: 1, KeepFilterEntryRules: "EntryURL=(?i)example\r\nEntryTitle=(?i)Test"}, &model.Entry{URL: "https://example.com", Title: "Some Example"}, &model.User{}, true},
-		{&model.Feed{ID: 1, KeepFilterEntryRules: "EntryURL=(?i)example\r\nEntryTitle=(?i)Test"}, &model.Entry{URL: "https://different.com", Title: "Some Test"}, &model.User{}, true},
-		{&model.Feed{ID: 1, KeepFilterEntryRules: "EntryURL=(?i)example\r\nEntryTitle=(?i)Test"}, &model.Entry{URL: "https://different.com", Title: "Some Example"}, &model.User{}, false},
->>>>>>> dc817257
+		{
+			feed: model.Feed{
+				Extra: model.FeedExtra{
+					KeepFilterEntryRules: "EntryURL=(?i)example\r\nEntryTitle=(?i)Test",
+				},
+				Entries: model.Entries{
+					{URL: "https://example.com", Title: "Some Title"},
+				},
+			},
+			expected: 1,
+		},
+		{
+			feed: model.Feed{
+				Extra: model.FeedExtra{
+					KeepFilterEntryRules: "EntryURL=(?i)example\r\nEntryTitle=(?i)Test",
+				},
+				Entries: model.Entries{
+					{URL: "https://different.com", Title: "Some Test"},
+				},
+			},
+			expected: 1,
+		},
+		{
+			feed: model.Feed{
+				Extra: model.FeedExtra{
+					KeepFilterEntryRules: "EntryURL=(?i)example\r\nEntryTitle=(?i)Test",
+				},
+				Entries: model.Entries{
+					{URL: "https://different.com", Title: "Some Example"},
+				},
+			},
+		},
 	}
 
 	require.NoError(t, config.Load(""))
