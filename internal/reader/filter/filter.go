--- conflicted
+++ resolved
@@ -4,6 +4,7 @@
 package filter // import "miniflux.app/v2/internal/reader/filter"
 
 import (
+	"fmt"
 	"log/slog"
 	"regexp"
 	"slices"
@@ -22,7 +23,6 @@
 	filterActionAllow filterActionType = "allow"
 )
 
-<<<<<<< HEAD
 func blockedGlobally(entry *model.Entry) bool {
 	if config.Opts == nil || config.Opts.FilterEntryMaxAgeDays() == 0 {
 		return false
@@ -36,46 +36,18 @@
 			slog.Duration("max_age", maxAge))
 		return true
 	}
-=======
-func isBlockedGlobally(entry *model.Entry) bool {
-	if config.Opts == nil {
-		return false
-	}
-
-	if config.Opts.FilterEntryMaxAgeDays() > 0 {
-		maxAge := time.Duration(config.Opts.FilterEntryMaxAgeDays()) * 24 * time.Hour
-		if entry.Date.Before(time.Now().Add(-maxAge)) {
-			slog.Debug("Entry is blocked globally due to max age",
-				slog.String("entry_url", entry.URL),
-				slog.Time("entry_date", entry.Date),
-				slog.Duration("max_age", maxAge),
-			)
-			return true
-		}
-	}
-
->>>>>>> 6d580525
 	return false
 }
 
 func IsBlockedEntry(feed *model.Feed, entry *model.Entry, user *model.User) bool {
-<<<<<<< HEAD
 	if blockedGlobally(entry) {
 		return true
 	}
 
-	// Check user-defined block rules first
-	if user.BlockFilterEntryRules != "" {
-		if matchesUserRules(user.BlockFilterEntryRules, entry, feed, filterActionBlock) {
-=======
-	if isBlockedGlobally(entry) {
-		return true
-	}
-
-	combinedRules := combineFilterRules(user.BlockFilterEntryRules, feed.BlockFilterEntryRules)
+	combinedRules := combineFilterRules(user.BlockFilterEntryRules,
+		feed.Extra.BlockFilterEntryRules)
 	if combinedRules != "" {
 		if matchesEntryFilterRules(combinedRules, entry, feed, filterActionBlock) {
->>>>>>> 6d580525
 			return true
 		}
 	}
@@ -88,7 +60,8 @@
 }
 
 func IsAllowedEntry(feed *model.Feed, entry *model.Entry, user *model.User) bool {
-	combinedRules := combineFilterRules(user.KeepFilterEntryRules, feed.KeepFilterEntryRules)
+	combinedRules := combineFilterRules(user.KeepFilterEntryRules,
+		feed.Extra.KeepFilterEntryRules)
 	if combinedRules != "" {
 		return matchesEntryFilterRules(combinedRules, entry, feed, filterActionAllow)
 	}
@@ -101,21 +74,16 @@
 }
 
 func combineFilterRules(userRules, feedRules string) string {
-	var combinedRules strings.Builder
-
 	userRules = strings.TrimSpace(userRules)
 	feedRules = strings.TrimSpace(feedRules)
 
-	if userRules != "" {
-		combinedRules.WriteString(userRules)
-	}
 	if feedRules != "" {
-		if combinedRules.Len() > 0 {
-			combinedRules.WriteString("\n")
-		}
-		combinedRules.WriteString(feedRules)
-	}
-	return combinedRules.String()
+		if userRules != "" {
+			return userRules + "\n" + feedRules
+		}
+		return feedRules
+	}
+	return userRules
 }
 
 func matchesEntryFilterRules(rules string, entry *model.Entry, feed *model.Feed, filterAction filterActionType) bool {
@@ -265,12 +233,17 @@
 			var err error
 			days, err = strconv.Atoi(daysStr)
 			if err != nil {
-				return 0, err
+				return 0, fmt.Errorf("reader/filter: parse days %q: %w", daysStr,
+					err)
 			}
 		}
 		return time.Duration(days) * 24 * time.Hour, nil
 	}
 
 	// For other durations (hours, minutes, seconds), use Go's built-in parser
-	return time.ParseDuration(duration)
+	d, err := time.ParseDuration(duration)
+	if err != nil {
+		return 0, fmt.Errorf("reader/filter: parse duration %q: %w", duration, err)
+	}
+	return d, nil
 }