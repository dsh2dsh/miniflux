--- conflicted
+++ resolved
@@ -22,16 +22,9 @@
 
 // DetectFeedFormat tries to guess the feed format from input data.
 func DetectFeedFormat(r io.ReadSeeker) (string, string) {
-<<<<<<< HEAD
-	data := make([]byte, 512)
-	if _, err := r.Read(data); err != nil {
-		return "", ""
-	}
-=======
-	var dataArray = [32]byte{}
+	dataArray := [32]byte{}
 	data := dataArray[:]
-	r.Read(data)
->>>>>>> d6d18a2d
+	_, _ = r.Read(data)
 
 	if bytes.HasPrefix(bytes.TrimSpace(data), []byte("{")) {
 		return FormatJSON, ""
