--- conflicted
+++ resolved
@@ -25,12 +25,7 @@
 )
 
 const (
-<<<<<<< HEAD
 	defaultAcceptHeader = "application/xml, application/atom+xml, application/rss+xml, application/rdf+xml, application/feed+json, text/html, */*;q=0.9"
-=======
-	defaultHTTPClientTimeout = 20 * time.Second
-	defaultAcceptHeader      = "application/xml, application/atom+xml, application/rss+xml, application/rdf+xml, application/feed+json, text/html, */*;q=0.9"
->>>>>>> 60cd7ffe
 )
 
 func NewRequestDiscovery(d *model.SubscriptionDiscoveryRequest,
@@ -75,11 +70,10 @@
 }
 
 type RequestBuilder struct {
-<<<<<<< HEAD
 	ctx              context.Context
 	headers          http.Header
 	clientProxyURL   *url.URL
-	clientTimeout    int
+	clientTimeout    time.Duration
 	useClientProxy   bool
 	withoutRedirects bool
 	ignoreTLSErrors  bool
@@ -88,18 +82,6 @@
 	feedProxyURL     string
 
 	customizedClient bool
-=======
-	headers            http.Header
-	clientProxyURL     *url.URL
-	clientTimeout      time.Duration
-	useClientProxy     bool
-	withoutRedirects   bool
-	ignoreTLSErrors    bool
-	disableHTTP2       bool
-	disableCompression bool
-	proxyRotator       *proxyrotator.ProxyRotator
-	feedProxyURL       string
->>>>>>> 60cd7ffe
 }
 
 func NewRequestBuilder() *RequestBuilder {
@@ -181,15 +163,7 @@
 	return r
 }
 
-<<<<<<< HEAD
-func (r *RequestBuilder) Timeout() time.Duration {
-	return time.Duration(r.clientTimeout) * time.Second
-=======
-func (r *RequestBuilder) WithTimeout(timeout time.Duration) *RequestBuilder {
-	r.clientTimeout = timeout
-	return r
->>>>>>> 60cd7ffe
-}
+func (r *RequestBuilder) Timeout() time.Duration { return r.clientTimeout }
 
 func (r *RequestBuilder) WithoutRedirects() *RequestBuilder {
 	r.withoutRedirects = true
@@ -291,12 +265,8 @@
 
 func (r *RequestBuilder) makeClient(proxyURL *url.URL) *http.Client {
 	client := &http.Client{
-<<<<<<< HEAD
 		Transport: r.transport(proxyURL),
 		Timeout:   r.Timeout(),
-=======
-		Timeout: r.clientTimeout,
->>>>>>> 60cd7ffe
 	}
 
 	if r.withoutRedirects {
