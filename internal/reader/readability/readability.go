// SPDX-FileCopyrightText: Copyright The Miniflux Authors. All rights reserved.
// SPDX-License-Identifier: Apache-2.0

package readability // import "miniflux.app/v2/internal/reader/readability"

import (
	"fmt"
	"io"
	"log/slog"
	"strings"

	"miniflux.app/v2/internal/urllib"

	"github.com/PuerkitoBio/goquery"
	"golang.org/x/net/html"
)

const defaultTagsToScore = "section,h2,h3,h4,h5,h6,p,td,pre,div"

var (
	strongCandidates  = [...]string{"popupbody", "-ad", "g-plus"}
	maybeCandidate    = [...]string{"and", "article", "body", "column", "main", "shadow"}
	unlikelyCandidate = [...]string{"banner", "breadcrumbs", "combx", "comment", "community", "cover-wrap", "disqus", "extra", "foot", "header", "legends", "menu", "modal", "related", "remark", "replies", "rss", "shoutbox", "sidebar", "skyscraper", "social", "sponsor", "supplemental", "ad-break", "agegate", "pagination", "pager", "popup", "yom-remote"}

	positiveKeywords = [...]string{"article", "blog", "body", "content", "entry", "h-entry", "hentry", "main", "page", "pagination", "post", "story", "text"}
	negativeKeywords = [...]string{"author", "banner", "byline", "com-", "combx", "comment", "contact", "dateline", "foot", "hid", "masthead", "media", "meta", "modal", "outbrain", "promo", "related", "scroll", "share", "shopping", "shoutbox", "sidebar", "skyscraper", "sponsor", "tags", "tool", "widget", "writtenby"}
)

type candidate struct {
	selection *goquery.Selection
	score     float32
}

func (c *candidate) Node() *html.Node {
	if c.selection.Length() == 0 {
		return nil
	}
	return c.selection.Get(0)
}

func (c *candidate) String() string {
	node := c.Node()
	if node == nil {
		return fmt.Sprintf("empty => %f", c.score)
	}

	id, _ := c.selection.Attr("id")
	class, _ := c.selection.Attr("class")

	switch {
	case id != "" && class != "":
		return fmt.Sprintf("%s#%s.%s => %f", node.DataAtom, id, class, c.score)
	case id != "":
		return fmt.Sprintf("%s#%s => %f", node.DataAtom, id, c.score)
	case class != "":
		return fmt.Sprintf("%s.%s => %f", node.DataAtom, class, c.score)
	}

	return fmt.Sprintf("%s => %f", node.DataAtom, c.score)
}

type candidateList map[*html.Node]*candidate

func (c candidateList) String() string {
	output := make([]string, 0, len(c))
	for _, candidate := range c {
		output = append(output, candidate.String())
	}
	return strings.Join(output, ", ")
}

// ExtractContent returns relevant content.
func ExtractContent(page io.Reader) (baseURL string, extractedContent string, err error) {
	document, err := goquery.NewDocumentFromReader(page)
	if err != nil {
		return "", "", fmt.Errorf("reader/readability: %w", err)
	}

	if hrefValue, exists := document.FindMatcher(goquery.Single("head base")).Attr("href"); exists {
		hrefValue = strings.TrimSpace(hrefValue)
		if urllib.IsAbsoluteURL(hrefValue) {
			baseURL = hrefValue
		}
	}

	document.Find("script,style").Remove()

	removeUnlikelyCandidates(document)
	transformMisusedDivsIntoParagraphs(document)

	candidates := getCandidates(document)
	topCandidate := getTopCandidate(document, candidates)

	slog.Debug("Readability parsing",
		slog.String("base_url", baseURL),
		slog.String("candidates", candidates.String()),
		slog.String("topCandidate", topCandidate.String()),
	)

	extractedContent = getArticle(topCandidate, candidates)
	return baseURL, extractedContent, nil
}

func getSelectionLength(s *goquery.Selection) int {
	return sumMapOnSelection(s, func(s string) int { return len(s) })
}

func getSelectionCommaCount(s *goquery.Selection) int {
	return sumMapOnSelection(s, func(s string) int { return strings.Count(s, ",") })
}

// sumMapOnSelection maps `f` on the selection, and return the sum of the result.
// This construct is used instead of goquery.Selection's .Text() method,
// to avoid materializing the text to simply map/sum on it, saving a significant
// amount of memory of large selections, and reducing the pressure on the garbage-collector.
func sumMapOnSelection(s *goquery.Selection, f func(str string) int) int {
	var recursiveFunction func(*html.Node) int
	recursiveFunction = func(n *html.Node) int {
		total := 0
		if n.Type == html.TextNode {
			total += f(n.Data)
		}
		if n.FirstChild != nil {
			for c := n.FirstChild; c != nil; c = c.NextSibling {
				total += recursiveFunction(c)
			}
		}
		return total
	}

	sum := 0
	for _, n := range s.Nodes {
		sum += recursiveFunction(n)
	}
	return sum
}

// Now that we have the top candidate, look through its siblings for content that might also be related.
// Things like preambles, content split by ads that we removed, etc.
func getArticle(topCandidate *candidate, candidates candidateList) string {
	var output strings.Builder
	output.WriteString("<div>")
	siblingScoreThreshold := max(10, topCandidate.score/5)

	topCandidate.selection.Siblings().Union(topCandidate.selection).Each(func(i int, s *goquery.Selection) {
		var needAppend bool
		tag := "div"
		node := s.Get(0)

		topNode := topCandidate.Node()
		if topNode != nil && node == topNode {
			needAppend = true
		} else if c, ok := candidates[node]; ok && c.score >= siblingScoreThreshold {
			needAppend = true
		} else if s.Is("p") {
			tag = node.Data
			linkDensity := getLinkDensity(s)
			contentLength := getSelectionLength(s)

			if contentLength >= 80 {
				if linkDensity < .25 {
					needAppend = true
				}
			} else {
				if linkDensity == 0 {
					// It's a small selection, so .Text doesn't impact performances too much.
<<<<<<< HEAD
					content := s.Text()
					if containsSentence(content) {
						needAppend = true
=======
					if containsSentence(s.Text()) {
						append = true
>>>>>>> 54abd0a7
					}
				}
			}
		}

		if needAppend {
			html, _ := s.Html()
			output.WriteString("<" + tag + ">" + html + "</" + tag + ">")
		}
	})

	output.WriteString("</div>")
	return output.String()
}

func shouldRemoveCandidate(str string) bool {
	str = strings.ToLower(str)

	// Those candidates have no false-positives, no need to check against `maybeCandidate`
	for _, strongCandidate := range strongCandidates {
		if strings.Contains(str, strongCandidate) {
			return true
		}
	}

	for _, unlikelyCandidate := range unlikelyCandidate {
		if strings.Contains(str, unlikelyCandidate) {
			// Do we have a false positive?
			for _, maybe := range maybeCandidate {
				if strings.Contains(str, maybe) {
					return false
				}
			}

			// Nope, it's a true positive!
			return true
		}
	}
	return false
}

func removeUnlikelyCandidates(document *goquery.Document) {
	// Only select tags with either a class or an id attribute,
	// and never the html nor body tags, as we don't want to ever remove them.
	selector := "[class]:not(body,html)" + "," + "[id]:not(body,html)"

	for _, s := range document.Find(selector).EachIter() {
		if s.Length() == 0 {
			continue
		}

		// Don't remove elements within code blocks (pre or code tags)
		if s.Closest("pre,code").Length() > 0 {
			continue
		}

		if class, ok := s.Attr("class"); ok && shouldRemoveCandidate(class) {
			s.Remove()
		} else if id, ok := s.Attr("id"); ok && shouldRemoveCandidate(id) {
			s.Remove()
		}
	}
}

func getTopCandidate(document *goquery.Document, candidates candidateList) *candidate {
	var best *candidate

	for _, c := range candidates {
		if best == nil {
			best = c
		} else if best.score < c.score {
			best = c
		}
	}

	if best == nil {
		best = &candidate{document.Find("body"), 0}
	}

	return best
}

// Loop through all paragraphs, and assign a score to them based on how content-y they look.
// Then add their score to their parent node.
// A score is determined by things like number of commas, class names, etc.
func getCandidates(document *goquery.Document) candidateList {
	candidates := make(candidateList)

	document.Find(defaultTagsToScore).Each(func(i int, s *goquery.Selection) {
		textLen := getSelectionLength(s)

		// If this paragraph is less than 25 characters, don't even count it.
		if textLen < 25 {
			return
		}

		// Add a point for the paragraph itself as a base.
		contentScore := 1

		// Add points for any commas within this paragraph.
		contentScore += getSelectionCommaCount(s) + 1

		// For every 100 characters in this paragraph, add another point. Up to 3 points.
		contentScore += min(textLen/100, 3)

		parent := s.Parent()
		parentNode := parent.Get(0)
		if _, found := candidates[parentNode]; !found {
			candidates[parentNode] = scoreNode(parent)
		}
		candidates[parentNode].score += float32(contentScore)

		// The score of the current node influences its grandparent's one as well, but scaled to 50%.
		grandParent := parent.Parent()
		if grandParent.Length() > 0 {
			grandParentNode := grandParent.Get(0)
			if _, found := candidates[grandParentNode]; !found {
				candidates[grandParentNode] = scoreNode(grandParent)
			}
			candidates[grandParentNode].score += float32(contentScore) / 2.0
		}
	})

	// Scale the final candidates score based on link density. Good content
	// should have a relatively small link density (5% or less) and be mostly
	// unaffected by this operation
	for _, candidate := range candidates {
		candidate.score *= (1 - getLinkDensity(candidate.selection))
	}

	return candidates
}

func scoreNode(s *goquery.Selection) *candidate {
	c := &candidate{selection: s, score: 0}

	// Check if selection is empty to avoid panic
	if s.Length() == 0 {
		return c
	}

	switch s.Get(0).Data {
	case "div":
		c.score += 5
	case "pre", "td", "blockquote", "img":
		c.score += 3
	case "address", "ol", "ul", "dl", "dd", "dt", "li", "form":
		c.score -= 3
	case "h1", "h2", "h3", "h4", "h5", "h6", "th":
		c.score -= 5
	}

	if class, ok := s.Attr("class"); ok {
		c.score += getWeight(class)
	}
	if id, ok := s.Attr("id"); ok {
		c.score += getWeight(id)
	}

	return c
}

// Get the density of links as a percentage of the content
// This is the amount of text that is inside a link divided by the total text in the node.
func getLinkDensity(s *goquery.Selection) float32 {
	sum := getSelectionLength(s)
	if sum == 0 {
		return 0
	}

	linkLength := getSelectionLength(s.Find("a"))

	return float32(linkLength) / float32(sum)
}

func getWeight(s string) float32 {
	s = strings.ToLower(s)
	for _, keyword := range negativeKeywords {
		if strings.Contains(s, keyword) {
			return -25
		}
	}
	for _, keyword := range positiveKeywords {
		if strings.Contains(s, keyword) {
			return +25
		}
	}
	return 0
}

func transformMisusedDivsIntoParagraphs(document *goquery.Document) {
	document.Find("div").Each(func(i int, s *goquery.Selection) {
		nodes := s.Children().Nodes

		if len(nodes) == 0 {
			s.Nodes[0].Data = "p"
			return
		}

		for _, node := range nodes {
			switch node.Data {
			case "a", "blockquote", "div", "dl",
				"img", "ol", "p", "pre",
				"table", "ul":
				return
			default:
				s.Nodes[0].Data = "p"
			}
		}
	})
}

func containsSentence(content string) bool {
	return strings.HasSuffix(content, ".") || strings.Contains(content, ". ")
}<|MERGE_RESOLUTION|>--- conflicted
+++ resolved
@@ -164,14 +164,8 @@
 			} else {
 				if linkDensity == 0 {
 					// It's a small selection, so .Text doesn't impact performances too much.
-<<<<<<< HEAD
-					content := s.Text()
-					if containsSentence(content) {
+					if containsSentence(s.Text()) {
 						needAppend = true
-=======
-					if containsSentence(s.Text()) {
-						append = true
->>>>>>> 54abd0a7
 					}
 				}
 			}
