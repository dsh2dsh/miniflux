--- conflicted
+++ resolved
@@ -12,9 +12,8 @@
 	"miniflux.app/v2/internal/model"
 )
 
-<<<<<<< HEAD
 var customReplaceRuleRegex = regexp.MustCompile(
-	`rewrite\("([^"]+)"\|"([^"]+)"\)`)
+	`^rewrite\("([^"]+)"\|"([^"]+)"\)$`)
 
 func RewriteEntryURL(ctx context.Context, feed *model.Feed, entry *model.Entry,
 ) {
@@ -39,42 +38,6 @@
 			slog.String("url_rewrite_rules", feed.UrlRewriteRules),
 			slog.Any("error", err))
 		return
-=======
-var customReplaceRuleRegex = regexp.MustCompile(`^rewrite\("([^"]+)"\|"([^"]+)"\)$`)
-
-func RewriteEntryURL(feed *model.Feed, entry *model.Entry) string {
-	if feed.UrlRewriteRules == "" {
-		return entry.URL
-	}
-
-	var rewrittenURL = entry.URL
-	parts := customReplaceRuleRegex.FindStringSubmatch(feed.UrlRewriteRules)
-
-	if len(parts) == 3 {
-		re, err := regexp.Compile(parts[1])
-		if err != nil {
-			slog.Error("Failed on regexp compilation",
-				slog.String("url_rewrite_rules", feed.UrlRewriteRules),
-				slog.Any("error", err),
-			)
-			return rewrittenURL
-		}
-		rewrittenURL = re.ReplaceAllString(entry.URL, parts[2])
-		slog.Debug("Rewriting entry URL",
-			slog.String("original_entry_url", entry.URL),
-			slog.String("rewritten_entry_url", rewrittenURL),
-			slog.Int64("feed_id", feed.ID),
-			slog.String("feed_url", feed.FeedURL),
-		)
-	} else {
-		slog.Debug("Cannot find search and replace terms for replace rule",
-			slog.String("original_entry_url", entry.URL),
-			slog.String("rewritten_entry_url", rewrittenURL),
-			slog.Int64("feed_id", feed.ID),
-			slog.String("feed_url", feed.FeedURL),
-			slog.String("url_rewrite_rules", feed.UrlRewriteRules),
-		)
->>>>>>> 1cfee27a
 	}
 
 	rewrittenURL := re.ReplaceAllString(entry.URL, parts[2])
