--- conflicted
+++ resolved
@@ -315,28 +315,18 @@
 	if matches == nil {
 		return entryContent
 	}
-<<<<<<< HEAD
 
 	var videoPlayerHTML strings.Builder
 	for _, match := range matches {
 		if len(match) == 2 {
 			videoPlayerHTML.WriteString(buildVideoPlayerIframe(
-				config.Opts.YouTubeEmbedUrlOverride()+match[1]) + "<br>")
+				config.Opts.YouTubeEmbedUrlOverride() + match[1]))
+			videoPlayerHTML.WriteString("<br>")
 		}
 	}
 
 	videoPlayerHTML.WriteString(entryContent)
 	return videoPlayerHTML.String()
-=======
-	var videoPlayerHTML strings.Builder
-	for _, match := range matches {
-		if len(match) == 2 {
-			videoPlayerHTML.WriteString(buildVideoPlayerIframe(config.Opts.YouTubeEmbedUrlOverride() + match[1]))
-			videoPlayerHTML.WriteString("<br>")
-		}
-	}
-	return videoPlayerHTML.String() + entryContent
->>>>>>> b3a63dbd
 }
 
 func addInvidiousVideo(entryURL, entryContent string) string {
