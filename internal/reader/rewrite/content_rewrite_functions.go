// SPDX-FileCopyrightText: Copyright The Miniflux Authors. All rights reserved.
// SPDX-License-Identifier: Apache-2.0

package rewrite // import "miniflux.app/v2/internal/reader/rewrite"

import (
	"encoding/base64"
	"fmt"
	"html"
	"log/slog"
	"net/url"
	"regexp"
	"strings"
	"unicode"

	"miniflux.app/v2/internal/config"

	nethtml "golang.org/x/net/html"

	"github.com/PuerkitoBio/goquery"
)

var (
	youtubeIdRegex = regexp.MustCompile(`youtube_id"?\s*[:=]\s*"([a-zA-Z0-9_-]{11})"`)
	textLinkRegex  = regexp.MustCompile(`(?mi)(\bhttps?:\/\/[-A-Z0-9+&@#\/%?=~_|!:,.;]*[-A-Z0-9+&@#\/%=~_|])`)
)

// titlelize returns a copy of the string s with all Unicode letters that begin words
// mapped to their Unicode title case.
func titlelize(s string) string {
	// A closure is used here to remember the previous character
	// so that we can check if there is a space preceding the current
	// character.
	previous := ' '
	return strings.Map(
		func(current rune) rune {
			if unicode.IsSpace(previous) {
				previous = current
				return unicode.ToTitle(current)
			}
			previous = current
			return current
		}, strings.ToLower(s))
}

func addImageTitle(entryContent string) string {
	doc, err := goquery.NewDocumentFromReader(strings.NewReader(entryContent))
	if err != nil {
		return entryContent
	}

	matches := doc.Find("img[src][title]")

	if matches.Length() > 0 {
		matches.Each(func(i int, img *goquery.Selection) {
			altAttr := img.AttrOr("alt", "")
			srcAttr, _ := img.Attr("src")
			titleAttr, _ := img.Attr("title")

			img.ReplaceWithHtml(`<figure><img src="` + srcAttr + `" alt="` + altAttr + `"/><figcaption><p>` + html.EscapeString(titleAttr) + `</p></figcaption></figure>`)
		})

		output, _ := doc.FindMatcher(goquery.Single("body")).Html()
		return output
	}

	return entryContent
}

func addMailtoSubject(entryContent string) string {
	doc, err := goquery.NewDocumentFromReader(strings.NewReader(entryContent))
	if err != nil {
		return entryContent
	}

	matches := doc.Find(`a[href^="mailto:"]`)

	if matches.Length() > 0 {
		matches.Each(func(i int, a *goquery.Selection) {
			hrefAttr, _ := a.Attr("href")

			mailto, err := url.Parse(hrefAttr)
			if err != nil {
				return
			}

			subject := mailto.Query().Get("subject")
			if subject == "" {
				return
			}

			a.AppendHtml(" [" + html.EscapeString(subject) + "]")
		})

		output, _ := doc.FindMatcher(goquery.Single("body")).Html()
		return output
	}

	return entryContent
}

func addDynamicImage(entryContent string) string {
	parserHtml, err := nethtml.ParseWithOptions(strings.NewReader(entryContent), nethtml.ParseOptionEnableScripting(false))
	if err != nil {
		return entryContent
	}
	doc := goquery.NewDocumentFromNode(parserHtml)

	// Ordered most preferred to least preferred.
	candidateAttrs := []string{
		"data-src",
		"data-original",
		"data-orig",
		"data-url",
		"data-orig-file",
		"data-large-file",
		"data-medium-file",
		"data-original-mos",
		"data-2000src",
		"data-1000src",
		"data-800src",
		"data-655src",
		"data-500src",
		"data-380src",
	}

	candidateSrcsetAttrs := []string{
		"data-srcset",
	}

	changed := false

	doc.Find("img,div").Each(func(i int, img *goquery.Selection) {
		// Src-linked candidates
		for _, candidateAttr := range candidateAttrs {
			if srcAttr, found := img.Attr(candidateAttr); found {
				changed = true

				if img.Is("img") {
					img.SetAttr("src", srcAttr)
				} else {
					altAttr := img.AttrOr("alt", "")
					img.ReplaceWithHtml(`<img src="` + srcAttr + `" alt="` + altAttr + `"/>`)
				}

				break
			}
		}

		// Srcset-linked candidates
		for _, candidateAttr := range candidateSrcsetAttrs {
			if srcAttr, found := img.Attr(candidateAttr); found {
				changed = true

				if img.Is("img") {
					img.SetAttr("srcset", srcAttr)
				} else {
					altAttr := img.AttrOr("alt", "")
					img.ReplaceWithHtml(`<img srcset="` + srcAttr + `" alt="` + altAttr + `"/>`)
				}

				break
			}
		}
	})

	if !changed {
		doc.Find("noscript").Each(func(i int, noscript *goquery.Selection) {
			if img := noscript.Find("img"); img.Length() == 1 {
				img.Unwrap()
				changed = true
			}
		})
	}

	if changed {
		output, _ := doc.FindMatcher(goquery.Single("body")).Html()
		return output
	}

	return entryContent
}

func addDynamicIframe(entryContent string) string {
	doc, err := goquery.NewDocumentFromReader(strings.NewReader(entryContent))
	if err != nil {
		return entryContent
	}

	// Ordered most preferred to least preferred.
	candidateAttrs := []string{
		"data-src",
		"data-original",
		"data-orig",
		"data-url",
		"data-lazy-src",
	}

	changed := false

	doc.Find("iframe").Each(func(i int, iframe *goquery.Selection) {
		for _, candidateAttr := range candidateAttrs {
			if srcAttr, found := iframe.Attr(candidateAttr); found {
				changed = true

				iframe.SetAttr("src", srcAttr)

				break
			}
		}
	})

	if changed {
		output, _ := doc.FindMatcher(goquery.Single("body")).Html()
		return output
	}

	return entryContent
}

func fixMediumImages(entryContent string) string {
	doc, err := goquery.NewDocumentFromReader(strings.NewReader(entryContent))
	if err != nil {
		return entryContent
	}

	doc.Find("figure.paragraph-image").Each(func(i int, paragraphImage *goquery.Selection) {
		noscriptElement := paragraphImage.Find("noscript")
		if noscriptElement.Length() > 0 {
			paragraphImage.ReplaceWithHtml(noscriptElement.Text())
		}
	})

	output, _ := doc.FindMatcher(goquery.Single("body")).Html()
	return output
}

func useNoScriptImages(entryContent string) string {
	doc, err := goquery.NewDocumentFromReader(strings.NewReader(entryContent))
	if err != nil {
		return entryContent
	}

	doc.Find("figure").Each(func(i int, figureElement *goquery.Selection) {
		imgElement := figureElement.Find("img")
		if imgElement.Length() > 0 {
			noscriptElement := figureElement.Find("noscript")
			if noscriptElement.Length() > 0 {
				figureElement.PrependHtml(noscriptElement.Text())
				imgElement.Remove()
				noscriptElement.Remove()
			}
		}
	})

	output, _ := doc.FindMatcher(goquery.Single("body")).Html()
	return output
}

func getYoutubVideoIDFromURL(entryURL string) string {
	u, err := url.Parse(entryURL)
	if err != nil {
		return ""
	}

	if !strings.HasSuffix(u.Hostname(), "youtube.com") {
		return ""
	}

	if u.Path == "/watch" {
		if v := u.Query().Get("v"); v != "" {
			return v
		}
		return ""
	}

	if id, found := strings.CutPrefix(u.Path, "/shorts/"); found {
		if len(id) == 11 {
			// youtube shorts id are always 11 chars.
			return id
		}
	}

	return ""
}

func buildVideoPlayerIframe(absoluteVideoURL string) string {
	return `<iframe width="650" height="350" frameborder="0" src="` + absoluteVideoURL + `" allowfullscreen></iframe>`
}

func addVideoPlayerIframe(absoluteVideoURL, entryContent string) string {
	return buildVideoPlayerIframe(absoluteVideoURL) + `<br>` + entryContent
}

func addYoutubeVideoRewriteRule(entryURL, entryContent string) string {
	if videoURL := getYoutubVideoIDFromURL(entryURL); videoURL != "" {
		return addVideoPlayerIframe(config.Opts.YouTubeEmbedUrlOverride()+videoURL, entryContent)
	}
	return entryContent
}

func addYoutubeVideoUsingInvidiousPlayer(entryURL, entryContent string) string {
	if videoURL := getYoutubVideoIDFromURL(entryURL); videoURL != "" {
		return addVideoPlayerIframe(`https://`+config.Opts.InvidiousInstance()+`/embed/`+videoURL, entryContent)
	}
	return entryContent
}

// For reference: https://github.com/miniflux/v2/pull/1314
func addYoutubeVideoFromId(entryContent string) string {
	matches := youtubeIdRegex.FindAllStringSubmatch(entryContent, -1)
	if matches == nil {
		return entryContent
	}
	videoPlayerHTML := ""
	for _, match := range matches {
		if len(match) == 2 {
			videoPlayerHTML += buildVideoPlayerIframe(config.Opts.YouTubeEmbedUrlOverride()+match[1]) + "<br>"
		}
	}
	return videoPlayerHTML + entryContent
}

func addInvidiousVideo(entryURL, entryContent string) string {
	u, err := url.Parse(entryURL)
	if err != nil {
		return entryContent
	}

	if u.Path != "/watch" {
		return entryContent
	}

	qs := u.Query()
	videoID := qs.Get("v")
	if videoID == "" {
		return entryContent
	}
	qs.Del("v")

<<<<<<< HEAD
	query := u.Query()
	query.Del("v")
	for key, val := range query {
		if len(val) != 1 {
			query.Del(key)
		}
	}

	src := "https://" + u.Hostname() + `/embed/` + v
	if len(query) != 0 {
		src += "?" + query.Encode()
	}
	return addVideoPlayerIframe(src, entryContent)
=======
	embedVideoURL := "https://" + u.Hostname() + `/embed/` + videoID
	if len(qs) > 0 {
		embedVideoURL += "?" + qs.Encode()
	}

	return addVideoPlayerIframe(embedVideoURL, entryContent)
>>>>>>> 80f48c88
}

func addPDFLink(entryURL, entryContent string) string {
	if strings.HasSuffix(entryURL, ".pdf") {
		return fmt.Sprintf(`<a href=%q>PDF</a><br>%s`, entryURL, entryContent)
	}
	return entryContent
}

func replaceTextLinks(input string) string {
	return textLinkRegex.ReplaceAllString(input, `<a href="${1}">${1}</a>`)
}

func replaceCustom(entryContent string, searchTerm string, replaceTerm string) string {
	re, err := regexp.Compile(searchTerm)
	if err == nil {
		return re.ReplaceAllString(entryContent, replaceTerm)
	}
	return entryContent
}

func removeCustom(entryContent string, selector string) string {
	doc, err := goquery.NewDocumentFromReader(strings.NewReader(entryContent))
	if err != nil {
		return entryContent
	}

	doc.Find(selector).Remove()

	output, _ := doc.FindMatcher(goquery.Single("body")).Html()
	return output
}

func addCastopodEpisode(entryURL, entryContent string) string {
	player := `<iframe width="650" frameborder="0" src="` + entryURL + `/embed/light"></iframe>`

	return player + `<br>` + entryContent
}

func applyFuncOnTextContent(entryContent string, selector string, repl func(string) string) string {
	var treatChildren func(i int, s *goquery.Selection)
	treatChildren = func(i int, s *goquery.Selection) {
		if s.Nodes[0].Type == nethtml.TextNode {
			s.ReplaceWithHtml(repl(s.Nodes[0].Data))
		} else {
			s.Contents().Each(treatChildren)
		}
	}

	doc, err := goquery.NewDocumentFromReader(strings.NewReader(entryContent))
	if err != nil {
		return entryContent
	}

	doc.Find(selector).Each(treatChildren)

	output, _ := doc.FindMatcher(goquery.Single("body")).Html()
	return output
}

func decodeBase64Content(entryContent string) string {
	if ret, err := base64.StdEncoding.DecodeString(strings.TrimSpace(entryContent)); err != nil {
		return entryContent
	} else {
		return html.EscapeString(string(ret))
	}
}

func addHackerNewsLinksUsing(entryContent, app string) string {
	doc, err := goquery.NewDocumentFromReader(strings.NewReader(entryContent))
	if err != nil {
		return entryContent
	}

	hn_prefix := "https://news.ycombinator.com/"
	matches := doc.Find(`a[href^="` + hn_prefix + `"]`)

	if matches.Length() > 0 {
		matches.Each(func(i int, a *goquery.Selection) {
			hrefAttr, _ := a.Attr("href")

			hn_uri, err := url.Parse(hrefAttr)
			if err != nil {
				return
			}

			switch app {
			case "opener":
				params := url.Values{}
				params.Add("url", hn_uri.String())

				url := url.URL{
					Scheme:   "opener",
					Host:     "x-callback-url",
					Path:     "show-options",
					RawQuery: params.Encode(),
				}

				open_with_opener := `<a href="` + url.String() + `">Open with Opener</a>`
				a.Parent().AppendHtml(" " + open_with_opener)
			case "hack":
				url := strings.Replace(hn_uri.String(), hn_prefix, "hack://", 1)

				open_with_hack := `<a href="` + url + `">Open with HACK</a>`
				a.Parent().AppendHtml(" " + open_with_hack)
			default:
				slog.Warn("Unknown app provided for openHackerNewsLinksWith rewrite rule",
					slog.String("app", app),
				)
				return
			}
		})

		output, _ := doc.FindMatcher(goquery.Single("body")).Html()
		return output
	}

	return entryContent
}

func removeTables(entryContent string) string {
	doc, err := goquery.NewDocumentFromReader(strings.NewReader(entryContent))
	if err != nil {
		return entryContent
	}

	selectors := []string{"table", "tbody", "thead", "td", "th", "td"}

	var loopElement *goquery.Selection

	for _, selector := range selectors {
		for {
			loopElement = doc.FindMatcher(goquery.Single(selector))

			if loopElement.Length() == 0 {
				break
			}

			innerHtml, err := loopElement.Html()
			if err != nil {
				break
			}

			loopElement.Parent().AppendHtml(innerHtml)
			loopElement.Remove()
		}
	}

	output, _ := doc.FindMatcher(goquery.Single("body")).Html()
	return output
}

func fixGhostCards(entryContent string) string {
	doc, err := goquery.NewDocumentFromReader(strings.NewReader(entryContent))
	if err != nil {
		return entryContent
	}

	const cardSelector = "figure.kg-card"
	var currentList *goquery.Selection

	doc.Find(cardSelector).Each(func(i int, s *goquery.Selection) {
		title := s.Find(".kg-bookmark-title").First().Text()
		author := s.Find(".kg-bookmark-author").First().Text()
		href := s.Find("a.kg-bookmark-container").First().AttrOr("href", "")

		// if there is no link or title, skip processing
		if href == "" || title == "" {
			return
		}

		var link string
		if author == "" || strings.HasSuffix(title, author) {
			link = fmt.Sprintf("<a href=\"%s\">%s</a>", href, title)
		} else {
			link = fmt.Sprintf("<a href=\"%s\">%s - %s</a>", href, title, author)
		}

		next := s.Next()

		// if the next element is also a card, start a list
		if next.Is(cardSelector) && currentList == nil {
			currentList = s.BeforeHtml("<ul></ul>").Prev()
		}

		if currentList != nil {
			// add this card to the list, then delete it
			currentList.AppendHtml("<li>" + link + "</li>")
			s.Remove()
		} else {
			// replace single card
			s.ReplaceWithHtml(link)
		}

		// if the next element is not a card, start a new list
		if !next.Is(cardSelector) && currentList != nil {
			currentList = nil
		}
	})

	output, _ := doc.FindMatcher(goquery.Single("body")).Html()
	return strings.TrimSpace(output)
}<|MERGE_RESOLUTION|>--- conflicted
+++ resolved
@@ -338,28 +338,12 @@
 	}
 	qs.Del("v")
 
-<<<<<<< HEAD
-	query := u.Query()
-	query.Del("v")
-	for key, val := range query {
-		if len(val) != 1 {
-			query.Del(key)
-		}
-	}
-
-	src := "https://" + u.Hostname() + `/embed/` + v
-	if len(query) != 0 {
-		src += "?" + query.Encode()
-	}
-	return addVideoPlayerIframe(src, entryContent)
-=======
 	embedVideoURL := "https://" + u.Hostname() + `/embed/` + videoID
 	if len(qs) > 0 {
 		embedVideoURL += "?" + qs.Encode()
 	}
 
 	return addVideoPlayerIframe(embedVideoURL, entryContent)
->>>>>>> 80f48c88
 }
 
 func addPDFLink(entryURL, entryContent string) string {
