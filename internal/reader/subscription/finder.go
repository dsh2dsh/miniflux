// SPDX-FileCopyrightText: Copyright The Miniflux Authors. All rights reserved.
// SPDX-License-Identifier: Apache-2.0

package subscription // import "miniflux.app/v2/internal/reader/subscription"

import (
	"bytes"
	"context"
	"io"
	"log/slog"
	"net/url"
	"regexp"
	"strings"

	"miniflux.app/v2/internal/config"
	"miniflux.app/v2/internal/integration/rssbridge"
	"miniflux.app/v2/internal/locale"
	"miniflux.app/v2/internal/model"
	"miniflux.app/v2/internal/reader/encoding"
	"miniflux.app/v2/internal/reader/fetcher"
	"miniflux.app/v2/internal/reader/parser"
	"miniflux.app/v2/internal/urllib"

	"github.com/PuerkitoBio/goquery"
)

var youtubeChannelRegex = regexp.MustCompile(`channel/(.*)$`)

type SubscriptionFinder struct {
	requestBuilder   *fetcher.RequestBuilder
	feedDownloaded   bool
	feedResponseInfo *model.FeedCreationRequestFromSubscriptionDiscovery
}

func NewSubscriptionFinder(requestBuilder *fetcher.RequestBuilder) *SubscriptionFinder {
	return &SubscriptionFinder{
		requestBuilder: requestBuilder,
	}
}

func (f *SubscriptionFinder) IsFeedAlreadyDownloaded() bool {
	return f.feedDownloaded
}

func (f *SubscriptionFinder) FeedResponseInfo() *model.FeedCreationRequestFromSubscriptionDiscovery {
	return f.feedResponseInfo
}

<<<<<<< HEAD
func (f *SubscriptionFinder) FindSubscriptions(ctx context.Context,
	websiteURL, rssBridgeURL string,
) (Subscriptions, *locale.LocalizedErrorWrapper) {
	resp, err := fetcher.NewResponseSemaphore(ctx, f.requestBuilder, websiteURL)
	if err != nil {
		return nil, locale.NewLocalizedErrorWrapper(err,
			"error.http_body_read", err)
	}
	defer resp.Close()
=======
func (f *SubscriptionFinder) FindSubscriptions(websiteURL, rssBridgeURL string, rssBridgeToken string) (Subscriptions, *locale.LocalizedErrorWrapper) {
	responseHandler := fetcher.NewResponseHandler(f.requestBuilder.ExecuteRequest(websiteURL))
	defer responseHandler.Close()
>>>>>>> 553c578f

	if lerr := resp.LocalizedError(); lerr != nil {
		slog.Warn("Unable to find subscriptions",
			slog.String("website_url", websiteURL), slog.Any("error", lerr))
		return nil, lerr
	}

	body, lerr := resp.ReadBody(config.Opts.HTTPClientMaxBodySize())
	if lerr != nil {
		slog.Warn("Unable to find subscriptions",
			slog.String("website_url", websiteURL), slog.Any("error", lerr))
		return nil, lerr
	}
	resp.Close()

	f.feedResponseInfo = &model.FeedCreationRequestFromSubscriptionDiscovery{
		Content:      body,
		ETag:         resp.ETag(),
		LastModified: resp.LastModified(),
	}

	// Step 1) Check if the website URL is already a feed.
	feedFormat, _ := parser.DetectFeedFormat(bytes.NewReader(body))
	if feedFormat != parser.FormatUnknown {
		f.feedDownloaded = true
		s := NewSubscription(resp.EffectiveURL(), resp.EffectiveURL(), feedFormat)
		return Subscriptions{s}, nil
	}

	// Step 2) Check if the website URL is a YouTube channel.
	slog.Debug("Try to detect feeds from YouTube channel page", slog.String("website_url", websiteURL))
	if subscriptions, localizedError := f.FindSubscriptionsFromYouTubeChannelPage(websiteURL); localizedError != nil {
		return nil, localizedError
	} else if len(subscriptions) > 0 {
		slog.Debug("Subscriptions found from YouTube channel page", slog.String("website_url", websiteURL), slog.Any("subscriptions", subscriptions))
		return subscriptions, nil
	}

	// Step 3) Check if the website URL is a YouTube playlist.
	slog.Debug("Try to detect feeds from YouTube playlist page", slog.String("website_url", websiteURL))
	if subscriptions, localizedError := f.FindSubscriptionsFromYouTubePlaylistPage(websiteURL); localizedError != nil {
		return nil, localizedError
	} else if len(subscriptions) > 0 {
		slog.Debug("Subscriptions found from YouTube playlist page", slog.String("website_url", websiteURL), slog.Any("subscriptions", subscriptions))
		return subscriptions, nil
	}

	// Step 4) Parse web page to find feeds from HTML meta tags.
	slog.Debug("Try to detect feeds from HTML meta tags",
		slog.String("website_url", websiteURL),
		slog.String("content_type", resp.ContentType()),
	)
	if subscriptions, localizedError := f.FindSubscriptionsFromWebPage(websiteURL, resp.ContentType(), bytes.NewReader(body)); localizedError != nil {
		return nil, localizedError
	} else if len(subscriptions) > 0 {
		slog.Debug("Subscriptions found from web page", slog.String("website_url", websiteURL), slog.Any("subscriptions", subscriptions))
		return subscriptions, nil
	}

	// Step 5) Check if the website URL can use RSS-Bridge.
	if rssBridgeURL != "" {
		slog.Debug("Try to detect feeds with RSS-Bridge", slog.String("website_url", websiteURL))
		if subscriptions, localizedError := f.FindSubscriptionsFromRSSBridge(websiteURL, rssBridgeURL, rssBridgeToken); localizedError != nil {
			return nil, localizedError
		} else if len(subscriptions) > 0 {
			slog.Debug("Subscriptions found from RSS-Bridge", slog.String("website_url", websiteURL), slog.Any("subscriptions", subscriptions))
			return subscriptions, nil
		}
	}

	// Step 6) Check if the website has a known feed URL.
	slog.Debug("Try to detect feeds from well-known URLs", slog.String("website_url", websiteURL))
	if subscriptions, localizedError := f.FindSubscriptionsFromWellKnownURLs(websiteURL); localizedError != nil {
		return nil, localizedError
	} else if len(subscriptions) > 0 {
		slog.Debug("Subscriptions found with well-known URLs", slog.String("website_url", websiteURL), slog.Any("subscriptions", subscriptions))
		return subscriptions, nil
	}

	return nil, nil
}

func (f *SubscriptionFinder) FindSubscriptionsFromWebPage(websiteURL, contentType string, body io.Reader) (Subscriptions, *locale.LocalizedErrorWrapper) {
	queries := map[string]string{
		"link[type='application/rss+xml']":   parser.FormatRSS,
		"link[type='application/atom+xml']":  parser.FormatAtom,
		"link[type='application/json']":      parser.FormatJSON,
		"link[type='application/feed+json']": parser.FormatJSON,
	}

	htmlDocumentReader, err := encoding.NewCharsetReader(body, contentType)
	if err != nil {
		return nil, locale.NewLocalizedErrorWrapper(err, "error.unable_to_parse_html_document", err)
	}

	doc, err := goquery.NewDocumentFromReader(htmlDocumentReader)
	if err != nil {
		return nil, locale.NewLocalizedErrorWrapper(err, "error.unable_to_parse_html_document", err)
	}

	if hrefValue, exists := doc.FindMatcher(goquery.Single("head base")).Attr("href"); exists {
		hrefValue = strings.TrimSpace(hrefValue)
		if urllib.IsAbsoluteURL(hrefValue) {
			websiteURL = hrefValue
		}
	}

	var subscriptions Subscriptions
	subscriptionURLs := make(map[string]bool)
	for query, kind := range queries {
		doc.Find(query).Each(func(i int, s *goquery.Selection) {
			subscription := new(Subscription)
			subscription.Type = kind

			if title, exists := s.Attr("title"); exists {
				subscription.Title = title
			}

			if feedURL, exists := s.Attr("href"); exists {
				if feedURL != "" {
					subscription.URL, err = urllib.AbsoluteURL(websiteURL, feedURL)
					if err != nil {
						return
					}
				}
			}

			if subscription.Title == "" {
				subscription.Title = subscription.URL
			}

			if subscription.URL != "" && !subscriptionURLs[subscription.URL] {
				subscriptionURLs[subscription.URL] = true
				subscriptions = append(subscriptions, subscription)
			}
		})
	}

	return subscriptions, nil
}

func (f *SubscriptionFinder) FindSubscriptionsFromWellKnownURLs(websiteURL string) (Subscriptions, *locale.LocalizedErrorWrapper) {
	knownURLs := map[string]string{
		"atom.xml":     parser.FormatAtom,
		"feed.atom":    parser.FormatAtom,
		"feed.xml":     parser.FormatAtom,
		"feed/":        parser.FormatAtom,
		"index.rss":    parser.FormatRSS,
		"index.xml":    parser.FormatRSS,
		"rss.xml":      parser.FormatRSS,
		"rss/":         parser.FormatRSS,
		"rss/feed.xml": parser.FormatRSS,
	}

	websiteURLRoot := urllib.RootURL(websiteURL)
	baseURLs := []string{
		// Look for knownURLs in the root.
		websiteURLRoot,
	}

	// Look for knownURLs in current subdirectory, such as 'example.com/blog/'.
	websiteURL, _ = urllib.AbsoluteURL(websiteURL, "./")
	if websiteURL != websiteURLRoot {
		baseURLs = append(baseURLs, websiteURL)
	}

	var subscriptions Subscriptions
	for _, baseURL := range baseURLs {
		for knownURL, kind := range knownURLs {
			fullURL, err := urllib.AbsoluteURL(baseURL, knownURL)
			if err != nil {
				continue
			}

			// Some websites redirects unknown URLs to the home page.
			// As result, the list of known URLs is returned to the subscription list.
			// We don't want the user to choose between invalid feed URLs.
			f.requestBuilder.WithoutRedirects()

			responseHandler := fetcher.NewResponseHandler(f.requestBuilder.ExecuteRequest(fullURL))
			localizedError := responseHandler.LocalizedError()
			responseHandler.Close()

			// Do not add redirections to the possible list of subscriptions to avoid confusion.
			if responseHandler.IsRedirect() {
				slog.Debug("Ignore URL redirection during feed discovery", slog.String("fullURL", fullURL))
				continue
			}

			if localizedError != nil {
				slog.Debug("Ignore invalid feed URL during feed discovery",
					slog.String("fullURL", fullURL),
					slog.Any("error", localizedError),
				)
				continue
			}

			subscriptions = append(subscriptions, &Subscription{
				Type:  kind,
				Title: fullURL,
				URL:   fullURL,
			})
		}
	}

	return subscriptions, nil
}

func (f *SubscriptionFinder) FindSubscriptionsFromRSSBridge(websiteURL, rssBridgeURL string, rssBridgeToken string) (Subscriptions, *locale.LocalizedErrorWrapper) {
	slog.Debug("Trying to detect feeds using RSS-Bridge",
		slog.String("website_url", websiteURL),
		slog.String("rssbridge_url", rssBridgeURL),
		slog.String("rssbridge_token", rssBridgeToken),
	)

	bridges, err := rssbridge.DetectBridges(rssBridgeURL, rssBridgeToken, websiteURL)
	if err != nil {
		return nil, locale.NewLocalizedErrorWrapper(err, "error.unable_to_detect_rssbridge", err)
	}

	slog.Debug("RSS-Bridge results",
		slog.String("website_url", websiteURL),
		slog.String("rssbridge_url", rssBridgeURL),
		slog.String("rssbridge_token", rssBridgeToken),
		slog.Int("nb_bridges", len(bridges)),
	)

	if len(bridges) == 0 {
		return nil, nil
	}

	subscriptions := make(Subscriptions, 0, len(bridges))
	for _, bridge := range bridges {
		subscriptions = append(subscriptions, &Subscription{
			Title: bridge.BridgeMeta.Name,
			URL:   bridge.URL,
			Type:  parser.FormatAtom,
		})
	}

	return subscriptions, nil
}

func (f *SubscriptionFinder) FindSubscriptionsFromYouTubeChannelPage(websiteURL string) (Subscriptions, *locale.LocalizedErrorWrapper) {
	decodedUrl, err := url.Parse(websiteURL)
	if err != nil {
		return nil, locale.NewLocalizedErrorWrapper(err, "error.invalid_site_url", err)
	}

	if !strings.HasSuffix(decodedUrl.Host, "youtube.com") {
		slog.Debug("This website is not a YouTube page, the regex doesn't match", slog.String("website_url", websiteURL))
		return nil, nil
	}

	if matches := youtubeChannelRegex.FindStringSubmatch(decodedUrl.Path); len(matches) == 2 {
		feedURL := `https://www.youtube.com/feeds/videos.xml?channel_id=` + matches[1]
		return Subscriptions{NewSubscription(websiteURL, feedURL, parser.FormatAtom)}, nil
	}

	return nil, nil
}

func (f *SubscriptionFinder) FindSubscriptionsFromYouTubePlaylistPage(websiteURL string) (Subscriptions, *locale.LocalizedErrorWrapper) {
	decodedUrl, err := url.Parse(websiteURL)
	if err != nil {
		return nil, locale.NewLocalizedErrorWrapper(err, "error.invalid_site_url", err)
	}

	if !strings.HasSuffix(decodedUrl.Host, "youtube.com") {
		slog.Debug("This website is not a YouTube page, the regex doesn't match", slog.String("website_url", websiteURL))
		return nil, nil
	}

	if (strings.HasPrefix(decodedUrl.Path, "/watch") && decodedUrl.Query().Has("list")) || strings.HasPrefix(decodedUrl.Path, "/playlist") {
		playlistID := decodedUrl.Query().Get("list")
		feedURL := `https://www.youtube.com/feeds/videos.xml?playlist_id=` + playlistID
		return Subscriptions{NewSubscription(websiteURL, feedURL, parser.FormatAtom)}, nil
	}

	return nil, nil
}<|MERGE_RESOLUTION|>--- conflicted
+++ resolved
@@ -46,9 +46,8 @@
 	return f.feedResponseInfo
 }
 
-<<<<<<< HEAD
 func (f *SubscriptionFinder) FindSubscriptions(ctx context.Context,
-	websiteURL, rssBridgeURL string,
+	websiteURL, rssBridgeURL, rssBridgeToken string,
 ) (Subscriptions, *locale.LocalizedErrorWrapper) {
 	resp, err := fetcher.NewResponseSemaphore(ctx, f.requestBuilder, websiteURL)
 	if err != nil {
@@ -56,11 +55,6 @@
 			"error.http_body_read", err)
 	}
 	defer resp.Close()
-=======
-func (f *SubscriptionFinder) FindSubscriptions(websiteURL, rssBridgeURL string, rssBridgeToken string) (Subscriptions, *locale.LocalizedErrorWrapper) {
-	responseHandler := fetcher.NewResponseHandler(f.requestBuilder.ExecuteRequest(websiteURL))
-	defer responseHandler.Close()
->>>>>>> 553c578f
 
 	if lerr := resp.LocalizedError(); lerr != nil {
 		slog.Warn("Unable to find subscriptions",
