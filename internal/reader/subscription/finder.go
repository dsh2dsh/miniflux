// SPDX-FileCopyrightText: Copyright The Miniflux Authors. All rights reserved.
// SPDX-License-Identifier: Apache-2.0

package subscription // import "miniflux.app/v2/internal/reader/subscription"

import (
	"bytes"
	"context"
	"io"
	"log/slog"
	"net/url"
	"strings"

	"miniflux.app/v2/internal/config"
	"miniflux.app/v2/internal/integration/rssbridge"
	"miniflux.app/v2/internal/locale"
	"miniflux.app/v2/internal/model"
	"miniflux.app/v2/internal/reader/encoding"
	"miniflux.app/v2/internal/reader/fetcher"
	"miniflux.app/v2/internal/reader/parser"
	"miniflux.app/v2/internal/urllib"

	"github.com/PuerkitoBio/goquery"
)

<<<<<<< HEAD
var youtubeChannelRegex = regexp.MustCompile(`channel/(.*)$`)

=======
>>>>>>> 7a394b0b
type SubscriptionFinder struct {
	requestBuilder   *fetcher.RequestBuilder
	feedDownloaded   bool
	feedResponseInfo *model.FeedCreationRequestFromSubscriptionDiscovery
}

func NewSubscriptionFinder(requestBuilder *fetcher.RequestBuilder) *SubscriptionFinder {
	return &SubscriptionFinder{
		requestBuilder: requestBuilder,
	}
}

func (f *SubscriptionFinder) IsFeedAlreadyDownloaded() bool {
	return f.feedDownloaded
}

func (f *SubscriptionFinder) FeedResponseInfo() *model.FeedCreationRequestFromSubscriptionDiscovery {
	return f.feedResponseInfo
}

func (f *SubscriptionFinder) FindSubscriptions(ctx context.Context,
	websiteURL, rssBridgeURL, rssBridgeToken string,
) (Subscriptions, *locale.LocalizedErrorWrapper) {
	resp, err := fetcher.NewResponseSemaphore(ctx, f.requestBuilder, websiteURL)
	if err != nil {
		return nil, locale.NewLocalizedErrorWrapper(err,
			"error.http_body_read", err)
	}
	defer resp.Close()

	if lerr := resp.LocalizedError(); lerr != nil {
		slog.Warn("Unable to find subscriptions",
			slog.String("website_url", websiteURL), slog.Any("error", lerr))
		return nil, lerr
	}

	body, lerr := resp.ReadBody(config.Opts.HTTPClientMaxBodySize())
	if lerr != nil {
		slog.Warn("Unable to find subscriptions",
			slog.String("website_url", websiteURL), slog.Any("error", lerr))
		return nil, lerr
	}
	resp.Close()

	f.feedResponseInfo = &model.FeedCreationRequestFromSubscriptionDiscovery{
		Content:      body,
		ETag:         resp.ETag(),
		LastModified: resp.LastModified(),
	}

	// Step 1) Check if the website URL is already a feed.
	feedFormat, _ := parser.DetectFeedFormat(bytes.NewReader(body))
	if feedFormat != parser.FormatUnknown {
		f.feedDownloaded = true
		s := NewSubscription(resp.EffectiveURL(), resp.EffectiveURL(), feedFormat)
		return Subscriptions{s}, nil
	}

	// Step 2) Check if the website URL is a YouTube channel.
	slog.Debug("Try to detect feeds from YouTube channel page", slog.String("website_url", websiteURL))
	if subscriptions, localizedError := f.FindSubscriptionsFromYouTubeChannelPage(websiteURL); localizedError != nil {
		return nil, localizedError
	} else if len(subscriptions) > 0 {
		slog.Debug("Subscriptions found from YouTube channel page", slog.String("website_url", websiteURL), slog.Any("subscriptions", subscriptions))
		return subscriptions, nil
	}

	// Step 3) Check if the website URL is a YouTube playlist.
	slog.Debug("Try to detect feeds from YouTube playlist page", slog.String("website_url", websiteURL))
	if subscriptions, localizedError := f.FindSubscriptionsFromYouTubePlaylistPage(websiteURL); localizedError != nil {
		return nil, localizedError
	} else if len(subscriptions) > 0 {
		slog.Debug("Subscriptions found from YouTube playlist page", slog.String("website_url", websiteURL), slog.Any("subscriptions", subscriptions))
		return subscriptions, nil
	}

	// Step 4) Parse web page to find feeds from HTML meta tags.
	slog.Debug("Try to detect feeds from HTML meta tags",
		slog.String("website_url", websiteURL),
		slog.String("content_type", resp.ContentType()),
	)
	if subscriptions, localizedError := f.FindSubscriptionsFromWebPage(websiteURL, resp.ContentType(), bytes.NewReader(body)); localizedError != nil {
		return nil, localizedError
	} else if len(subscriptions) > 0 {
		slog.Debug("Subscriptions found from web page", slog.String("website_url", websiteURL), slog.Any("subscriptions", subscriptions))
		return subscriptions, nil
	}

	// Step 5) Check if the website URL can use RSS-Bridge.
	if rssBridgeURL != "" {
		slog.Debug("Try to detect feeds with RSS-Bridge", slog.String("website_url", websiteURL))
		if subscriptions, localizedError := f.FindSubscriptionsFromRSSBridge(websiteURL, rssBridgeURL, rssBridgeToken); localizedError != nil {
			return nil, localizedError
		} else if len(subscriptions) > 0 {
			slog.Debug("Subscriptions found from RSS-Bridge", slog.String("website_url", websiteURL), slog.Any("subscriptions", subscriptions))
			return subscriptions, nil
		}
	}

	// Step 6) Check if the website has a known feed URL.
	slog.Debug("Try to detect feeds from well-known URLs", slog.String("website_url", websiteURL))
	if subscriptions, localizedError := f.FindSubscriptionsFromWellKnownURLs(websiteURL); localizedError != nil {
		return nil, localizedError
	} else if len(subscriptions) > 0 {
		slog.Debug("Subscriptions found with well-known URLs", slog.String("website_url", websiteURL), slog.Any("subscriptions", subscriptions))
		return subscriptions, nil
	}

	return nil, nil
}

func (f *SubscriptionFinder) FindSubscriptionsFromWebPage(websiteURL, contentType string, body io.Reader) (Subscriptions, *locale.LocalizedErrorWrapper) {
	queries := map[string]string{
		"link[type='application/rss+xml']":   parser.FormatRSS,
		"link[type='application/atom+xml']":  parser.FormatAtom,
		"link[type='application/json']":      parser.FormatJSON,
		"link[type='application/feed+json']": parser.FormatJSON,
	}

	htmlDocumentReader, err := encoding.NewCharsetReader(body, contentType)
	if err != nil {
		return nil, locale.NewLocalizedErrorWrapper(err, "error.unable_to_parse_html_document", err)
	}

	doc, err := goquery.NewDocumentFromReader(htmlDocumentReader)
	if err != nil {
		return nil, locale.NewLocalizedErrorWrapper(err, "error.unable_to_parse_html_document", err)
	}

	if hrefValue, exists := doc.FindMatcher(goquery.Single("head base")).Attr("href"); exists {
		hrefValue = strings.TrimSpace(hrefValue)
		if urllib.IsAbsoluteURL(hrefValue) {
			websiteURL = hrefValue
		}
	}

	var subscriptions Subscriptions
	subscriptionURLs := make(map[string]bool)
	for query, kind := range queries {
		doc.Find(query).Each(func(i int, s *goquery.Selection) {
			subscription := new(Subscription)
			subscription.Type = kind

			if title, exists := s.Attr("title"); exists {
				subscription.Title = title
			}

			if feedURL, exists := s.Attr("href"); exists {
				if feedURL != "" {
					subscription.URL, err = urllib.AbsoluteURL(websiteURL, feedURL)
					if err != nil {
						return
					}
				}
			}

			if subscription.Title == "" {
				subscription.Title = subscription.URL
			}

			if subscription.URL != "" && !subscriptionURLs[subscription.URL] {
				subscriptionURLs[subscription.URL] = true
				subscriptions = append(subscriptions, subscription)
			}
		})
	}

	return subscriptions, nil
}

func (f *SubscriptionFinder) FindSubscriptionsFromWellKnownURLs(websiteURL string) (Subscriptions, *locale.LocalizedErrorWrapper) {
	knownURLs := map[string]string{
		"atom.xml":     parser.FormatAtom,
		"feed.atom":    parser.FormatAtom,
		"feed.xml":     parser.FormatAtom,
		"feed/":        parser.FormatAtom,
		"index.rss":    parser.FormatRSS,
		"index.xml":    parser.FormatRSS,
		"rss.xml":      parser.FormatRSS,
		"rss/":         parser.FormatRSS,
		"rss/feed.xml": parser.FormatRSS,
	}

	websiteURLRoot := urllib.RootURL(websiteURL)
	baseURLs := []string{
		// Look for knownURLs in the root.
		websiteURLRoot,
	}

	// Look for knownURLs in current subdirectory, such as 'example.com/blog/'.
	websiteURL, _ = urllib.AbsoluteURL(websiteURL, "./")
	if websiteURL != websiteURLRoot {
		baseURLs = append(baseURLs, websiteURL)
	}

	var subscriptions Subscriptions
	for _, baseURL := range baseURLs {
		for knownURL, kind := range knownURLs {
			fullURL, err := urllib.AbsoluteURL(baseURL, knownURL)
			if err != nil {
				continue
			}

			// Some websites redirects unknown URLs to the home page.
			// As result, the list of known URLs is returned to the subscription list.
			// We don't want the user to choose between invalid feed URLs.
			f.requestBuilder.WithoutRedirects()

			responseHandler := fetcher.NewResponseHandler(f.requestBuilder.ExecuteRequest(fullURL))
			localizedError := responseHandler.LocalizedError()
			responseHandler.Close()

			// Do not add redirections to the possible list of subscriptions to avoid confusion.
			if responseHandler.IsRedirect() {
				slog.Debug("Ignore URL redirection during feed discovery", slog.String("fullURL", fullURL))
				continue
			}

			if localizedError != nil {
				slog.Debug("Ignore invalid feed URL during feed discovery",
					slog.String("fullURL", fullURL),
					slog.Any("error", localizedError),
				)
				continue
			}

			subscriptions = append(subscriptions, &Subscription{
				Type:  kind,
				Title: fullURL,
				URL:   fullURL,
			})
		}
	}

	return subscriptions, nil
}

func (f *SubscriptionFinder) FindSubscriptionsFromRSSBridge(websiteURL, rssBridgeURL string, rssBridgeToken string) (Subscriptions, *locale.LocalizedErrorWrapper) {
	slog.Debug("Trying to detect feeds using RSS-Bridge",
		slog.String("website_url", websiteURL),
		slog.String("rssbridge_url", rssBridgeURL),
		slog.String("rssbridge_token", rssBridgeToken),
	)

	bridges, err := rssbridge.DetectBridges(rssBridgeURL, rssBridgeToken, websiteURL)
	if err != nil {
		return nil, locale.NewLocalizedErrorWrapper(err, "error.unable_to_detect_rssbridge", err)
	}

	slog.Debug("RSS-Bridge results",
		slog.String("website_url", websiteURL),
		slog.String("rssbridge_url", rssBridgeURL),
		slog.String("rssbridge_token", rssBridgeToken),
		slog.Int("nb_bridges", len(bridges)),
	)

	if len(bridges) == 0 {
		return nil, nil
	}

	subscriptions := make(Subscriptions, 0, len(bridges))
	for _, bridge := range bridges {
		subscriptions = append(subscriptions, &Subscription{
			Title: bridge.BridgeMeta.Name,
			URL:   bridge.URL,
			Type:  parser.FormatAtom,
		})
	}

	return subscriptions, nil
}

func (f *SubscriptionFinder) FindSubscriptionsFromYouTubeChannelPage(websiteURL string) (Subscriptions, *locale.LocalizedErrorWrapper) {
	decodedUrl, err := url.Parse(websiteURL)
	if err != nil {
		return nil, locale.NewLocalizedErrorWrapper(err, "error.invalid_site_url", err)
	}

	if !strings.HasSuffix(decodedUrl.Host, "youtube.com") {
		slog.Debug("This website is not a YouTube page, the regex doesn't match", slog.String("website_url", websiteURL))
		return nil, nil
	}

<<<<<<< HEAD
	if matches := youtubeChannelRegex.FindStringSubmatch(decodedUrl.Path); len(matches) == 2 {
		feedURL := `https://www.youtube.com/feeds/videos.xml?channel_id=` + matches[1]
=======
	if _, after, found := strings.Cut(decodedUrl.Path, "channel/"); found {
		feedURL := "https://www.youtube.com/feeds/videos.xml?channel_id=" + after
>>>>>>> 7a394b0b
		return Subscriptions{NewSubscription(websiteURL, feedURL, parser.FormatAtom)}, nil
	}

	return nil, nil
}

func (f *SubscriptionFinder) FindSubscriptionsFromYouTubePlaylistPage(websiteURL string) (Subscriptions, *locale.LocalizedErrorWrapper) {
	decodedUrl, err := url.Parse(websiteURL)
	if err != nil {
		return nil, locale.NewLocalizedErrorWrapper(err, "error.invalid_site_url", err)
	}

	if !strings.HasSuffix(decodedUrl.Host, "youtube.com") {
		slog.Debug("This website is not a YouTube page, the regex doesn't match", slog.String("website_url", websiteURL))
		return nil, nil
	}

	if (strings.HasPrefix(decodedUrl.Path, "/watch") && decodedUrl.Query().Has("list")) || strings.HasPrefix(decodedUrl.Path, "/playlist") {
		playlistID := decodedUrl.Query().Get("list")
		feedURL := `https://www.youtube.com/feeds/videos.xml?playlist_id=` + playlistID
		return Subscriptions{NewSubscription(websiteURL, feedURL, parser.FormatAtom)}, nil
	}

	return nil, nil
}<|MERGE_RESOLUTION|>--- conflicted
+++ resolved
@@ -23,11 +23,6 @@
 	"github.com/PuerkitoBio/goquery"
 )
 
-<<<<<<< HEAD
-var youtubeChannelRegex = regexp.MustCompile(`channel/(.*)$`)
-
-=======
->>>>>>> 7a394b0b
 type SubscriptionFinder struct {
 	requestBuilder   *fetcher.RequestBuilder
 	feedDownloaded   bool
@@ -311,13 +306,8 @@
 		return nil, nil
 	}
 
-<<<<<<< HEAD
-	if matches := youtubeChannelRegex.FindStringSubmatch(decodedUrl.Path); len(matches) == 2 {
-		feedURL := `https://www.youtube.com/feeds/videos.xml?channel_id=` + matches[1]
-=======
 	if _, after, found := strings.Cut(decodedUrl.Path, "channel/"); found {
 		feedURL := "https://www.youtube.com/feeds/videos.xml?channel_id=" + after
->>>>>>> 7a394b0b
 		return Subscriptions{NewSubscription(websiteURL, feedURL, parser.FormatAtom)}, nil
 	}
 
