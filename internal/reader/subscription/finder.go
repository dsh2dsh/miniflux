--- conflicted
+++ resolved
@@ -5,10 +5,7 @@
 
 import (
 	"bytes"
-<<<<<<< HEAD
 	"context"
-=======
->>>>>>> e7b98afd
 	"io"
 	"log/slog"
 	"net/url"
@@ -330,11 +327,7 @@
 
 	if (strings.HasPrefix(decodedUrl.Path, "/watch") && decodedUrl.Query().Has("list")) || strings.HasPrefix(decodedUrl.Path, "/playlist") {
 		playlistID := decodedUrl.Query().Get("list")
-<<<<<<< HEAD
-		feedURL := `https://www.youtube.com/feeds/videos.xml?playlist_id=` + playlistID
-=======
 		feedURL := "https://www.youtube.com/feeds/videos.xml?playlist_id=" + playlistID
->>>>>>> e7b98afd
 		return Subscriptions{NewSubscription(websiteURL, feedURL, parser.FormatAtom)}, nil
 	}
 
