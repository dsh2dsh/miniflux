// SPDX-FileCopyrightText: Copyright The Miniflux Authors. All rights reserved.
// SPDX-License-Identifier: Apache-2.0

package subscription // import "miniflux.app/v2/internal/reader/subscription"

import (
	"bytes"
	"context"
	"io"
	"log/slog"
	"net/url"
	"strings"

	"miniflux.app/v2/internal/integration/rssbridge"
	"miniflux.app/v2/internal/locale"
	"miniflux.app/v2/internal/model"
	"miniflux.app/v2/internal/reader/encoding"
	"miniflux.app/v2/internal/reader/fetcher"
	"miniflux.app/v2/internal/reader/parser"
	"miniflux.app/v2/internal/urllib"

	"github.com/PuerkitoBio/goquery"
)

type SubscriptionFinder struct {
	requestBuilder   *fetcher.RequestBuilder
	feedDownloaded   bool
	feedResponseInfo *model.FeedCreationRequestFromSubscriptionDiscovery
}

func NewSubscriptionFinder(requestBuilder *fetcher.RequestBuilder) *SubscriptionFinder {
	return &SubscriptionFinder{
		requestBuilder: requestBuilder,
	}
}

func (f *SubscriptionFinder) IsFeedAlreadyDownloaded() bool {
	return f.feedDownloaded
}

func (f *SubscriptionFinder) FeedResponseInfo() *model.FeedCreationRequestFromSubscriptionDiscovery {
	return f.feedResponseInfo
}

func (f *SubscriptionFinder) FindSubscriptions(ctx context.Context,
	websiteURL, rssBridgeURL, rssBridgeToken string,
) (Subscriptions, *locale.LocalizedErrorWrapper) {
	resp, err := f.requestBuilder.RequestWithContext(ctx, websiteURL)
	if err != nil {
		return nil, locale.NewLocalizedErrorWrapper(err,
			"error.http_body_read", err)
	}
	defer resp.Close()

	if lerr := resp.LocalizedError(); lerr != nil {
		slog.Warn("Unable to find subscriptions",
			slog.String("website_url", websiteURL), slog.Any("error", lerr))
		return nil, lerr
	}

	body, lerr := resp.ReadBody()
	if lerr != nil {
		slog.Warn("Unable to find subscriptions",
			slog.String("website_url", websiteURL), slog.Any("error", lerr))
		return nil, lerr
	}
	resp.Close()

	f.feedResponseInfo = &model.FeedCreationRequestFromSubscriptionDiscovery{
		Content:      body,
		ETag:         resp.ETag(),
		LastModified: resp.LastModified(),
	}

	// Step 1) Check if the website URL is already a feed.
	feedFormat, _ := parser.DetectFeedFormat(bytes.NewReader(body))
	if feedFormat != parser.FormatUnknown {
		f.feedDownloaded = true
		s := NewSubscription(resp.EffectiveURL(), resp.EffectiveURL(), feedFormat)
		return Subscriptions{s}, nil
	}

	// Step 2) Check if the website URL is a YouTube channel.
<<<<<<< HEAD
	slog.Debug("Try to detect feeds from YouTube channel page", slog.String("website_url", websiteURL))
	if subscriptions, localizedError := f.FindSubscriptionsFromYouTubeChannelPage(websiteURL); localizedError != nil {
=======
	slog.Debug("Try to detect feeds for a YouTube page", slog.String("website_url", websiteURL))
	if subscriptions, localizedError := f.findSubscriptionsFromYouTube(websiteURL); localizedError != nil {
>>>>>>> 502e7108
		return nil, localizedError
	} else if len(subscriptions) > 0 {
		slog.Debug("Subscriptions found from YouTube page", slog.String("website_url", websiteURL), slog.Any("subscriptions", subscriptions))
		return subscriptions, nil
	}

<<<<<<< HEAD
	// Step 3) Check if the website URL is a YouTube playlist.
	slog.Debug("Try to detect feeds from YouTube playlist page", slog.String("website_url", websiteURL))
	if subscriptions, localizedError := f.FindSubscriptionsFromYouTubePlaylistPage(websiteURL); localizedError != nil {
		return nil, localizedError
	} else if len(subscriptions) > 0 {
		slog.Debug("Subscriptions found from YouTube playlist page", slog.String("website_url", websiteURL), slog.Any("subscriptions", subscriptions))
		return subscriptions, nil
	}

	// Step 4) Parse web page to find feeds from HTML meta tags.
=======
	// Step 3) Parse web page to find feeds from HTML meta tags.
>>>>>>> 502e7108
	slog.Debug("Try to detect feeds from HTML meta tags",
		slog.String("website_url", websiteURL),
		slog.String("content_type", resp.ContentType()),
	)
	if subscriptions, localizedError := f.FindSubscriptionsFromWebPage(websiteURL, resp.ContentType(), bytes.NewReader(body)); localizedError != nil {
		return nil, localizedError
	} else if len(subscriptions) > 0 {
		slog.Debug("Subscriptions found from web page", slog.String("website_url", websiteURL), slog.Any("subscriptions", subscriptions))
		return subscriptions, nil
	}

	// Step 4) Check if the website URL can use RSS-Bridge.
	if rssBridgeURL != "" {
		slog.Debug("Try to detect feeds with RSS-Bridge", slog.String("website_url", websiteURL))
		if subscriptions, localizedError := f.FindSubscriptionsFromRSSBridge(websiteURL, rssBridgeURL, rssBridgeToken); localizedError != nil {
			return nil, localizedError
		} else if len(subscriptions) > 0 {
			slog.Debug("Subscriptions found from RSS-Bridge", slog.String("website_url", websiteURL), slog.Any("subscriptions", subscriptions))
			return subscriptions, nil
		}
	}

	// Step 5) Check if the website has a known feed URL.
	slog.Debug("Try to detect feeds from well-known URLs", slog.String("website_url", websiteURL))
	if subscriptions, localizedError := f.FindSubscriptionsFromWellKnownURLs(websiteURL); localizedError != nil {
		return nil, localizedError
	} else if len(subscriptions) > 0 {
		slog.Debug("Subscriptions found with well-known URLs", slog.String("website_url", websiteURL), slog.Any("subscriptions", subscriptions))
		return subscriptions, nil
	}

	return nil, nil
}

func (f *SubscriptionFinder) FindSubscriptionsFromWebPage(websiteURL, contentType string, body io.Reader) (Subscriptions, *locale.LocalizedErrorWrapper) {
	queries := map[string]string{
		"link[type='application/rss+xml']":                                  parser.FormatRSS,
		"link[type='application/atom+xml']":                                 parser.FormatAtom,
		"link[type='application/json'], link[type='application/feed+json']": parser.FormatJSON,
	}

	htmlDocumentReader, err := encoding.NewCharsetReader(body, contentType)
	if err != nil {
		return nil, locale.NewLocalizedErrorWrapper(err, "error.unable_to_parse_html_document", err)
	}

	doc, err := goquery.NewDocumentFromReader(htmlDocumentReader)
	if err != nil {
		return nil, locale.NewLocalizedErrorWrapper(err, "error.unable_to_parse_html_document", err)
	}

	if hrefValue, exists := doc.FindMatcher(goquery.Single("head base")).Attr("href"); exists {
		hrefValue = strings.TrimSpace(hrefValue)
		if urllib.IsAbsoluteURL(hrefValue) {
			websiteURL = hrefValue
		}
	}

	var subscriptions Subscriptions
	subscriptionURLs := make(map[string]bool)
	for query, kind := range queries {
		doc.Find(query).Each(func(i int, s *goquery.Selection) {
			subscription := new(Subscription)
			subscription.Type = kind

			if feedURL, exists := s.Attr("href"); exists && feedURL != "" {
				subscription.URL, err = urllib.AbsoluteURL(websiteURL, feedURL)
				if err != nil {
					return
				}
			} else {
				return // without an url, there can be no subscription.
			}

			if title, exists := s.Attr("title"); exists {
				subscription.Title = title
			}

			if subscription.Title == "" {
				subscription.Title = subscription.URL
			}

			if !subscriptionURLs[subscription.URL] {
				subscriptionURLs[subscription.URL] = true
				subscriptions = append(subscriptions, subscription)
			}
		})
	}

	return subscriptions, nil
}

func (f *SubscriptionFinder) FindSubscriptionsFromWellKnownURLs(websiteURL string) (Subscriptions, *locale.LocalizedErrorWrapper) {
	knownURLs := map[string]string{
		"atom.xml":     parser.FormatAtom,
		"feed.atom":    parser.FormatAtom,
		"feed.xml":     parser.FormatAtom,
		"feed/":        parser.FormatAtom,
		"index.rss":    parser.FormatRSS,
		"index.xml":    parser.FormatRSS,
		"rss.xml":      parser.FormatRSS,
		"rss/":         parser.FormatRSS,
		"rss/feed.xml": parser.FormatRSS,
	}

	websiteURLRoot := urllib.RootURL(websiteURL)
	baseURLs := []string{
		// Look for knownURLs in the root.
		websiteURLRoot,
	}

	// Look for knownURLs in current subdirectory, such as 'example.com/blog/'.
	websiteURL, _ = urllib.AbsoluteURL(websiteURL, "./")
	if websiteURL != websiteURLRoot {
		baseURLs = append(baseURLs, websiteURL)
	}

	var subscriptions Subscriptions
	for _, baseURL := range baseURLs {
		for knownURL, kind := range knownURLs {
			fullURL, err := urllib.AbsoluteURL(baseURL, knownURL)
			if err != nil {
				continue
			}

			// Some websites redirects unknown URLs to the home page.
			// As result, the list of known URLs is returned to the subscription list.
			// We don't want the user to choose between invalid feed URLs.
			f.requestBuilder.WithoutRedirects()

			responseHandler, err := f.requestBuilder.Request(fullURL)
			if err != nil {
				slog.Debug("Ignore invalid feed URL during feed discovery",
					slog.String("fullURL", fullURL),
					slog.Any("error", err),
				)
				continue
			}
			localizedError := responseHandler.LocalizedError()
			responseHandler.Close()

			// Do not add redirections to the possible list of subscriptions to avoid confusion.
			if responseHandler.IsRedirect() {
				slog.Debug("Ignore URL redirection during feed discovery", slog.String("fullURL", fullURL))
				continue
			}

			if localizedError != nil {
				slog.Debug("Ignore invalid feed URL during feed discovery",
					slog.String("fullURL", fullURL),
					slog.Any("error", localizedError),
				)
				continue
			}

			subscriptions = append(subscriptions, &Subscription{
				Type:  kind,
				Title: fullURL,
				URL:   fullURL,
			})
		}
	}

	return subscriptions, nil
}

func (f *SubscriptionFinder) FindSubscriptionsFromRSSBridge(websiteURL, rssBridgeURL string, rssBridgeToken string) (Subscriptions, *locale.LocalizedErrorWrapper) {
	slog.Debug("Trying to detect feeds using RSS-Bridge",
		slog.String("website_url", websiteURL),
		slog.String("rssbridge_url", rssBridgeURL),
		slog.String("rssbridge_token", rssBridgeToken),
	)

	bridges, err := rssbridge.DetectBridges(rssBridgeURL, rssBridgeToken, websiteURL)
	if err != nil {
		return nil, locale.NewLocalizedErrorWrapper(err, "error.unable_to_detect_rssbridge", err)
	}

	slog.Debug("RSS-Bridge results",
		slog.String("website_url", websiteURL),
		slog.String("rssbridge_url", rssBridgeURL),
		slog.String("rssbridge_token", rssBridgeToken),
		slog.Int("nb_bridges", len(bridges)),
	)

	if len(bridges) == 0 {
		return nil, nil
	}

	subscriptions := make(Subscriptions, 0, len(bridges))
	for _, bridge := range bridges {
		subscriptions = append(subscriptions, &Subscription{
			Title: bridge.BridgeMeta.Name,
			URL:   bridge.URL,
			Type:  parser.FormatAtom,
		})
	}

	return subscriptions, nil
}

<<<<<<< HEAD
func (f *SubscriptionFinder) FindSubscriptionsFromYouTubeChannelPage(websiteURL string) (Subscriptions, *locale.LocalizedErrorWrapper) {
	decodedUrl, err := url.Parse(websiteURL)
=======
func (f *subscriptionFinder) findSubscriptionsFromYouTube(websiteURL string) (Subscriptions, *locale.LocalizedErrorWrapper) {
	decodedURL, err := url.Parse(websiteURL)
>>>>>>> 502e7108
	if err != nil {
		return nil, locale.NewLocalizedErrorWrapper(err, "error.invalid_site_url", err)
	}

	if !strings.HasSuffix(decodedURL.Host, "youtube.com") {
		slog.Debug("YouTube feed discovery skipped: not a YouTube domain", slog.String("website_url", websiteURL))
		return nil, nil
	}
	if _, channelID, found := strings.Cut(decodedURL.Path, "channel/"); found {
		feedURL := "https://www.youtube.com/feeds/videos.xml?channel_id=" + channelID
		return Subscriptions{NewSubscription(decodedURL.String(), feedURL, parser.FormatAtom)}, nil
	}

<<<<<<< HEAD
	return nil, nil
}

func (f *SubscriptionFinder) FindSubscriptionsFromYouTubePlaylistPage(websiteURL string) (Subscriptions, *locale.LocalizedErrorWrapper) {
	decodedUrl, err := url.Parse(websiteURL)
	if err != nil {
		return nil, locale.NewLocalizedErrorWrapper(err, "error.invalid_site_url", err)
	}

	if !strings.HasSuffix(decodedUrl.Host, "youtube.com") {
		slog.Debug("This website is not a YouTube page, the regex doesn't match", slog.String("website_url", websiteURL))
		return nil, nil
	}

	if (strings.HasPrefix(decodedUrl.Path, "/watch") && decodedUrl.Query().Has("list")) || strings.HasPrefix(decodedUrl.Path, "/playlist") {
		playlistID := decodedUrl.Query().Get("list")
		feedURL := "https://www.youtube.com/feeds/videos.xml?playlist_id=" + playlistID
		return Subscriptions{NewSubscription(websiteURL, feedURL, parser.FormatAtom)}, nil
=======
	if strings.HasPrefix(decodedURL.Path, "/watch") || strings.HasPrefix(decodedURL.Path, "/playlist") {
		if playlistID := decodedURL.Query().Get("list"); playlistID != "" {
			feedURL := "https://www.youtube.com/feeds/videos.xml?playlist_id=" + playlistID
			return Subscriptions{NewSubscription(decodedURL.String(), feedURL, parser.FormatAtom)}, nil
		}
>>>>>>> 502e7108
	}

	return nil, nil
}<|MERGE_RESOLUTION|>--- conflicted
+++ resolved
@@ -81,33 +81,15 @@
 	}
 
 	// Step 2) Check if the website URL is a YouTube channel.
-<<<<<<< HEAD
-	slog.Debug("Try to detect feeds from YouTube channel page", slog.String("website_url", websiteURL))
-	if subscriptions, localizedError := f.FindSubscriptionsFromYouTubeChannelPage(websiteURL); localizedError != nil {
-=======
 	slog.Debug("Try to detect feeds for a YouTube page", slog.String("website_url", websiteURL))
 	if subscriptions, localizedError := f.findSubscriptionsFromYouTube(websiteURL); localizedError != nil {
->>>>>>> 502e7108
 		return nil, localizedError
 	} else if len(subscriptions) > 0 {
 		slog.Debug("Subscriptions found from YouTube page", slog.String("website_url", websiteURL), slog.Any("subscriptions", subscriptions))
 		return subscriptions, nil
 	}
 
-<<<<<<< HEAD
-	// Step 3) Check if the website URL is a YouTube playlist.
-	slog.Debug("Try to detect feeds from YouTube playlist page", slog.String("website_url", websiteURL))
-	if subscriptions, localizedError := f.FindSubscriptionsFromYouTubePlaylistPage(websiteURL); localizedError != nil {
-		return nil, localizedError
-	} else if len(subscriptions) > 0 {
-		slog.Debug("Subscriptions found from YouTube playlist page", slog.String("website_url", websiteURL), slog.Any("subscriptions", subscriptions))
-		return subscriptions, nil
-	}
-
-	// Step 4) Parse web page to find feeds from HTML meta tags.
-=======
 	// Step 3) Parse web page to find feeds from HTML meta tags.
->>>>>>> 502e7108
 	slog.Debug("Try to detect feeds from HTML meta tags",
 		slog.String("website_url", websiteURL),
 		slog.String("content_type", resp.ContentType()),
@@ -309,13 +291,8 @@
 	return subscriptions, nil
 }
 
-<<<<<<< HEAD
-func (f *SubscriptionFinder) FindSubscriptionsFromYouTubeChannelPage(websiteURL string) (Subscriptions, *locale.LocalizedErrorWrapper) {
-	decodedUrl, err := url.Parse(websiteURL)
-=======
-func (f *subscriptionFinder) findSubscriptionsFromYouTube(websiteURL string) (Subscriptions, *locale.LocalizedErrorWrapper) {
+func (f *SubscriptionFinder) findSubscriptionsFromYouTube(websiteURL string) (Subscriptions, *locale.LocalizedErrorWrapper) {
 	decodedURL, err := url.Parse(websiteURL)
->>>>>>> 502e7108
 	if err != nil {
 		return nil, locale.NewLocalizedErrorWrapper(err, "error.invalid_site_url", err)
 	}
@@ -329,32 +306,11 @@
 		return Subscriptions{NewSubscription(decodedURL.String(), feedURL, parser.FormatAtom)}, nil
 	}
 
-<<<<<<< HEAD
-	return nil, nil
-}
-
-func (f *SubscriptionFinder) FindSubscriptionsFromYouTubePlaylistPage(websiteURL string) (Subscriptions, *locale.LocalizedErrorWrapper) {
-	decodedUrl, err := url.Parse(websiteURL)
-	if err != nil {
-		return nil, locale.NewLocalizedErrorWrapper(err, "error.invalid_site_url", err)
-	}
-
-	if !strings.HasSuffix(decodedUrl.Host, "youtube.com") {
-		slog.Debug("This website is not a YouTube page, the regex doesn't match", slog.String("website_url", websiteURL))
-		return nil, nil
-	}
-
-	if (strings.HasPrefix(decodedUrl.Path, "/watch") && decodedUrl.Query().Has("list")) || strings.HasPrefix(decodedUrl.Path, "/playlist") {
-		playlistID := decodedUrl.Query().Get("list")
-		feedURL := "https://www.youtube.com/feeds/videos.xml?playlist_id=" + playlistID
-		return Subscriptions{NewSubscription(websiteURL, feedURL, parser.FormatAtom)}, nil
-=======
 	if strings.HasPrefix(decodedURL.Path, "/watch") || strings.HasPrefix(decodedURL.Path, "/playlist") {
 		if playlistID := decodedURL.Query().Get("list"); playlistID != "" {
 			feedURL := "https://www.youtube.com/feeds/videos.xml?playlist_id=" + playlistID
 			return Subscriptions{NewSubscription(decodedURL.String(), feedURL, parser.FormatAtom)}, nil
 		}
->>>>>>> 502e7108
 	}
 
 	return nil, nil
