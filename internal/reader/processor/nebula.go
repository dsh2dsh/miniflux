// SPDX-FileCopyrightText: Copyright The Miniflux Authors. All rights reserved.
// SPDX-License-Identifier: Apache-2.0

package processor // import "miniflux.app/v2/internal/reader/processor"

import (
	"miniflux.app/v2/internal/config"
	"miniflux.app/v2/internal/model"
	"miniflux.app/v2/internal/urllib"
)

func shouldFetchNebulaWatchTime(entry *model.Entry) bool {
	if !config.Opts.FetchNebulaWatchTime() {
		return false
	}

	return urllib.DomainWithoutWWW(entry.URL) == "nebula.tv"
}

func fetchNebulaWatchTime(websiteURL string) (int, error) {
<<<<<<< HEAD
	requestBuilder := fetcher.NewRequestBuilder()
	requestBuilder.WithTimeout(config.Opts.HTTPClientTimeout())
	requestBuilder.WithProxyRotator(proxyrotator.ProxyRotatorInstance)

	responseHandler := fetcher.NewResponseHandler(requestBuilder.ExecuteRequest(websiteURL))
	defer responseHandler.Close()

	if localizedError := responseHandler.LocalizedError(); localizedError != nil {
		slog.Warn("Unable to fetch Nebula watch time", slog.String("website_url", websiteURL), slog.Any("error", localizedError))
		return 0, localizedError
	}

	doc, docErr := goquery.NewDocumentFromReader(responseHandler.Body(config.Opts.HTTPClientMaxBodySize()))
	if docErr != nil {
		return 0, fmt.Errorf("reader/processor: %w", docErr)
	}

	durs, exists := doc.FindMatcher(goquery.Single(`meta[property="video:duration"]`)).Attr("content")
	// durs contains video watch time in seconds
	if !exists {
		return 0, errors.New("duration has not found")
	}

	dur, err := strconv.ParseInt(durs, 10, 64)
	if err != nil {
		return 0, fmt.Errorf("unable to parse duration %s: %w", durs, err)
	}

	return int(dur / 60), nil
=======
	return fetchWatchTime(websiteURL, `meta[property="video:duration"]`, false)
>>>>>>> cb59944d
}<|MERGE_RESOLUTION|>--- conflicted
+++ resolved
@@ -18,37 +18,5 @@
 }
 
 func fetchNebulaWatchTime(websiteURL string) (int, error) {
-<<<<<<< HEAD
-	requestBuilder := fetcher.NewRequestBuilder()
-	requestBuilder.WithTimeout(config.Opts.HTTPClientTimeout())
-	requestBuilder.WithProxyRotator(proxyrotator.ProxyRotatorInstance)
-
-	responseHandler := fetcher.NewResponseHandler(requestBuilder.ExecuteRequest(websiteURL))
-	defer responseHandler.Close()
-
-	if localizedError := responseHandler.LocalizedError(); localizedError != nil {
-		slog.Warn("Unable to fetch Nebula watch time", slog.String("website_url", websiteURL), slog.Any("error", localizedError))
-		return 0, localizedError
-	}
-
-	doc, docErr := goquery.NewDocumentFromReader(responseHandler.Body(config.Opts.HTTPClientMaxBodySize()))
-	if docErr != nil {
-		return 0, fmt.Errorf("reader/processor: %w", docErr)
-	}
-
-	durs, exists := doc.FindMatcher(goquery.Single(`meta[property="video:duration"]`)).Attr("content")
-	// durs contains video watch time in seconds
-	if !exists {
-		return 0, errors.New("duration has not found")
-	}
-
-	dur, err := strconv.ParseInt(durs, 10, 64)
-	if err != nil {
-		return 0, fmt.Errorf("unable to parse duration %s: %w", durs, err)
-	}
-
-	return int(dur / 60), nil
-=======
 	return fetchWatchTime(websiteURL, `meta[property="video:duration"]`, false)
->>>>>>> cb59944d
 }