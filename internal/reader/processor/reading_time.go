--- conflicted
+++ resolved
@@ -4,16 +4,14 @@
 package processor // import "miniflux.app/v2/internal/reader/processor"
 
 import (
-<<<<<<< HEAD
 	"context"
-=======
 	"errors"
 	"fmt"
->>>>>>> cb59944d
 	"log/slog"
 	"strconv"
 
 	"github.com/PuerkitoBio/goquery"
+
 	"miniflux.app/v2/internal/config"
 	"miniflux.app/v2/internal/model"
 	"miniflux.app/v2/internal/proxyrotator"
@@ -22,11 +20,6 @@
 	"miniflux.app/v2/internal/storage"
 )
 
-<<<<<<< HEAD
-func updateEntryReadingTime(ctx context.Context, store *storage.Storage,
-	feed *model.Feed, entry *model.Entry, entryIsNew bool, user *model.User,
-) {
-=======
 func fetchWatchTime(websiteURL, query string, isoDate bool) (int, error) {
 	requestBuilder := fetcher.NewRequestBuilder()
 	requestBuilder.WithTimeout(config.Opts.HTTPClientTimeout())
@@ -37,12 +30,12 @@
 
 	if localizedError := responseHandler.LocalizedError(); localizedError != nil {
 		slog.Warn("Unable to fetch watch time", slog.String("website_url", websiteURL), slog.Any("error", localizedError.Error()))
-		return 0, localizedError.Error()
+		return 0, localizedError
 	}
 
 	doc, docErr := goquery.NewDocumentFromReader(responseHandler.Body(config.Opts.HTTPClientMaxBodySize()))
 	if docErr != nil {
-		return 0, docErr
+		return 0, fmt.Errorf("reader/processor: %w", docErr)
 	}
 
 	duration, exists := doc.FindMatcher(goquery.Single(query)).Attr("content")
@@ -50,25 +43,24 @@
 		return 0, errors.New("duration not found")
 	}
 
-	ret := 0
 	if isoDate {
 		parsedDuration, err := parseISO8601(duration)
 		if err != nil {
-			return 0, fmt.Errorf("unable to parse iso duration %s: %v", duration, err)
+			return 0, fmt.Errorf("unable to parse iso duration %s: %w", duration, err)
 		}
-		ret = int(parsedDuration.Minutes())
-	} else {
-		parsedDuration, err := strconv.ParseInt(duration, 10, 64)
-		if err != nil {
-			return 0, fmt.Errorf("unable to parse duration %s: %v", duration, err)
-		}
-		ret = int(parsedDuration / 60)
+		return int(parsedDuration.Minutes()), nil
 	}
-	return ret, nil
+
+	parsedDuration, err := strconv.ParseInt(duration, 10, 64)
+	if err != nil {
+		return 0, fmt.Errorf("unable to parse duration %s: %w", duration, err)
+	}
+	return int(parsedDuration / 60), nil
 }
 
-func updateEntryReadingTime(store *storage.Storage, feed *model.Feed, entry *model.Entry, entryIsNew bool, user *model.User) {
->>>>>>> cb59944d
+func updateEntryReadingTime(ctx context.Context, store *storage.Storage,
+	feed *model.Feed, entry *model.Entry, entryIsNew bool, user *model.User,
+) {
 	if !user.ShowReadingTime {
 		slog.Debug("Skip reading time estimation for this user", slog.Int64("user_id", user.ID))
 		return
