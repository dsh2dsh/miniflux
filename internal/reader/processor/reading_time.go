--- conflicted
+++ resolved
@@ -45,22 +45,12 @@
 		if err != nil {
 			return 0, fmt.Errorf("unable to parse iso duration %s: %w", duration, err)
 		}
-<<<<<<< HEAD
 		return int(parsedDuration.Minutes()), nil
 	}
 
-	parsedDuration, err := strconv.ParseInt(duration, 10, 64)
+	parsedDuration, err := strconv.Atoi(duration)
 	if err != nil {
 		return 0, fmt.Errorf("unable to parse duration %s: %w", duration, err)
-=======
-		ret = int(parsedDuration.Minutes())
-	} else {
-		parsedDuration, err := strconv.Atoi(duration)
-		if err != nil {
-			return 0, fmt.Errorf("unable to parse duration %s: %v", duration, err)
-		}
-		ret = parsedDuration / 60
->>>>>>> ec93656e
 	}
 	return int(parsedDuration / 60), nil
 }
