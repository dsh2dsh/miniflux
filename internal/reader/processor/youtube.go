--- conflicted
+++ resolved
@@ -39,51 +39,12 @@
 }
 
 func fetchYouTubeWatchTimeForSingleEntry(websiteURL string) (int, error) {
-<<<<<<< HEAD
-	slog.Debug("Fetching YouTube watch time for a single entry", slog.String("website_url", websiteURL))
-
-	requestBuilder := fetcher.NewRequestBuilder()
-	requestBuilder.WithTimeout(config.Opts.HTTPClientTimeout())
-	requestBuilder.WithProxyRotator(proxyrotator.ProxyRotatorInstance)
-
-	responseHandler := fetcher.NewResponseHandler(requestBuilder.ExecuteRequest(websiteURL))
-	defer responseHandler.Close()
-
-	if localizedError := responseHandler.LocalizedError(); localizedError != nil {
-		slog.Warn("Unable to fetch YouTube page", slog.String("website_url", websiteURL), slog.Any("error", localizedError))
-		return 0, localizedError
-	}
-
-	doc, docErr := goquery.NewDocumentFromReader(responseHandler.Body(config.Opts.HTTPClientMaxBodySize()))
-	if docErr != nil {
-		return 0, fmt.Errorf("reader/processor: %w", docErr)
-	}
-
-	htmlDuration, exists := doc.FindMatcher(goquery.Single(`meta[itemprop="duration"]`)).Attr("content")
-	if !exists {
-		return 0, errors.New("youtube: duration has not found")
-	}
-
-	parsedDuration, err := parseISO8601(htmlDuration)
-	if err != nil {
-		return 0, fmt.Errorf(
-			"youtube: unable to parse duration %s: %w", htmlDuration, err)
-	}
-
-	return int(parsedDuration.Minutes()), nil
-}
-
-func fetchYouTubeWatchTimeInBulk(entries []*model.Entry) {
-	videosEntriesMapping := make(map[string]*model.Entry)
-	var videoIDs []string //nolint:prealloc // skips some entries
-=======
 	return fetchWatchTime(websiteURL, `meta[itemprop="duration"]`, true)
 }
 
 func fetchYouTubeWatchTimeInBulk(entries []*model.Entry) {
-	var videosEntriesMapping = make(map[string]*model.Entry, len(entries))
-	var videoIDs []string
->>>>>>> cb59944d
+	videosEntriesMapping := make(map[string]*model.Entry, len(entries))
+	var videoIDs []string //nolint:prealloc // skips some entries
 
 	for _, entry := range entries {
 		if !isYouTubeVideoURL(entry.URL) {
@@ -165,52 +126,4 @@
 		watchTimeMap[video.ID] = duration
 	}
 	return watchTimeMap, nil
-<<<<<<< HEAD
-}
-
-func parseISO8601(from string) (time.Duration, error) {
-	var match []string
-	var d time.Duration
-
-	if iso8601Regex.MatchString(from) {
-		match = iso8601Regex.FindStringSubmatch(from)
-	} else {
-		return 0, errors.New("youtube: could not parse duration string")
-	}
-
-	for i, name := range iso8601Regex.SubexpNames() {
-		part := match[i]
-		if i == 0 || name == "" || part == "" {
-			continue
-		}
-
-		val, err := strconv.ParseInt(part, 10, 64)
-		if err != nil {
-			return 0, fmt.Errorf("reader/processor: %w", err)
-		}
-
-		switch name {
-		case "hour":
-			d += time.Duration(val) * time.Hour
-		case "minute":
-			d += time.Duration(val) * time.Minute
-		case "second":
-			d += time.Duration(val) * time.Second
-		default:
-			return 0, fmt.Errorf("youtube: unknown field %s", name)
-		}
-	}
-
-	return d, nil
-}
-
-type youtubeVideoListResponse struct {
-	Items []struct {
-		ID             string `json:"id"`
-		ContentDetails struct {
-			Duration string `json:"duration"`
-		} `json:"contentDetails"`
-	} `json:"items"`
-=======
->>>>>>> cb59944d
 }