// SPDX-FileCopyrightText: Copyright The Miniflux Authors. All rights reserved.
// SPDX-License-Identifier: Apache-2.0

package icon // import "miniflux.app/v2/internal/reader/icon"

import (
	"bytes"
	"encoding/base64"
	"fmt"
	"image"
	"image/gif"
	"image/jpeg"
	"image/png"
	"io"
	"log/slog"
	"net/url"
	"regexp"
	"slices"
	"strings"

	"github.com/PuerkitoBio/goquery"
	"golang.org/x/image/draw"

	"miniflux.app/v2/internal/config"
	"miniflux.app/v2/internal/crypto"
	"miniflux.app/v2/internal/model"
	"miniflux.app/v2/internal/reader/encoding"
	"miniflux.app/v2/internal/reader/fetcher"
	"miniflux.app/v2/internal/urllib"
)

type iconFinder struct {
	requestBuilder *fetcher.RequestBuilder
	websiteURL     string
	feedIconURL    string
	preferSiteIcon bool
}

<<<<<<< HEAD
func NewIconFinder(requestBuilder *fetcher.RequestBuilder, websiteURL,
	feedIconURL string, preferSiteIcon bool,
) *IconFinder {
	return &IconFinder{
=======
func newIconFinder(requestBuilder *fetcher.RequestBuilder, websiteURL, feedIconURL string) *iconFinder {
	return &iconFinder{
>>>>>>> 1cfee27a
		requestBuilder: requestBuilder,
		websiteURL:     websiteURL,
		feedIconURL:    feedIconURL,
		preferSiteIcon: preferSiteIcon,
	}
}

func (f *iconFinder) findIcon() (*model.Icon, error) {
	slog.Debug("Begin icon discovery process",
		slog.String("website_url", f.websiteURL),
		slog.String("feed_icon_url", f.feedIconURL),
		slog.Bool("prefer_site_icon", f.preferSiteIcon))

<<<<<<< HEAD
	fetchFuncs := make([]func() (*model.Icon, error), 0, 2)
	if f.preferSiteIcon {
		fetchFuncs = append(fetchFuncs, f.tryFetchSiteIcon, f.tryFetchFeedIcon)
	} else {
		fetchFuncs = append(fetchFuncs, f.tryFetchFeedIcon, f.tryFetchSiteIcon)
	}

	for _, fetchFn := range fetchFuncs {
		if icon, err := fetchFn(); err == nil && icon != nil {
=======
	if f.feedIconURL != "" {
		if icon, err := f.fetchFeedIcon(); err != nil {
			slog.Debug("Unable to download icon from feed",
				slog.String("website_url", f.websiteURL),
				slog.String("feed_icon_url", f.feedIconURL),
				slog.Any("error", err),
			)
		} else if icon != nil {
>>>>>>> 1cfee27a
			return icon, nil
		}
	}
	return f.FetchDefaultIcon()
}

func (f *IconFinder) tryFetchFeedIcon() (*model.Icon, error) {
	if f.feedIconURL == "" {
		return nil, nil
	}

<<<<<<< HEAD
	icon, err := f.FetchFeedIcon()
	if err != nil {
		slog.Debug("Unable to download icon from feed",
=======
	if icon, err := f.fetchIconsFromHTMLDocument(); err != nil {
		slog.Debug("Unable to fetch icons from HTML document",
>>>>>>> 1cfee27a
			slog.String("website_url", f.websiteURL),
			slog.String("feed_icon_url", f.feedIconURL),
			slog.Any("error", err))
	}
	return icon, err
}

<<<<<<< HEAD
func (f *IconFinder) tryFetchSiteIcon() (*model.Icon, error) {
	icon, err := f.FetchIconsFromHTMLDocument()
	if err != nil {
		slog.Debug("Unable to fetch icons from HTML document",
			slog.String("website_url", f.websiteURL),
			slog.Any("error", err))
	}
	return icon, err
=======
	return f.fetchDefaultIcon()
>>>>>>> 1cfee27a
}

func (f *iconFinder) fetchDefaultIcon() (*model.Icon, error) {
	slog.Debug("Fetching default icon",
		slog.String("website_url", f.websiteURL),
	)

	iconURL, err := urllib.JoinBaseURLAndPath(urllib.RootURL(f.websiteURL), "favicon.ico")
	if err != nil {
		return nil, fmt.Errorf(`icon: unable to join root URL and path: %w`, err)
	}

	icon, err := f.downloadIcon(iconURL)
	if err != nil {
		return nil, err
	}

	return icon, nil
}

func (f *iconFinder) fetchFeedIcon() (*model.Icon, error) {
	slog.Debug("Fetching feed icon",
		slog.String("website_url", f.websiteURL),
		slog.String("feed_icon_url", f.feedIconURL),
	)

	iconURL, err := urllib.AbsoluteURL(f.websiteURL, f.feedIconURL)
	if err != nil {
		return nil, fmt.Errorf(`icon: unable to convert icon URL to absolute URL: %w`, err)
	}

	return f.downloadIcon(iconURL)
}

func (f *iconFinder) fetchIconsFromHTMLDocument() (*model.Icon, error) {
	slog.Debug("Searching icons from HTML document",
		slog.String("website_url", f.websiteURL))

	rootURL := urllib.RootURL(f.websiteURL)
	responseHandler := fetcher.NewResponseHandler(
		f.requestBuilder.ExecuteRequest(rootURL))
	defer responseHandler.Close()

	localizedError := responseHandler.LocalizedError()
	if localizedError != nil {
		return nil, fmt.Errorf("icon: unable to download website index page: %w",
			localizedError)
	}

	iconURLs, err := findIconURLsFromHTMLDocument(
		responseHandler.Body(config.Opts.HTTPClientMaxBodySize()),
		responseHandler.ContentType())
	if err != nil {
		return nil, err
	}

	rootURL = responseHandler.EffectiveURL()
	slog.Debug("Searched icon from HTML document",
		slog.String("website_url", f.websiteURL),
		slog.String("effective_url", rootURL),
		slog.String("icon_urls", strings.Join(iconURLs, ",")))

	for _, iconURL := range iconURLs {
		if strings.HasPrefix(iconURL, "data:") {
			slog.Debug("Found icon with data URL",
				slog.String("website_url", f.websiteURL),
			)
			return parseImageDataURL(iconURL)
		}

		iconURL, err = urllib.AbsoluteURL(rootURL, iconURL)
		if err != nil {
			return nil, fmt.Errorf(
				`icon: unable to convert icon URL to absolute URL: %w`, err)
		}

		if icon, err := f.downloadIcon(iconURL); err != nil {
			slog.Debug("Unable to download icon from HTML document",
				slog.String("website_url", f.websiteURL),
				slog.String("icon_url", iconURL),
				slog.Any("error", err),
			)
		} else if icon != nil {
			slog.Debug("Found icon from HTML document",
				slog.String("website_url", f.websiteURL),
				slog.String("icon_url", iconURL),
			)
			return icon, nil
		}
	}
	return nil, nil
}

func (f *iconFinder) downloadIcon(iconURL string) (*model.Icon, error) {
	slog.Debug("Downloading icon",
		slog.String("website_url", f.websiteURL),
		slog.String("icon_url", iconURL),
	)

	responseHandler := fetcher.NewResponseHandler(f.requestBuilder.ExecuteRequest(iconURL))
	defer responseHandler.Close()

	if localizedError := responseHandler.LocalizedError(); localizedError != nil {
		return nil, fmt.Errorf("icon: unable to download website icon: %w", localizedError)
	}

	responseBody, localizedError := responseHandler.ReadBody(config.Opts.HTTPClientMaxBodySize())
	if localizedError != nil {
		return nil, fmt.Errorf("icon: unable to read response body: %w", localizedError)
	}

	icon := &model.Icon{
		Hash:     crypto.HashFromBytes(responseBody),
		MimeType: responseHandler.ContentType(),
		Content:  responseBody,
	}

	const tooBig = 64 << 10
	if len(icon.Content) < tooBig {
		slog.Debug("icon don't need to be rescaled",
			slog.Int("size", len(icon.Content)), slog.Int("limit", tooBig))
		return icon, nil
	}
	return resizeIcon(icon), nil
}

func resizeIcon(icon *model.Icon) *model.Icon {
	if !slices.Contains([]string{"image/jpeg", "image/png", "image/gif"}, icon.MimeType) {
		slog.Info("icon isn't a png/gif/jpeg/ico, can't resize", slog.String("mimetype", icon.MimeType))
		return icon
	}

	// Don't resize icons that we can't decode, or that already have the right size.
	r := bytes.NewReader(icon.Content)
	config, _, err := image.DecodeConfig(r)
	if err != nil {
		slog.Warn("unable to decode the metadata of the icon", slog.Any("error", err))
		return icon
	}
	if config.Height <= 32 && config.Width <= 32 {
		slog.Debug("icon don't need to be rescaled", slog.Int("height", config.Height), slog.Int("width", config.Width))
		return icon
	}

	if _, err := r.Seek(0, io.SeekStart); err != nil {
		slog.Error("reader/icon: failed seek to start", slog.Any("error", err))
		return icon
	}

	var src image.Image
	switch icon.MimeType {
	case "image/jpeg":
		src, err = jpeg.Decode(r)
	case "image/png":
		src, err = png.Decode(r)
	case "image/gif":
		src, err = gif.Decode(r)
	}
	if err != nil || src == nil {
		slog.Warn("unable to decode the icon", slog.Any("error", err))
		return icon
	}

	dst := image.NewRGBA(image.Rect(0, 0, 32, 32))
	draw.BiLinear.Scale(dst, dst.Rect, src, src.Bounds(), draw.Over, nil)

	var b bytes.Buffer
	if err = png.Encode(io.Writer(&b), dst); err != nil {
		slog.Warn("unable to encode the new icon", slog.Any("error", err))
	}

	icon.Content = b.Bytes()
	icon.MimeType = "image/png"
	return icon
}

<<<<<<< HEAD
func findIconURLsFromHTMLDocument(body io.Reader, contentType string,
) ([]string, error) {
	queries := []string{
		"link[rel~='icon' i]",
		"link[rel='apple-touch-icon' i]",
		"link[rel='apple-touch-icon-precomposed.png']",
	}

=======
func findIconURLsFromHTMLDocument(body io.Reader, contentType string) ([]string, error) {
>>>>>>> 1cfee27a
	htmlDocumentReader, err := encoding.NewCharsetReader(body, contentType)
	if err != nil {
		return nil, fmt.Errorf("icon: unable to create charset reader: %w", err)
	}

	doc, err := goquery.NewDocumentFromReader(htmlDocumentReader)
	if err != nil {
		return nil, fmt.Errorf("icon: unable to read document: %w", err)
	}

<<<<<<< HEAD
	iconURLs := []string{}
	head := doc.Find("head").First()
	for _, query := range queries {
		slog.Debug("Searching icon URL in HTML document",
			slog.String("query", query))
		head.Find(query).Each(func(i int, s *goquery.Selection) {
			if href, exists := s.Attr("href"); exists {
				if iconURL := strings.TrimSpace(href); iconURL != "" {
					iconURLs = append(iconURLs, iconURL)
					slog.Debug("Found icon URL in HTML document",
						slog.String("query", query),
						slog.String("icon_url", iconURL))
				}
=======
	queries := []string{
		"link[rel='icon' i][href]",
		"link[rel='shortcut icon' i][href]",
		"link[rel='icon shortcut' i][href]",
		"link[rel='apple-touch-icon-precomposed.png'][href]",
	}

	var iconURLs []string
	for _, query := range queries {
		slog.Debug("Searching icon URL in HTML document", slog.String("query", query))

		for _, s := range doc.Find(query).EachIter() {
			href, _ := s.Attr("href")
			if iconURL := strings.TrimSpace(href); iconURL != "" {
				iconURLs = append(iconURLs, iconURL)
				slog.Debug("Found icon URL in HTML document",
					slog.String("query", query),
					slog.String("icon_url", iconURL))
>>>>>>> 1cfee27a
			}
		}
	}
	return iconURLs, nil
}

// https://developer.mozilla.org/en-US/docs/Web/HTTP/Basics_of_HTTP/Data_URIs#syntax
// data:[<mediatype>][;encoding],<data>
// we consider <mediatype> to be mandatory, and it has to start with `image/`.
// we consider `base64`, `utf8` and the empty string to be the only valid encodings
func parseImageDataURL(value string) (*model.Icon, error) {
	re := regexp.MustCompile(`^data:` +
		`(?P<mediatype>image/[^;,]+)` +
		`(?:;(?P<encoding>base64|utf8))?` +
		`,(?P<data>.+)$`)

	matches := re.FindStringSubmatch(value)
	if matches == nil {
		return nil, fmt.Errorf(`icon: invalid data URL %q`, value)
	}

	mediaType := matches[re.SubexpIndex("mediatype")]
	encoding := matches[re.SubexpIndex("encoding")]
	data := matches[re.SubexpIndex("data")]

	var blob []byte
	switch encoding {
	case "base64":
		var err error
		blob, err = base64.StdEncoding.DecodeString(data)
		if err != nil {
			return nil, fmt.Errorf(`icon: invalid data %q (%w)`, value, err)
		}
	case "":
		decodedData, err := url.QueryUnescape(data)
		if err != nil {
			return nil, fmt.Errorf(`icon: unable to decode data URL %q`, value)
		}
		blob = []byte(decodedData)
	case "utf8":
		blob = []byte(data)
	}

	return &model.Icon{
		Hash:     crypto.HashFromBytes(blob),
		Content:  blob,
		MimeType: mediaType,
	}, nil
}<|MERGE_RESOLUTION|>--- conflicted
+++ resolved
@@ -29,22 +29,17 @@
 	"miniflux.app/v2/internal/urllib"
 )
 
-type iconFinder struct {
+type IconFinder struct {
 	requestBuilder *fetcher.RequestBuilder
 	websiteURL     string
 	feedIconURL    string
 	preferSiteIcon bool
 }
 
-<<<<<<< HEAD
 func NewIconFinder(requestBuilder *fetcher.RequestBuilder, websiteURL,
 	feedIconURL string, preferSiteIcon bool,
 ) *IconFinder {
 	return &IconFinder{
-=======
-func newIconFinder(requestBuilder *fetcher.RequestBuilder, websiteURL, feedIconURL string) *iconFinder {
-	return &iconFinder{
->>>>>>> 1cfee27a
 		requestBuilder: requestBuilder,
 		websiteURL:     websiteURL,
 		feedIconURL:    feedIconURL,
@@ -52,13 +47,12 @@
 	}
 }
 
-func (f *iconFinder) findIcon() (*model.Icon, error) {
+func (f *IconFinder) FindIcon() (*model.Icon, error) {
 	slog.Debug("Begin icon discovery process",
 		slog.String("website_url", f.websiteURL),
 		slog.String("feed_icon_url", f.feedIconURL),
 		slog.Bool("prefer_site_icon", f.preferSiteIcon))
 
-<<<<<<< HEAD
 	fetchFuncs := make([]func() (*model.Icon, error), 0, 2)
 	if f.preferSiteIcon {
 		fetchFuncs = append(fetchFuncs, f.tryFetchSiteIcon, f.tryFetchFeedIcon)
@@ -68,16 +62,6 @@
 
 	for _, fetchFn := range fetchFuncs {
 		if icon, err := fetchFn(); err == nil && icon != nil {
-=======
-	if f.feedIconURL != "" {
-		if icon, err := f.fetchFeedIcon(); err != nil {
-			slog.Debug("Unable to download icon from feed",
-				slog.String("website_url", f.websiteURL),
-				slog.String("feed_icon_url", f.feedIconURL),
-				slog.Any("error", err),
-			)
-		} else if icon != nil {
->>>>>>> 1cfee27a
 			return icon, nil
 		}
 	}
@@ -89,14 +73,9 @@
 		return nil, nil
 	}
 
-<<<<<<< HEAD
 	icon, err := f.FetchFeedIcon()
 	if err != nil {
 		slog.Debug("Unable to download icon from feed",
-=======
-	if icon, err := f.fetchIconsFromHTMLDocument(); err != nil {
-		slog.Debug("Unable to fetch icons from HTML document",
->>>>>>> 1cfee27a
 			slog.String("website_url", f.websiteURL),
 			slog.String("feed_icon_url", f.feedIconURL),
 			slog.Any("error", err))
@@ -104,7 +83,6 @@
 	return icon, err
 }
 
-<<<<<<< HEAD
 func (f *IconFinder) tryFetchSiteIcon() (*model.Icon, error) {
 	icon, err := f.FetchIconsFromHTMLDocument()
 	if err != nil {
@@ -113,12 +91,9 @@
 			slog.Any("error", err))
 	}
 	return icon, err
-=======
-	return f.fetchDefaultIcon()
->>>>>>> 1cfee27a
-}
-
-func (f *iconFinder) fetchDefaultIcon() (*model.Icon, error) {
+}
+
+func (f *IconFinder) FetchDefaultIcon() (*model.Icon, error) {
 	slog.Debug("Fetching default icon",
 		slog.String("website_url", f.websiteURL),
 	)
@@ -128,7 +103,7 @@
 		return nil, fmt.Errorf(`icon: unable to join root URL and path: %w`, err)
 	}
 
-	icon, err := f.downloadIcon(iconURL)
+	icon, err := f.DownloadIcon(iconURL)
 	if err != nil {
 		return nil, err
 	}
@@ -136,7 +111,7 @@
 	return icon, nil
 }
 
-func (f *iconFinder) fetchFeedIcon() (*model.Icon, error) {
+func (f *IconFinder) FetchFeedIcon() (*model.Icon, error) {
 	slog.Debug("Fetching feed icon",
 		slog.String("website_url", f.websiteURL),
 		slog.String("feed_icon_url", f.feedIconURL),
@@ -147,10 +122,10 @@
 		return nil, fmt.Errorf(`icon: unable to convert icon URL to absolute URL: %w`, err)
 	}
 
-	return f.downloadIcon(iconURL)
-}
-
-func (f *iconFinder) fetchIconsFromHTMLDocument() (*model.Icon, error) {
+	return f.DownloadIcon(iconURL)
+}
+
+func (f *IconFinder) FetchIconsFromHTMLDocument() (*model.Icon, error) {
 	slog.Debug("Searching icons from HTML document",
 		slog.String("website_url", f.websiteURL))
 
@@ -192,7 +167,7 @@
 				`icon: unable to convert icon URL to absolute URL: %w`, err)
 		}
 
-		if icon, err := f.downloadIcon(iconURL); err != nil {
+		if icon, err := f.DownloadIcon(iconURL); err != nil {
 			slog.Debug("Unable to download icon from HTML document",
 				slog.String("website_url", f.websiteURL),
 				slog.String("icon_url", iconURL),
@@ -209,7 +184,7 @@
 	return nil, nil
 }
 
-func (f *iconFinder) downloadIcon(iconURL string) (*model.Icon, error) {
+func (f *IconFinder) DownloadIcon(iconURL string) (*model.Icon, error) {
 	slog.Debug("Downloading icon",
 		slog.String("website_url", f.websiteURL),
 		slog.String("icon_url", iconURL),
@@ -292,62 +267,38 @@
 	return icon
 }
 
-<<<<<<< HEAD
 func findIconURLsFromHTMLDocument(body io.Reader, contentType string,
 ) ([]string, error) {
+	htmlDocumentReader, err := encoding.NewCharsetReader(body, contentType)
+	if err != nil {
+		return nil, fmt.Errorf("icon: unable to create charset reader: %w", err)
+	}
+
+	doc, err := goquery.NewDocumentFromReader(htmlDocumentReader)
+	if err != nil {
+		return nil, fmt.Errorf("icon: unable to read document: %w", err)
+	}
+
 	queries := []string{
-		"link[rel~='icon' i]",
-		"link[rel='apple-touch-icon' i]",
-		"link[rel='apple-touch-icon-precomposed.png']",
-	}
-
-=======
-func findIconURLsFromHTMLDocument(body io.Reader, contentType string) ([]string, error) {
->>>>>>> 1cfee27a
-	htmlDocumentReader, err := encoding.NewCharsetReader(body, contentType)
-	if err != nil {
-		return nil, fmt.Errorf("icon: unable to create charset reader: %w", err)
-	}
-
-	doc, err := goquery.NewDocumentFromReader(htmlDocumentReader)
-	if err != nil {
-		return nil, fmt.Errorf("icon: unable to read document: %w", err)
-	}
-
-<<<<<<< HEAD
+		"link[rel~='icon' i][href]",
+		"link[rel='apple-touch-icon' i][href]",
+		"link[rel='apple-touch-icon-precomposed.png'][href]",
+	}
+
 	iconURLs := []string{}
-	head := doc.Find("head").First()
 	for _, query := range queries {
 		slog.Debug("Searching icon URL in HTML document",
 			slog.String("query", query))
-		head.Find(query).Each(func(i int, s *goquery.Selection) {
-			if href, exists := s.Attr("href"); exists {
-				if iconURL := strings.TrimSpace(href); iconURL != "" {
-					iconURLs = append(iconURLs, iconURL)
-					slog.Debug("Found icon URL in HTML document",
-						slog.String("query", query),
-						slog.String("icon_url", iconURL))
-				}
-=======
-	queries := []string{
-		"link[rel='icon' i][href]",
-		"link[rel='shortcut icon' i][href]",
-		"link[rel='icon shortcut' i][href]",
-		"link[rel='apple-touch-icon-precomposed.png'][href]",
-	}
-
-	var iconURLs []string
-	for _, query := range queries {
-		slog.Debug("Searching icon URL in HTML document", slog.String("query", query))
-
-		for _, s := range doc.Find(query).EachIter() {
-			href, _ := s.Attr("href")
+		for _, s := range doc.Find("head").First().Find(query).EachIter() {
+			href, exists := s.Attr("href")
+			if !exists {
+				continue
+			}
 			if iconURL := strings.TrimSpace(href); iconURL != "" {
 				iconURLs = append(iconURLs, iconURL)
 				slog.Debug("Found icon URL in HTML document",
 					slog.String("query", query),
 					slog.String("icon_url", iconURL))
->>>>>>> 1cfee27a
 			}
 		}
 	}
