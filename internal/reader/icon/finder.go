--- conflicted
+++ resolved
@@ -67,7 +67,6 @@
 	return f.FetchDefaultIcon()
 }
 
-<<<<<<< HEAD
 func (f *IconFinder) tryFetchFeedIcon() (*model.Icon, error) {
 	if f.feedIconURL == "" {
 		return nil, nil
@@ -79,31 +78,27 @@
 			slog.String("website_url", f.websiteURL),
 			slog.String("feed_icon_url", f.feedIconURL),
 			slog.Any("error", err))
-=======
-	// Try the website URL first, then fall back to the root URL if no icon is found.
-	// The website URL may include a subdirectory (e.g., https://example.org/subfolder/), and icons can be referenced relative to that path.
-	for _, documentURL := range []string{f.websiteURL, urllib.RootURL(f.websiteURL)} {
-		if icon, err := f.fetchIconsFromHTMLDocument(documentURL); err != nil {
+	}
+	return icon, err
+}
+
+func (f *IconFinder) tryFetchSiteIcon() (*model.Icon, error) {
+	// Try the website URL first, then fall back to the root URL if no icon is
+	// found. The website URL may include a subdirectory (e.g.,
+	// https://example.org/subfolder/), and icons can be referenced relative to
+	// that path.
+	urls := [...]string{f.websiteURL, urllib.RootURL(f.websiteURL)}
+	for _, documentURL := range urls {
+		icon, err := f.FetchIconsFromHTMLDocument(documentURL)
+		if err != nil {
 			slog.Debug("Unable to fetch icons from HTML document",
 				slog.String("document_url", documentURL),
-				slog.Any("error", err),
-			)
+				slog.Any("error", err))
 		} else if icon != nil {
-			return icon, nil
-		}
->>>>>>> 1338ac25
-	}
-	return icon, err
-}
-
-func (f *IconFinder) tryFetchSiteIcon() (*model.Icon, error) {
-	icon, err := f.FetchIconsFromHTMLDocument()
-	if err != nil {
-		slog.Debug("Unable to fetch icons from HTML document",
-			slog.String("website_url", f.websiteURL),
-			slog.Any("error", err))
-	}
-	return icon, err
+			return icon, err
+		}
+	}
+	return nil, nil
 }
 
 func (f *IconFinder) FetchDefaultIcon() (*model.Icon, error) {
@@ -124,7 +119,6 @@
 	return icon, nil
 }
 
-<<<<<<< HEAD
 func (f *IconFinder) FetchFeedIcon() (*model.Icon, error) {
 	slog.Debug("Fetching feed icon",
 		slog.String("website_url", f.websiteURL),
@@ -139,23 +133,15 @@
 	return f.DownloadIcon(iconURL)
 }
 
-func (f *IconFinder) FetchIconsFromHTMLDocument() (*model.Icon, error) {
+func (f *IconFinder) FetchIconsFromHTMLDocument(documentURL string,
+) (*model.Icon, error) {
 	slog.Debug("Searching icons from HTML document",
-		slog.String("website_url", f.websiteURL))
-
-	rootURL := urllib.RootURL(f.websiteURL)
-	responseHandler, err := f.requestBuilder.Request(rootURL)
+		slog.String("document_url", documentURL))
+
+	responseHandler, err := f.requestBuilder.Request(documentURL)
 	if err != nil {
 		return nil, fmt.Errorf("reader/icon: download website index page: %w", err)
 	}
-=======
-func (f *iconFinder) fetchIconsFromHTMLDocument(documentURL string) (*model.Icon, error) {
-	slog.Debug("Searching icons from HTML document",
-		slog.String("document_url", documentURL),
-	)
-
-	responseHandler := fetcher.NewResponseHandler(f.requestBuilder.ExecuteRequest(documentURL))
->>>>>>> 1338ac25
 	defer responseHandler.Close()
 
 	localizedError := responseHandler.LocalizedError()
@@ -164,31 +150,15 @@
 			localizedError)
 	}
 
-<<<<<<< HEAD
-	iconURLs, err := findIconURLsFromHTMLDocument(responseHandler.Body(),
-		responseHandler.ContentType())
-=======
-	iconURLs, err := findIconURLsFromHTMLDocument(
-		documentURL,
-		responseHandler.Body(config.Opts.HTTPClientMaxBodySize()),
-		responseHandler.ContentType(),
-	)
->>>>>>> 1338ac25
+	iconURLs, err := findIconURLsFromHTMLDocument(documentURL,
+		responseHandler.Body(), responseHandler.ContentType())
 	if err != nil {
 		return nil, err
 	}
 
-	rootURL = responseHandler.EffectiveURL()
 	slog.Debug("Searched icon from HTML document",
-<<<<<<< HEAD
-		slog.String("website_url", f.websiteURL),
-		slog.String("effective_url", rootURL),
+		slog.String("document_url", documentURL),
 		slog.String("icon_urls", strings.Join(iconURLs, ",")))
-=======
-		slog.String("document_url", documentURL),
-		slog.String("icon_urls", strings.Join(iconURLs, ",")),
-	)
->>>>>>> 1338ac25
 
 	for _, iconURL := range iconURLs {
 		if strings.HasPrefix(iconURL, "data:") {
@@ -198,17 +168,7 @@
 			return parseImageDataURL(iconURL)
 		}
 
-<<<<<<< HEAD
-		iconURL, err = urllib.AbsoluteURL(rootURL, iconURL)
-		if err != nil {
-			return nil, fmt.Errorf(
-				`icon: unable to convert icon URL to absolute URL: %w`, err)
-		}
-
 		if icon, err := f.DownloadIcon(iconURL); err != nil {
-=======
-		if icon, err := f.downloadIcon(iconURL); err != nil {
->>>>>>> 1338ac25
 			slog.Debug("Unable to download icon from HTML document",
 				slog.String("document_url", documentURL),
 				slog.String("icon_url", iconURL),
@@ -262,25 +222,9 @@
 }
 
 func resizeIcon(icon *model.Icon) *model.Icon {
-<<<<<<< HEAD
 	if !slices.Contains([]string{"image/jpeg", "image/png", "image/gif"}, icon.MimeType) {
-		slog.Info("Icon resize skipped: unsupported MIME type", slog.String("mime_type", icon.MimeType))
-=======
-	if icon.MimeType == "image/svg+xml" {
-		minifier := minify.New()
-		minifier.AddFunc("image/svg+xml", svg.Minify)
-		var err error
-		// minifier.Bytes returns the data unchanged in case of error.
-		icon.Content, err = minifier.Bytes("image/svg+xml", icon.Content)
-		if err != nil {
-			slog.Error("Unable to minify SVG icon", slog.Any("error", err))
-		}
-		return icon
-	}
-
-	if !slices.Contains([]string{"image/jpeg", "image/png", "image/gif", "image/webp"}, icon.MimeType) {
-		slog.Debug("Icon resize skipped: unsupported MIME type", slog.String("mime_type", icon.MimeType))
->>>>>>> 1338ac25
+		slog.Debug("Icon resize skipped: unsupported MIME type",
+			slog.String("mime_type", icon.MimeType))
 		return icon
 	}
 
@@ -329,12 +273,9 @@
 	return icon
 }
 
-<<<<<<< HEAD
-func findIconURLsFromHTMLDocument(body io.Reader, contentType string,
+func findIconURLsFromHTMLDocument(documentURL string, body io.Reader,
+	contentType string,
 ) ([]string, error) {
-=======
-func findIconURLsFromHTMLDocument(documentURL string, body io.Reader, contentType string) ([]string, error) {
->>>>>>> 1338ac25
 	htmlDocumentReader, err := encoding.NewCharsetReader(body, contentType)
 	if err != nil {
 		return nil, fmt.Errorf("icon: unable to create charset reader: %w", err)
@@ -352,37 +293,32 @@
 
 	iconURLs := []string{}
 	for _, query := range queries {
-<<<<<<< HEAD
 		slog.Debug("Searching icon URL in HTML document",
-			slog.String("query", query))
+			slog.String("query", query),
+			slog.String("document_url", documentURL))
 		for _, s := range doc.Find("head").First().Find(query).EachIter() {
 			href, exists := s.Attr("href")
 			if !exists {
 				continue
-			}
-			if iconURL := strings.TrimSpace(href); iconURL != "" {
-				iconURLs = append(iconURLs, iconURL)
-=======
-		slog.Debug("Searching icon URL in HTML document", slog.String("query", query))
-
-		for _, s := range doc.Find(query).EachIter() {
-			href, _ := s.Attr("href")
-			href = strings.TrimSpace(href)
-			if href == "" {
+			} else if href = strings.TrimSpace(href); href == "" {
 				continue
 			}
 
-			if absoluteIconURL, err := urllib.AbsoluteURL(documentURL, href); err != nil {
-				slog.Warn("Unable to convert icon URL to absolute URL", slog.Any("error", err), slog.String("icon_href", href))
-			} else {
-				iconURLs = append(iconURLs, absoluteIconURL)
->>>>>>> 1338ac25
-				slog.Debug("Found icon URL in HTML document",
-					slog.String("query", query),
-					slog.String("icon_href", href),
-					slog.String("absolute_icon_url", absoluteIconURL),
-				)
+			iconURL, err := urllib.AbsoluteURL(documentURL, href)
+			if err != nil {
+				slog.Warn("Unable to convert icon URL to absolute URL",
+					slog.String("href", href),
+					slog.String("document_url", documentURL),
+					slog.Any("error", err))
+				continue
 			}
+
+			iconURLs = append(iconURLs, iconURL)
+			slog.Debug("Found icon URL in HTML document",
+				slog.String("query", query),
+				slog.String("href", href),
+				slog.String("document_url", documentURL),
+				slog.String("icon_url", iconURL))
 		}
 	}
 	return iconURLs, nil
