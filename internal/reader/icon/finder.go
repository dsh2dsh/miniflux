--- conflicted
+++ resolved
@@ -282,16 +282,9 @@
 		return nil, fmt.Errorf("icon: unable to read document: %w", err)
 	}
 
-<<<<<<< HEAD
-	queries := []string{
+	queries := [...]string{
 		"link[rel~='icon' i][href]",
 		"link[rel='apple-touch-icon' i][href]",
-=======
-	queries := [...]string{
-		"link[rel='icon' i][href]",
-		"link[rel='shortcut icon' i][href]",
-		"link[rel='icon shortcut' i][href]",
->>>>>>> 37d539eb
 		"link[rel='apple-touch-icon-precomposed.png'][href]",
 	}
 
