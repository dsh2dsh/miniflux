--- conflicted
+++ resolved
@@ -4,7 +4,7 @@
 package urlcleaner // import "miniflux.app/v2/internal/reader/urlcleaner"
 
 import (
-	"fmt"
+	"errors"
 	"net/url"
 	"strings"
 )
@@ -95,35 +95,14 @@
 	"ref": true,
 }
 
-<<<<<<< HEAD
-func RemoveTrackingParameters(baseUrl, feedUrl, inputURL string) (string, error) {
-	parsedURL, err := url.Parse(inputURL)
-	if err != nil {
-		return "", fmt.Errorf("urlcleaner: error parsing URL: %w", err)
-	}
-
-	if !strings.HasPrefix(parsedURL.Scheme, "http") {
-		return inputURL, nil
-	}
-
-	parsedBaseUrl, err := url.Parse(baseUrl)
-	if err != nil {
-		return "", fmt.Errorf("urlcleaner: error parsing base URL: %w", err)
-	}
-	parsedFeedUrl, err := url.Parse(feedUrl)
-	if err != nil {
-		return "", fmt.Errorf("urlcleaner: error parsing feed URL: %w", err)
-	}
-
-	queryParams := parsedURL.Query()
-=======
-func RemoveTrackingParameters(parsedFeedURL, parsedSiteURL, parsedInputUrl *url.URL) (string, error) {
+func RemoveTrackingParameters(parsedFeedURL, parsedSiteURL,
+	parsedInputUrl *url.URL,
+) (string, error) {
 	if parsedFeedURL == nil || parsedSiteURL == nil || parsedInputUrl == nil {
-		return "", fmt.Errorf("urlcleaner: one of the URLs is nil")
+		return "", errors.New("reader/urlcleaner: one of the URLs is nil")
 	}
 
 	queryParams := parsedInputUrl.Query()
->>>>>>> a4d16cc5
 	hasTrackers := false
 
 	// Remove tracking parameters
