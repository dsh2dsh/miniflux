--- conflicted
+++ resolved
@@ -305,17 +305,9 @@
 	var err error
 	var isAnchorLink bool
 
-<<<<<<< HEAD
-	if tagName == "img" {
-		imgWidth := getIntegerAttributeValue("width", attributes)
-		isImageLargerThanLayout = imgWidth > 750
-	}
-
 	htmlAttrs := make([]string, 0, len(attributes))
 	attrNames := make([]string, 0, len(attributes))
 
-=======
->>>>>>> cb617ff6
 	for _, attribute := range attributes {
 		if !isValidAttribute(tagName, attribute.Key) {
 			continue
