--- conflicted
+++ resolved
@@ -215,12 +215,7 @@
 	}
 }
 
-<<<<<<< HEAD
-func sanitizeAttributes(baseURL, tagName string, attributes []html.Attribute) ([]string, string) {
-=======
 func sanitizeAttributes(baseURL, tagName string, attributes []html.Attribute, sanitizerOptions *SanitizerOptions) ([]string, string) {
-	var htmlAttrs, attrNames []string
->>>>>>> d2212dee
 	var err error
 	var isImageLargerThanLayout bool
 	var isAnchorLink bool
