--- conflicted
+++ resolved
@@ -306,12 +306,7 @@
 	}
 }
 
-<<<<<<< HEAD
-func sanitizeAttributes(parsedBaseUrl *url.URL, baseURL, tagName string, attributes []html.Attribute, sanitizerOptions *SanitizerOptions) ([]string, string) {
-=======
 func sanitizeAttributes(parsedBaseUrl *url.URL, tagName string, attributes []html.Attribute, sanitizerOptions *SanitizerOptions) ([]string, string) {
-	var htmlAttrs, attrNames []string
->>>>>>> a8b4e887
 	var err error
 	var isAnchorLink bool
 
