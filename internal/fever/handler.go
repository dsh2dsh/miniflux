--- conflicted
+++ resolved
@@ -145,16 +145,9 @@
 		return
 	}
 
-<<<<<<< HEAD
 	result := feedsResponse{Feeds: make([]feed, len(feeds))}
 	for i, f := range feeds {
-		subscripion := feed{
-=======
-	var result feedsResponse
-	result.Feeds = make([]feed, 0)
-	for _, f := range feeds {
 		subscription := feed{
->>>>>>> 87e65f80
 			ID:          f.ID,
 			Title:       f.Title,
 			URL:         f.FeedURL,
@@ -166,12 +159,7 @@
 		if f.Icon != nil {
 			subscription.FaviconID = f.Icon.IconID
 		}
-<<<<<<< HEAD
-		result.Feeds[i] = subscripion
-=======
-
-		result.Feeds = append(result.Feeds, subscription)
->>>>>>> 87e65f80
+		result.Feeds[i] = subscription
 	}
 
 	result.FeedsGroups = h.buildFeedGroups(feeds)
