--- conflicted
+++ resolved
@@ -194,27 +194,6 @@
 		}
 	}
 
-<<<<<<< HEAD
-	if userIntegrations.PocketEnabled {
-		slog.Debug("Sending entry to Pocket",
-			slog.Int64("user_id", user.ID),
-			slog.Int64("entry_id", entry.ID),
-			slog.String("entry_url", entry.URL),
-		)
-
-		client := pocket.NewClient(config.Opts.PocketConsumerKey(userIntegrations.PocketConsumerKey), userIntegrations.PocketAccessToken)
-		if err := client.AddURL(entry.URL, entry.Title); err != nil {
-			slog.Error("Unable to send entry to Pocket",
-				slog.Int64("user_id", user.ID),
-				slog.Int64("entry_id", entry.ID),
-				slog.String("entry_url", entry.URL),
-				slog.Any("error", err),
-			)
-		}
-	}
-
-=======
->>>>>>> d291d6a7
 	if userIntegrations.LinkAceEnabled {
 		slog.Debug("Sending entry to LinkAce",
 			slog.Int64("user_id", user.ID),
