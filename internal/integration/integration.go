--- conflicted
+++ resolved
@@ -106,12 +106,8 @@
 
 	if userIntegrations.WallabagEnabled {
 		slog.Debug("Sending entry to Wallabag",
-<<<<<<< HEAD
-			slog.Int64("user_id", user.ID),
-=======
-			slog.Int64("user_id", userIntegrations.UserID),
+			slog.Int64("user_id", user.ID),
 			slog.String("user_tags", userIntegrations.WallabagTags),
->>>>>>> 1338ac25
 			slog.Int64("entry_id", entry.ID),
 			slog.String("entry_url", entry.URL),
 		)
@@ -128,12 +124,8 @@
 
 		if err := client.CreateEntry(entry.URL, entry.Title, entry.Content); err != nil {
 			slog.Error("Unable to send entry to Wallabag",
-<<<<<<< HEAD
-				slog.Int64("user_id", user.ID),
-=======
-				slog.Int64("user_id", userIntegrations.UserID),
+				slog.Int64("user_id", user.ID),
 				slog.String("user_tags", userIntegrations.WallabagTags),
->>>>>>> 1338ac25
 				slog.Int64("entry_id", entry.ID),
 				slog.String("entry_url", entry.URL),
 				slog.Any("error", err),
