--- conflicted
+++ resolved
@@ -435,14 +435,9 @@
 			slog.String("entry_url", entry.URL),
 		)
 
-<<<<<<< HEAD
 		client := karakeep.NewClient(userIntegrations.KarakeepAPIKey,
 			userIntegrations.KarakeepURL)
-		if err := client.SaveUrl(entry.URL); err != nil {
-=======
-		client := karakeep.NewClient(userIntegrations.KarakeepAPIKey, userIntegrations.KarakeepURL)
 		if err := client.SaveURL(entry.URL); err != nil {
->>>>>>> d2212dee
 			slog.Error("Unable to send entry to Karakeep",
 				slog.Int64("user_id", user.ID),
 				slog.Int64("entry_id", entry.ID),
