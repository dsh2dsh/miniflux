--- conflicted
+++ resolved
@@ -32,23 +32,19 @@
 	apiToken    string
 }
 
-<<<<<<< HEAD
-func NewClient(apiToken string, apiEndpoint string) Client {
-	return &client{
+func NewClient(apiToken string, apiEndpoint string) *Client {
+	return &Client{
 		wrapped:     &http.Client{Timeout: defaultClientTimeout},
 		apiEndpoint: apiEndpoint,
 		apiToken:    apiToken,
 	}
 }
 
-func (c *client) SaveUrl(url string) error {
-	payload := map[string]any{
-		"type": "link",
-		"url":  url,
-	}
-	b, err := json.Marshal(payload)
+func (c *Client) SaveURL(entryURL string) error {
+	b, err := json.Marshal(&saveURLPayload{Type: "link", URL: entryURL})
 	if err != nil {
-		return fmt.Errorf("integration/karakeep: failed marshal url: %w", err)
+		return fmt.Errorf("integration/karakeep: unable to encode request body: %w",
+			err)
 	}
 
 	req, err := http.NewRequest(http.MethodPost, c.apiEndpoint,
@@ -56,24 +52,6 @@
 	if err != nil {
 		return fmt.Errorf("integration/karakeep: create POST request to %q: %w",
 			c.apiEndpoint, err)
-=======
-func NewClient(apiToken string, apiEndpoint string) *Client {
-	return &Client{wrapped: &http.Client{Timeout: defaultClientTimeout}, apiEndpoint: apiEndpoint, apiToken: apiToken}
-}
-
-func (c *Client) SaveURL(entryURL string) error {
-	requestBody, err := json.Marshal(&saveURLPayload{
-		Type: "link",
-		URL:  entryURL,
-	})
-	if err != nil {
-		return fmt.Errorf("karakeep: unable to encode request body: %v", err)
-	}
-
-	req, err := http.NewRequest(http.MethodPost, c.apiEndpoint, bytes.NewReader(requestBody))
-	if err != nil {
-		return fmt.Errorf("karakeep: unable to create request: %v", err)
->>>>>>> d2212dee
 	}
 
 	req.Header.Set("Authorization", "Bearer "+c.apiToken)
@@ -82,52 +60,31 @@
 
 	resp, err := c.wrapped.Do(req)
 	if err != nil {
-<<<<<<< HEAD
-		return fmt.Errorf("integration/karakeep: POST request failed: %w", err)
+		return fmt.Errorf("integration/karakeep: unable to send request: %w", err)
 	}
 	defer resp.Body.Close()
 
 	b, err = io.ReadAll(resp.Body)
-=======
-		return fmt.Errorf("karakeep: unable to send request: %v", err)
-	}
-	defer resp.Body.Close()
-
-	responseBody, err := io.ReadAll(resp.Body)
->>>>>>> d2212dee
 	if err != nil {
 		return fmt.Errorf("integration/karakeep: failed to parse response: %w", err)
 	}
 
 	if resp.Header.Get("Content-Type") != "application/json" {
-		return fmt.Errorf("karakeep: unexpected content type response: %s", resp.Header.Get("Content-Type"))
+		return fmt.Errorf(
+			"integration/karakeep: unexpected content type response: %s",
+			resp.Header.Get("Content-Type"))
 	}
 
 	if resp.StatusCode != http.StatusCreated {
 		var errResponse errorResponse
-<<<<<<< HEAD
 		if err := json.Unmarshal(b, &errResponse); err != nil {
 			return fmt.Errorf(
-				"integration/karakeep: failed to save URL: status=%d %s: %w",
+				"integration/karakeep: unable to parse error response: status=%d body=%s: %w",
 				resp.StatusCode, string(b), err)
-=======
-		if err := json.Unmarshal(responseBody, &errResponse); err != nil {
-			return fmt.Errorf("karakeep: unable to parse error response: status=%d body=%s", resp.StatusCode, string(responseBody))
->>>>>>> d2212dee
 		}
 		return fmt.Errorf(
 			"integration/karakeep: failed to save URL: status=%d errorcode=%s %s",
 			resp.StatusCode, errResponse.Code, errResponse.Error)
 	}
-
-<<<<<<< HEAD
-	var successReponse successResponse
-	if err = json.Unmarshal(b, &successReponse); err != nil {
-		return fmt.Errorf(
-			"integration/karakeep: failed to parse response, however the request appears successful, is the url correct?: status=%d %s: %w",
-			resp.StatusCode, string(b), err)
-	}
-=======
->>>>>>> d2212dee
 	return nil
 }