--- conflicted
+++ resolved
@@ -241,29 +241,6 @@
                 <li>{{ t "page.keyboard_shortcuts.go_to_next_page" }} = <strong>l</strong></li>
             </ul>
 
-<<<<<<< HEAD
-                <p>{{ t "page.keyboard_shortcuts.subtitle.actions" }}</p>
-                <ul>
-                    <li>{{ t "page.keyboard_shortcuts.open_item" }} = <strong>o</strong>, <strong>Enter</strong></li>
-                    <li>{{ t "page.keyboard_shortcuts.open_original" }} = <strong>v</strong></li>
-                    <li>{{ t "page.keyboard_shortcuts.open_original_same_window" }} = <strong>V</strong></li>
-                    <li>{{ t "page.keyboard_shortcuts.open_comments" }} = <strong>c</strong></li>
-                    <li>{{ t "page.keyboard_shortcuts.open_comments_same_window" }} = <strong>C</strong></li>
-                    <li>{{ t "page.keyboard_shortcuts.toggle_read_status_next" }} = <strong>m</strong></li>
-                    <li>{{ t "page.keyboard_shortcuts.toggle_read_status_prev" }} = <strong>M</strong></li>
-                    <li>{{ t "page.keyboard_shortcuts.mark_page_as_read" }} = <strong>A</strong></li>
-                    <li>{{ t "page.keyboard_shortcuts.download_content" }} = <strong>d</strong></li>
-                    <li>{{ t "page.keyboard_shortcuts.toggle_bookmark_status" }} = <strong>f</strong></li>
-                    <li>{{ t "page.keyboard_shortcuts.save_article" }} = <strong>s</strong></li>
-                    <li>{{ t "page.keyboard_shortcuts.toggle_entry_attachments" }} = <strong>a</strong></li>
-                    <li>{{ t "page.keyboard_shortcuts.scroll_item_to_top" }} = <strong>z + t</strong></li>
-                    <li>{{ t "page.keyboard_shortcuts.refresh_all_feeds" }} = <strong>R</strong></li>
-                    <li>{{ t "page.keyboard_shortcuts.remove_feed" }} = <strong>#</strong></li>
-                    <li>{{ t "page.keyboard_shortcuts.go_to_search" }} = <strong>/</strong></li>
-                    <li>{{ t "page.keyboard_shortcuts.close_modal" }} = <strong>Esc</strong></li>
-                </ul>
-            </div>
-=======
             <p>{{ t "page.keyboard_shortcuts.subtitle.actions" }}</p>
             <ul>
                 <li>{{ t "page.keyboard_shortcuts.open_item" }} = <strong>o</strong>, <strong>Enter</strong></li>
@@ -284,7 +261,6 @@
                 <li>{{ t "page.keyboard_shortcuts.go_to_search" }} = <strong>/</strong></li>
                 <li>{{ t "page.keyboard_shortcuts.close_modal" }} = <strong>Esc</strong></li>
             </ul>
->>>>>>> 06c2e50f
         </div>
     </dialog>
 
