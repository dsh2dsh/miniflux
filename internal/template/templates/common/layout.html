--- conflicted
+++ resolved
@@ -82,21 +82,12 @@
                   {{ if eq .menu "unread" }}class="active"{{ end }}
                   title="{{ t "tooltip.keyboard_shortcuts" "g u" }}">
                     <a href="{{ route "unread" }}"
-<<<<<<< HEAD
                        {{ if gt .countUnread 0 }}
                        aria-label="{{ t "menu.unread" }}, {{ plural "page.unread_entry_count" .countUnread .countUnread }}"
                        {{ end }}
                        data-page="unread">
 
-                        {{ t "menu.unread" }}
-=======
-                        data-page="unread"
-                        {{ if gt .countUnread 0 }}
-                        aria-label="{{ t "menu.unread" }}, {{ plural "page.unread_entry_count" .countUnread .countUnread }}"
-                        {{ end }}
-                    >
                         {{ icon "entries" }}{{ t "menu.unread" }}
->>>>>>> 50197c2b
                         {{ if gt .countUnread 0 }}
                         <span class="unread-counter-wrapper" aria-hidden="true">
                             (<span class="unread-counter">{{ .countUnread }}</span>)
@@ -104,7 +95,6 @@
                         {{ end }}
                     </a>
                 </li>
-<<<<<<< HEAD
 
                 <li
                   {{ if eq .menu "starred" }}class="active"{{ end }}
@@ -115,17 +105,13 @@
                        {{ end }}
                        data-page="starred">
 
-                        {{ t "menu.starred" }}
+                        {{ icon "star" }}{{ t "menu.starred" }}
                         {{ if gt .countStarred 0 }}
                         <span class="unread-counter-wrapper" aria-hidden="true">
                             (<span class="unread-counter">{{ .countStarred }}</span>)
                         </span>
                         {{ end }}
                     </a>
-=======
-                <li {{ if eq .menu "starred" }}class="active"{{ end }} title="{{ t "tooltip.keyboard_shortcuts" "g b" }}">
-                    <a href="{{ route "starred" }}" data-page="starred">{{ icon "star" }}{{ t "menu.starred" }}</a>
->>>>>>> 50197c2b
                 </li>
 
                 <li {{ if eq .menu "history" }}class="active"{{ end }} title="{{ t "tooltip.keyboard_shortcuts" "g h" }}">
