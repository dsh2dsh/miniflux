--- conflicted
+++ resolved
@@ -60,12 +60,11 @@
         </li>
 
         {{ if .entry.ShareCode }}
-<<<<<<< HEAD
         <li class="item-meta-icons-share">
             <a href="{{ route "sharedEntry" "shareCode" .entry.ShareCode }}"
+               {{ $.user.TargetBlank }}
                aria-describedby="entry-title-{{ .entry.ID }}"
-               title="{{ t "entry.shared_entry.title" }}"
-               target="_blank">
+               title="{{ t "entry.shared_entry.title" }}">
                 {{ icon "share" }}
                 <span class="icon-label">{{ t "entry.shared_entry.label" }}</span>
             </a>
@@ -84,24 +83,6 @@
                 <span class="icon-label">{{ t "entry.unshare.label" }}</span>
             </button>
         </li>
-=======
-            <li class="item-meta-icons-share">
-                <a href="{{ route "sharedEntry" "shareCode" .entry.ShareCode }}"
-                    aria-describedby="entry-title-{{ .entry.ID }}"
-                    title="{{ t "entry.shared_entry.title" }}"
-                    {{ if $.user.OpenExternalLinksInNewTab }}target="_blank"{{ end }}>{{ icon "share" }}<span class="icon-label">{{ t "entry.shared_entry.label" }}</span></a>
-            </li>
-            <li class="item-meta-icons-delete">
-                <button
-                    aria-describedby="entry-title-{{ .entry.ID }}"
-                    data-confirm="true"
-                    data-url="{{ route "unshareEntry" "entryID" .entry.ID }}"
-                    data-label-question="{{ t "confirm.question" }}"
-                    data-label-yes="{{ t "confirm.yes" }}"
-                    data-label-no="{{ t "confirm.no" }}"
-                    data-label-loading="{{ t "confirm.loading" }}">{{ icon "delete" }}<span class="icon-label">{{ t "entry.unshare.label" }}</span></button>
-            </li>
->>>>>>> d2212dee
         {{ end }}
 
         {{ if .hasSaveEntry }}
@@ -122,32 +103,23 @@
         {{ if not .user.AlwaysOpenExternalLinks }}
         <li class="item-meta-icons-external-url">
             <a href="{{ .entry.URL | safeURL  }}"
-<<<<<<< HEAD
+               {{ $.user.TargetBlank }}
                aria-describedby="entry-title-{{ .entry.ID }}"
-               target="_blank"
                rel="noopener noreferrer"
                referrerpolicy="no-referrer"
                data-original-link="{{ .user.MarkReadOnView }}">
                 {{ icon "external-link" }}
                 <span class="icon-label">{{ t "entry.external_link.label" }}</span>
             </a>
-=======
-                aria-describedby="entry-title-{{ .entry.ID }}"
-                {{ if $.user.OpenExternalLinksInNewTab }}target="_blank"{{ end }}
-                rel="noopener noreferrer"
-                referrerpolicy="no-referrer"
-                data-original-link="{{ .user.MarkReadOnView }}">{{ icon "external-link" }}<span class="icon-label">{{ t "entry.external_link.label" }}</span></a>
->>>>>>> d2212dee
         </li>
         {{ end }}
 
         {{ if .entry.CommentsURL }}
-<<<<<<< HEAD
         <li class="item-meta-icons-comments">
             <a href="{{ .entry.CommentsURL | safeURL  }}"
+               {{ $.user.TargetBlank }}
                aria-describedby="entry-title-{{ .entry.ID }}"
                title="{{ t "entry.comments.title" }}"
-               target="_blank"
                rel="noopener noreferrer"
                referrerpolicy="no-referrer"
                data-comments-link="{{ .user.MarkReadOnView }}">
@@ -155,17 +127,6 @@
                 <span class="icon-label">{{ t "entry.comments.label" }}</span>
             </a>
         </li>
-=======
-            <li class="item-meta-icons-comments">
-                <a href="{{ .entry.CommentsURL | safeURL  }}"
-                    aria-describedby="entry-title-{{ .entry.ID }}"
-                    title="{{ t "entry.comments.title" }}"
-                    {{ if $.user.OpenExternalLinksInNewTab }}target="_blank"{{ end }}
-                    rel="noopener noreferrer"
-                    referrerpolicy="no-referrer"
-                    data-comments-link="true">{{ icon "comment" }}<span class="icon-label">{{ t "entry.comments.label" }}</span></a>
-            </li>
->>>>>>> d2212dee
         {{ end }}
     </ul>
     {{ end }}
