--- conflicted
+++ resolved
@@ -11,7 +11,6 @@
 <div class="panel">
     <h3>Miniflux</h3>
     <ul>
-<<<<<<< HEAD
         <li>
             <strong>{{ t "page.about.version" }}</strong>
             <a href="https://github.com/dsh2dsh/miniflux/releases/tag/{{ .version }}">{{ .version }}</a>
@@ -28,41 +27,25 @@
             <strong>{{ t "page.about.build_date" }}</strong> {{ .build_date }}
         </li>
 
+        <li>
+            <strong>{{t "page.about.go_version" }}</strong> {{ .go_version }}
+        </li>
+
         {{ if .user.IsAdmin }}
         <li>
             <strong>{{ t "page.about.postgres_version" }}</strong>
             {{ .postgres_version }}
-        </li>
+        </lib>
         <li><strong>{{t "page.about.db_usage" }}</strong> {{ .db_usage }}</li>
         {{ end }}
-
-        <li>
-            <strong>{{t "page.about.go_version" }}</strong> {{ .go_version }}
-        </li>
-=======
-        <li><strong>{{ t "page.about.version" }}</strong> <a href="https://github.com/miniflux/v2/releases/tag/{{ .version }}">{{ .version }}</a></li>
-	{{ if .commit }}
-        <li><strong>{{ t "page.about.git_commit" }}</strong> <a href="https://github.com/miniflux/v2/commit/{{ .commit }}">{{ .commit }}</a></li>
-	{{ end }}
-        <li><strong>{{ t "page.about.build_date" }}</strong> {{ .build_date }}</li>
-    	<li><strong>{{t "page.about.go_version" }}</strong> {{ .go_version }}</li>
-    {{ if .user.IsAdmin }}
-        <li><strong>{{ t "page.about.postgres_version" }}</strong> {{ .postgres_version }}</li>
-        <li><strong>{{t "page.about.db_usage" }}</strong> {{ .db_usage }}</li>
-    {{ end }}
->>>>>>> 34499b88
     </ul>
 </div>
 <div class="panel">
     <h3>{{ t "page.about.credits" }}</h3>
     <ul>
         <li><strong>{{ t "page.about.author" }}</strong> Frédéric Guillot</li>
-<<<<<<< HEAD
         <li><strong>Forked by:</strong> Denis Shaposhnikov</li>
-        <li><strong>{{ t "page.about.license" }}</strong> Apache 2.0</li>
-=======
         <li><strong>{{ t "page.about.license" }}</strong> <a href="https://www.apache.org/licenses/LICENSE-2.0">Apache 2.0</a></li>
->>>>>>> 34499b88
     </ul>
 </div>
 
@@ -70,9 +53,9 @@
 <div class="panel">
     <h3>{{ t "page.about.global_config_options" }}</h3>
     <ul>
-    {{ range .globalConfigOptions }}
+        {{ range .globalConfigOptions }}
         <li><code><strong>{{ .Key }}</strong>={{ .Value }}</code></li>
-    {{ end }}
+        {{ end }}
     </ul>
 </div>
 {{ end }}
