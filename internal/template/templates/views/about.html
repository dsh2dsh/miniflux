{{ define "title"}}{{ t "page.about.title" }}{{ end }}

{{ define "page_header"}}
<section class="page-header" aria-labelledby="page-header-title">
    <h1 id="page-header-title">{{ t "page.about.title" }}</h1>
    {{ template "settings_menu" dict "user" .user }}
</section>
{{ end }}

{{ define "content"}}
<div class="panel">
    <h3>Miniflux</h3>
    <ul>
        <li>
            <strong>{{ t "page.about.version" }}</strong>
            {{ if .version.VersionURL }}
            <a href="{{ .version.VersionURL | safeURL }}" {{ $.user.TargetBlank }}>{{ .version.Version }}</a>
            {{ else }}
            {{ .version.Version }}
            {{ end }}
        </li>

        {{ if .version.Commit }}
        <li>
            <strong>{{ t "page.about.git_commit" }}</strong>
            {{ if .version.CommitURL }}
            <a href="{{ .version.CommitURL | safeURL }}" {{ $.user.TargetBlank }}>{{ .version.Commit }}</a>
            {{ else }}
            {{ .version.Commit }}
            {{ end }}
        </li>
        {{ end }}

        <li>
            <strong>{{ t "page.about.build_date" }}</strong> {{ .version.BuildDate }}
        </li>

        <li>
            <strong>{{t "page.about.go_version" }}</strong> {{ .go_version }}
        </li>

        {{ if .user.Operator }}
        <li>
            <strong>{{ t "page.about.postgres_version" }}</strong>
            {{ .postgres_version }}
        </lib>
        <li><strong>{{t "page.about.db_usage" }}</strong> {{ .db_usage }}</li>
        {{ end }}
    </ul>
</div>
<div class="panel">
    <h3>{{ t "page.about.credits" }}</h3>
    <ul>
<<<<<<< HEAD
        <li><strong>{{ t "page.about.author" }}</strong> Frédéric Guillot</li>
        <li><strong>Forked by:</strong> Denis Shaposhnikov</li>
=======
        <li><strong>{{ t "page.about.author" }}</strong> Frédéric Guillot and <a href="https://github.com/miniflux/v2/graphs/contributors">contributors</a></li>
>>>>>>> fbc4d700
        <li><strong>{{ t "page.about.license" }}</strong> <a href="https://www.apache.org/licenses/LICENSE-2.0">Apache 2.0</a></li>
    </ul>
</div>

{{ if .user.IsAdmin }}
<div class="panel">
    <h3>{{ t "page.about.global_config_options" }}</h3>
    <ul>
        {{ range .globalConfigOptions }}
        <li><code><strong>{{ .Key }}</strong>={{ .Value }}</code></li>
        {{ end }}
    </ul>
</div>
{{ end }}

{{ end }}<|MERGE_RESOLUTION|>--- conflicted
+++ resolved
@@ -51,12 +51,8 @@
 <div class="panel">
     <h3>{{ t "page.about.credits" }}</h3>
     <ul>
-<<<<<<< HEAD
-        <li><strong>{{ t "page.about.author" }}</strong> Frédéric Guillot</li>
+        <li><strong>{{ t "page.about.author" }}</strong> Frédéric Guillot and <a href="https://github.com/miniflux/v2/graphs/contributors">contributors</a></li>
         <li><strong>Forked by:</strong> Denis Shaposhnikov</li>
-=======
-        <li><strong>{{ t "page.about.author" }}</strong> Frédéric Guillot and <a href="https://github.com/miniflux/v2/graphs/contributors">contributors</a></li>
->>>>>>> fbc4d700
         <li><strong>{{ t "page.about.license" }}</strong> <a href="https://www.apache.org/licenses/LICENSE-2.0">Apache 2.0</a></li>
     </ul>
 </div>
