--- conflicted
+++ resolved
@@ -11,7 +11,6 @@
 <div class="panel">
     <h3>Miniflux</h3>
     <ul>
-<<<<<<< HEAD
         <li>
             <strong>{{ t "page.about.version" }}</strong>
             <a href="https://github.com/dsh2dsh/miniflux/releases/tag/{{ .version }}">{{ .version }}</a>
@@ -19,7 +18,7 @@
 
         {{ if .commit }}
         <li>
-            <strong>Git commit</strong>
+            <strong>{{ t "page.about.git_commit" }}</strong>
             <a href="https://github.com/dsh2dsh/miniflux/commit/{{ .commit }}">{{ .commit }}</a>
         </li>
         {{ end }}
@@ -39,16 +38,6 @@
         <li>
             <strong>{{t "page.about.go_version" }}</strong> {{ .go_version }}
         </li>
-=======
-        <li><strong>{{ t "page.about.version" }}</strong> <a href="https://github.com/miniflux/v2/releases/tag/{{ .version }}">{{ .version }}</a></li>
-	{{ if .commit }}
-        <li><strong>{{ t "page.about.git_commit" }}</strong> <a href="https://github.com/miniflux/v2/commit/{{ .commit }}">{{ .commit }}</a></li>
-	{{ end }}
-        <li><strong>{{ t "page.about.build_date" }}</strong> {{ .build_date }}</li>
-        {{ if .user.IsAdmin }}<li><strong>{{ t "page.about.postgres_version" }}</strong> {{ .postgres_version }}</li>{{ end }}
-	<li><strong>{{t "page.about.go_version" }}</strong> {{ .go_version }}</li>
-        {{ if .user.IsAdmin }}<li><strong>{{t "page.about.db_usage" }}</strong> {{ .db_usage }}</li>{{ end }}
->>>>>>> 9768eb9f
     </ul>
 </div>
 
