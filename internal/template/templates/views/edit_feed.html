{{ define "title"}}{{ t "page.edit_feed.title" .feed.Title }}{{ end }}

{{ define "page_header"}}
<section class="page-header" aria-labelledby="page-header-title">
    <h1 id="page-header-title" dir="auto">{{ .feed.Title }}</h1>
    <nav aria-label="{{ .feed.Title }} {{ t "menu.title" }}">
        <ul>
            <li>
                <a href="{{ route "feeds" }}">{{ icon "feeds" }}{{ t "menu.feeds" }}</a>
            </li>
            <li>
                <a href="{{ route "feedEntries" "feedID" .feed.ID }}">{{ icon "entries" }}{{ t "menu.feed_entries" }}</a>
            </li>
            <li>
                <a href="#"
                    data-confirm="true"
                    data-label-question="{{ t "confirm.question.refresh" }}"
                    data-label-yes="{{ t "confirm.yes" }}"
                    data-label-no="{{ t "confirm.no" }}"
                    data-label-loading="{{ t "confirm.loading" }}"
                    data-url="{{ route "refreshFeed" "feedID" .feed.ID }}?forceRefresh=true"
                    data-no-action-url="{{ route "refreshFeed" "feedID" .feed.ID }}?forceRefresh=false">{{ icon "refresh" }}{{ t "menu.refresh_feed" }}</a>
            </li>
        </ul>
    </nav>
</section>
{{ end }}

{{ define "content"}}
{{ if not .categories }}
    <p role="alert" class="alert alert-error">{{ t "page.add_feed.no_category" }}</p>
{{ else }}
    {{ if ne .feed.ParsingErrorCount 0 }}
    <div role="alert" class="alert alert-error">
        <h3>{{ t "page.edit_feed.last_parsing_error" }}</h3>
        <p>{{ t .feed.ParsingErrorMsg }}</p>
    </div>
    {{ end }}

    <form action="{{ route "updateFeed" "feedID" .feed.ID }}" method="post" autocomplete="off">
        <input type="hidden" name="csrf" value="{{ .csrf }}">

        {{ if .errorMessage }}
            <div role="alert" class="alert alert-error">{{ .errorMessage }}</div>
        {{ end }}

        <fieldset>
            <legend>{{ t "form.feed.fieldset.general" }}</legend>

            <label for="form-category">{{ t "form.feed.label.category" }}</label>
            <select id="form-category" name="category_id" autofocus>
            {{ range .categories }}
                <option value="{{ .ID }}" {{ if eq .ID $.form.CategoryID }}selected="selected"{{ end }}>{{ .Title }}</option>
            {{ end }}
            </select>

            <label for="form-title">{{ t "form.feed.label.title" }}</label>
            <input type="text" name="title" id="form-title" value="{{ .form.Title }}" spellcheck="false" required>

            <label for="form-site-url">{{ t "form.feed.label.site_url" }}</label>
            <input type="url" name="site_url" id="form-site-url" placeholder="https://domain.tld/" value="{{ .form.SiteURL }}" spellcheck="false" required>

            <label for="form-feed-url">{{ t "form.feed.label.feed_url" }}</label>
            <input type="url" name="feed_url" id="form-feed-url" placeholder="https://domain.tld/" value="{{ .form.FeedURL }}" spellcheck="false" required>

            <label for="form-comments-url-template">Comments URL template</label>
            <input type="text" name="comments_url_template"
                   id="form-comments-url-template"
                   placeholder="https://domain.tld/"
                   value="{{ .form.CommentsURLTemplate }}"
                   spellcheck="false" />

            <label for="form-description">{{ t "form.feed.label.description" }}</label>
            <textarea name="description" id="form-description" cols="40" rows="10" >{{ .form.Description }}</textarea>

            {{ if not .form.CategoryHidden }}
            <label><input type="checkbox" name="hide_globally" value="1"{{ if .form.HideGlobally }} checked{{ end }}> {{ t "form.feed.label.hide_globally" }}</label>
            {{ end }}

            <label><input type="checkbox" name="no_media_player" {{ if .form.NoMediaPlayer }}checked{{ end }} value="1" >  {{ t "form.feed.label.no_media_player" }} </label>
            <label><input type="checkbox" name="disabled" value="1" {{ if .form.Disabled }}checked{{ end }}> {{ t "form.feed.label.disabled" }}</label>

            <div class="buttons">
                <button type="submit" class="button button-primary" data-label-loading="{{ t "form.submit.saving" }}">{{ t "action.update" }}</button>
            </div>
        </fieldset>

        <fieldset>
            <legend>{{ t "form.feed.fieldset.network_settings" }}</legend>

            <label for="form-feed-username">{{ t "form.feed.label.feed_username" }}</label>
            <input type="text" name="feed_username" id="form-feed-username" value="{{ .form.Username }}" spellcheck="false">

            <label for="form-feed-password">{{ t "form.feed.label.feed_password" }}</label>
            <!--
                We are using the type "text" otherwise Firefox always autocomplete this password:

                - autocomplete="off" or autocomplete="new-password" doesn't change anything
                - Changing the input ID doesn't change anything
                - Using a different input name doesn't change anything
            -->
            <input type="text" name="feed_password" id="form-feed-password" value="{{ .form.Password }}" spellcheck="false">

            <label for="form-user-agent">{{ t "form.feed.label.user_agent" }}</label>
            <input type="text" name="user_agent" id="form-user-agent" placeholder="{{ .defaultUserAgent }}" value="{{ .form.UserAgent }}" spellcheck="false">

            <label for="form-proxy-url">{{ t "form.feed.label.proxy_url" }}</label>
            <input type="url" name="proxy_url" id="form-proxy-url" value="{{ .form.ProxyURL }}" spellcheck="false">

            <label for="form-cookie">{{ t "form.feed.label.cookie" }}</label>
            <input type="text" name="cookie" id="form-cookie" value="{{ .form.Cookie }}" spellcheck="false">

            <label><input type="checkbox" name="crawler" value="1" {{ if .form.Crawler }}checked{{ end }}> {{ t "form.feed.label.crawler" }}</label>
            <label><input type="checkbox" name="ignore_http_cache" value="1" {{ if .form.IgnoreHTTPCache }}checked{{ end }}> {{ t "form.feed.label.ignore_http_cache" }}</label>
            <label><input type="checkbox" name="allow_self_signed_certificates" value="1" {{ if .form.AllowSelfSignedCertificates }}checked{{ end }}> {{ t "form.feed.label.allow_self_signed_certificates" }}</label>
            <label><input type="checkbox" name="disable_http2" value="1" {{ if .form.DisableHTTP2 }}checked{{ end }}> {{ t "form.feed.label.disable_http2" }}</label>
            {{ if .hasProxyConfigured }}
            <label><input type="checkbox" name="fetch_via_proxy" value="1" {{ if .form.FetchViaProxy }}checked{{ end }}> {{ t "form.feed.label.fetch_via_proxy" }}</label>
            {{ end }}

            <div class="buttons">
                <button type="submit" class="button button-primary" data-label-loading="{{ t "form.submit.saving" }}">{{ t "action.update" }}</button>
            </div>
        </fieldset>

        <fieldset>
            <legend>{{ t "form.feed.fieldset.rules" }}</legend>

            <div class="form-label-row">
                <label for="form-scraper-rules">
                    {{ t "form.feed.label.scraper_rules" }}
                </label>
                &nbsp;
                <a href="https://miniflux.app/docs/rules.html#scraper-rules" {{ $.user.TargetBlank }}>
                    {{ icon "external-link" }}
                </a>
            </div>
            <input type="text" name="scraper_rules" id="form-scraper-rules" value="{{ .form.ScraperRules }}" spellcheck="false">

            <div class="form-label-row">
                <label for="form-rewrite-rules">
                    {{ t "form.feed.label.rewrite_rules" }}
                </label>
                &nbsp;
                <a href="https://miniflux.app/docs/rules.html#rewrite-rules" {{ $.user.TargetBlank }}>
                    {{ icon "external-link" }}
                </a>
            </div>
            <input type="text" name="rewrite_rules" id="form-rewrite-rules" value="{{ .form.RewriteRules }}" spellcheck="false">

            <div class="form-label-row">
                <label for="form-urlrewrite-rules">
                    {{ t "form.feed.label.urlrewrite_rules" }}
                </label>
                &nbsp;
                <a href="https://miniflux.app/docs/rules.html#rewriteurl-rules" {{ if $.user.OpenExternalLinksInNewTab }}target="_blank"{{ end }}>
                    {{ icon "external-link" }}
                </a>
            </div>
            <input type="text" name="urlrewrite_rules" id="form-urlrewrite-rules" value="{{ .form.UrlRewriteRules }}" spellcheck="false">

            <div class="form-label-row">
                <label for="form-blocklist-rules">
                    {{ t "form.feed.label.blocklist_rules" }}
                </label>
                &nbsp;
                <a href="https://miniflux.app/docs/rules.html#feed-filtering-rules" {{ $.user.TargetBlank }}>
                    {{ icon "external-link" }}
                </a>
            </div>
            <input type="text" name="blocklist_rules" id="form-blocklist-rules" value="{{ .form.BlocklistRules }}" spellcheck="false">

            <div class="form-label-row">
                <label for="form-keeplist-rules">
                    {{ t "form.feed.label.keeplist_rules" }}
                </label>
                &nbsp;
                <a href="https://miniflux.app/docs/rules.html#feed-filtering-rules" {{ $.user.TargetBlank }}>
                    {{ icon "external-link" }}
                </a>
            </div>
            <input type="text" name="keeplist_rules" id="form-keeplist-rules" value="{{ .form.KeeplistRules }}" spellcheck="false">

            <div class="form-label-row">
                <label for="form-block-filter-rules">
                    {{ t "form.feed.label.block_filter_entry_rules" }}
                </label>
                &nbsp;
<<<<<<< HEAD
                <a href="https://miniflux.app/docs/rules.html#rewriteurl-rules" {{ $.user.TargetBlank }}>
=======
                <a href=" https://miniflux.app/docs/rules.html#filtering-rules" {{ if $.user.OpenExternalLinksInNewTab }}target="_blank"{{ end }}>
>>>>>>> 6d580525
                    {{ icon "external-link" }}
                </a>
            </div>
            <textarea id="form-block-filter-rules" name="block_filter_entry_rules" cols="40" rows="10" spellcheck="false">{{ .form.BlockFilterEntryRules }}</textarea>

            <div class="form-label-row">
                <label for="form-keep-filter-rules">
                    {{ t "form.feed.label.keep_filter_entry_rules" }}
                </label>
                &nbsp;
                <a href=" https://miniflux.app/docs/rules.html#filtering-rules" {{ if $.user.OpenExternalLinksInNewTab }}target="_blank"{{ end }}>
                    {{ icon "external-link" }}
                </a>
            </div>
            <textarea id="form-keep-filter-rules" name="keep_filter_entry_rules" cols="40" rows="10" spellcheck="false">{{ .form.KeepFilterEntryRules }}</textarea>

            <div class="buttons">
                <button type="submit" class="button button-primary" data-label-loading="{{ t "form.submit.saving" }}">{{ t "action.update" }}</button>
            </div>
        </fieldset>

        <fieldset>
            <legend>{{ t "form.feed.fieldset.integration" }}</legend>

            <details {{ if .form.AppriseServiceURLs }}open{{ end }}>
                <summary>Apprise</summary>
                <div class="form-label-row">
                    <label for="form-apprise-service-urls">
                        {{ t "form.feed.label.apprise_service_urls" }}
                    </label>
                </div>
                <input type="text" name="apprise_service_urls" id="form-apprise-service-urls" value="{{ .form.AppriseServiceURLs }}" spellcheck="false" autocomplete="off">
            </details>

            <details {{ if .form.NtfyEnabled }}open{{ end }}>
                <summary>Ntfy</summary>
                <label><input type="checkbox" name="ntfy_enabled" value="1" {{ if .form.NtfyEnabled }}checked{{ end }}> {{ t "form.feed.label.ntfy_activate" }}</label>
                <div class="form-label-row">
                    <label for="form-ntfy-topic">
                        {{ t "form.feed.label.ntfy_topic" }}
                    </label>
                </div>
                <input type="text" name="ntfy_topic" id="form-ntfy-topic" value="{{ .form.NtfyTopic }}" spellcheck="false" autocomplete="off">
                <div class="form-label-row">
                    <label for="form-ntfy-priority">
                        {{ t "form.feed.label.ntfy_priority" }}
                    </label>
                    &nbsp;
                    <a href="https://docs.ntfy.sh/publish/#message-priority" {{ $.user.TargetBlank }}>
                        {{ icon "external-link" }}
                    </a>
                </div>
                <select id="form-ntfy-priority" name="ntfy_priority">
                    <option value="5" {{ if eq .form.NtfyPriority 5 }}selected{{ end }}>5 - {{ t "form.feed.label.ntfy_max_priority" }}</option>
                    <option value="4" {{ if eq .form.NtfyPriority 4 }}selected{{ end }}>4 - {{ t "form.feed.label.ntfy_high_priority" }}</option>
                    <option value="3" {{ if eq .form.NtfyPriority 3 }}selected{{ end }}>3 - {{ t "form.feed.label.ntfy_default_priority" }}</option>
                    <option value="2" {{ if eq .form.NtfyPriority 2 }}selected{{ end }}>2 - {{ t "form.feed.label.ntfy_low_priority" }}</option>
                    <option value="1" {{ if eq .form.NtfyPriority 1 }}selected{{ end }}>1 - {{ t "form.feed.label.ntfy_min_priority" }}</option>
                </select>
            </details>

            <details {{ if .form.PushoverEnabled }}open{{ end }}>
                <summary>Pushover</summary>
                <label><input type="checkbox" name="pushover_enabled" value="1" {{ if .form.PushoverEnabled }}checked{{ end }}> {{ t "form.feed.label.pushover_activate" }}</label>
                <div class="form-label-row">
                    <label for="form-pushover-priority">
                        {{ t "form.feed.label.pushover_priority" }}
                    </label>
                    &nbsp;
                    <a href="https://pushover.net/api#priority" {{ $.user.TargetBlank }}>
                        {{ icon "external-link" }}
                    </a>
                </div>
                <select id="form-pushover-priority" name="pushover_priority">
                    <option value="2" {{ if eq .form.PushoverPriority 2 }}selected{{ end }}>2 - {{ t "form.feed.label.pushover_max_priority" }}</option>
                    <option value="1" {{ if eq .form.PushoverPriority 1 }}selected{{ end }}>1 - {{ t "form.feed.label.pushover_high_priority" }}</option>
                    <option value="0" {{ if eq .form.PushoverPriority 0 }}selected{{ end }}>0 - {{ t "form.feed.label.pushover_default_priority" }}</option>
                    <option value="-1" {{ if eq .form.PushoverPriority -1 }}selected{{ end }}>-1 - {{ t "form.feed.label.pushover_low_priority" }}</option>
                    <option value="-2" {{ if eq .form.PushoverPriority -2 }}selected{{ end }}>-2 - {{ t "form.feed.label.pushover_min_priority" }}</option>
                </select>
            </details>

            <details {{ if .form.WebhookURL }}open{{ end }}>
                <summary>Webhook</summary>
                <div class="form-label-row">
                    <label for="form-webhook-url">
                        {{ t "form.feed.label.webhook_url" }}
                    </label>
                </div>
                <input type="url" name="webhook_url" id="form-webhook-url" value="{{ .form.WebhookURL }}" spellcheck="false" autocomplete="off">
            </details>

            <div class="buttons">
                <button type="submit" class="button button-primary" data-label-loading="{{ t "form.submit.saving" }}">{{ t "action.update" }}</button>
            </div>
        </fieldset>
    </form>

    <div class="panel">
        <ul>
            <li><strong>{{ t "page.edit_feed.last_check" }} </strong><time datetime="{{ isodate .feed.CheckedAt }}" title="{{ isodate .feed.CheckedAt }}">{{ elapsed $.user.Timezone .feed.CheckedAt }}</time></li>
            {{ $nextCheckDuration := duration .feed.NextCheckAt }}
            {{ if ne $nextCheckDuration "" }}
            <li><strong>{{ t "page.feeds.next_check" }}</strong> <time datetime="{{ isodate .feed.NextCheckAt }}" title="{{ isodate .feed.NextCheckAt }}">{{ $nextCheckDuration }}</time></li>
            {{ end }}
            <li><strong>{{ t "page.edit_feed.etag_header" }} </strong>{{ if .feed.EtagHeader }}{{ .feed.EtagHeader }}{{ else }}{{ t "page.edit_feed.no_header" }}{{ end }}</li>
            <li><strong>{{ t "page.edit_feed.last_modified_header" }} </strong>{{ if .feed.LastModifiedHeader }}{{ .feed.LastModifiedHeader }}{{ else }}{{ t "page.edit_feed.no_header" }}{{ end }}</li>
            <li>
                <strong>Size:</strong> {{ formatFileSizeUint .feed.Extra.Size }}
            </li>
            <li>
                <strong>Hash:</strong> {{ printf "%x" .feed.Extra.Hash }}
            </li>
        </ul>
    </div>

    <div role="alert" class="alert alert-error">
        <a href="#"
            data-confirm="true"
            data-action="remove-feed"
            data-label-question="{{ t "confirm.question" }}"
            data-label-yes="{{ t "confirm.yes" }}"
            data-label-no="{{ t "confirm.no" }}"
            data-label-loading="{{ t "confirm.loading" }}"
            data-url="{{ route "removeFeed" "feedID" .feed.ID }}"
            data-redirect-url="{{ route "feeds" }}">{{ t "action.remove_feed" }}</a>
    </div>
{{ end }}

{{ end }}<|MERGE_RESOLUTION|>--- conflicted
+++ resolved
@@ -153,7 +153,7 @@
                     {{ t "form.feed.label.urlrewrite_rules" }}
                 </label>
                 &nbsp;
-                <a href="https://miniflux.app/docs/rules.html#rewriteurl-rules" {{ if $.user.OpenExternalLinksInNewTab }}target="_blank"{{ end }}>
+                <a href="https://miniflux.app/docs/rules.html#rewriteurl-rules" {{ $.user.TargetBlank }}>
                     {{ icon "external-link" }}
                 </a>
             </div>
@@ -186,11 +186,7 @@
                     {{ t "form.feed.label.block_filter_entry_rules" }}
                 </label>
                 &nbsp;
-<<<<<<< HEAD
-                <a href="https://miniflux.app/docs/rules.html#rewriteurl-rules" {{ $.user.TargetBlank }}>
-=======
-                <a href=" https://miniflux.app/docs/rules.html#filtering-rules" {{ if $.user.OpenExternalLinksInNewTab }}target="_blank"{{ end }}>
->>>>>>> 6d580525
+                <a href=" https://miniflux.app/docs/rules.html#filtering-rules" {{ $.user.TargetBlank }}>
                     {{ icon "external-link" }}
                 </a>
             </div>
@@ -201,7 +197,7 @@
                     {{ t "form.feed.label.keep_filter_entry_rules" }}
                 </label>
                 &nbsp;
-                <a href=" https://miniflux.app/docs/rules.html#filtering-rules" {{ if $.user.OpenExternalLinksInNewTab }}target="_blank"{{ end }}>
+                <a href=" https://miniflux.app/docs/rules.html#filtering-rules" {{ $.user.TargetBlank }}>
                     {{ icon "external-link" }}
                 </a>
             </div>
