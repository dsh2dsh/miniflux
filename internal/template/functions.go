// SPDX-FileCopyrightText: Copyright The Miniflux Authors. All rights reserved.
// SPDX-License-Identifier: Apache-2.0

package template // import "miniflux.app/v2/internal/template"

import (
	"errors"
	"fmt"
	"html/template"
	"math"
	"net/mail"
	"net/url"
	"slices"
	"strings"
	"time"

	"miniflux.app/v2/internal/config"
	"miniflux.app/v2/internal/crypto"
	"miniflux.app/v2/internal/http/mux"
	"miniflux.app/v2/internal/http/route"
	"miniflux.app/v2/internal/locale"
	"miniflux.app/v2/internal/mediaproxy"
	"miniflux.app/v2/internal/model"
	"miniflux.app/v2/internal/timezone"
	"miniflux.app/v2/internal/ui/static"
	"miniflux.app/v2/internal/urllib"
)

type funcMap struct {
	router *mux.ServeMux
	csp    *contentSecurityPolicy
}

func newFuncMap(router *mux.ServeMux) *funcMap {
	return &funcMap{
		router: router,
		csp:    newContentSecurityPolicy(),
	}
}

// Map returns a map of template functions that are compiled during template
// parsing.
func (self *funcMap) Map() template.FuncMap {
	return template.FuncMap{
<<<<<<< HEAD
		"baseURL":            config.BaseURL,
		"colorScheme":        model.ColorScheme,
		"contains":           strings.Contains,
		"dict":               dict,
		"disableLocalAuth":   config.DisableLocalAuth,
		"domain":             urllib.Domain,
		"duration":           duration,
		"formatFileSize":     formatFileSize[int64],
		"formatFileSizeUint": formatFileSize[uint64],
		"icon":               self.icon,
		"isEmail":            isEmail,
		"javascript":         self.javascript,
		"oidcProviderName":   config.OIDCProviderName,
		"routeBinaryFile":    self.routeBinaryFile,
		"rootURL":            config.RootURL,
		"startsWith":         strings.HasPrefix,
		"stylesheet":         self.stylesheet,
		"theme_color":        model.ThemeColor,
		"truncate":           truncate,
		"urlEncode":          url.PathEscape,

		"condMsg": func(cond bool, s1, s2 string) string {
			if cond {
				return s1
			}
			return s2
		},

		"csp": func() *contentSecurityPolicy { return self.csp },

=======
		"contains":         strings.Contains,
		"csp":              csp,
		"startsWith":       strings.HasPrefix,
		"formatFileSize":   formatFileSize,
		"dict":             dict,
		"truncate":         truncate,
		"isEmail":          isEmail,
		"baseURL":          config.Opts.BaseURL,
		"apiEnabled":       config.Opts.HasAPI,
		"rootURL":          config.Opts.RootURL,
		"disableLocalAuth": config.Opts.DisableLocalAuth,
		"oidcProviderName": config.Opts.OAuth2OIDCProviderName,
>>>>>>> 4063ca39
		"hasOAuth2Provider": func(provider string) bool {
			return config.OAuth2Provider() == provider
		},

		"hasAuthProxy": func() bool { return config.AuthProxyHeader() != "" },

		"metaColorScheme": func(theme string) string {
			colorScheme := model.ColorScheme(theme)
			if colorScheme == "system" {
				return "light dark"
			}
			return colorScheme
		},

		"route": func(name string, args ...any) string {
			return route.Path(self.router, name, args...)
		},

		"safeURL": func(url string) template.URL {
			return template.URL(url)
		},

		"safeCSS": func(str string) template.CSS {
			return template.CSS(str)
		},

		"safeJS": func(str string) template.JS {
			return template.JS(str)
		},

		"safeHTML": func(str string) template.HTML {
			return template.HTML(str)
		},

		"proxyFilter": func(data string) string {
			return mediaproxy.RewriteDocumentWithRelativeProxyURL(self.router, data)
		},

		"proxyURL": func(link string) string {
			mediaProxyMode := config.MediaProxyMode()
			if mediaProxyMode == "all" || (mediaProxyMode != "none" && !urllib.IsHTTPS(link)) {
				return mediaproxy.ProxifyRelativeURL(self.router, link)
			}
			return link
		},

		"mustBeProxyfied": func(mediaType string) bool {
			return slices.Contains(config.MediaProxyResourceTypes(), mediaType)
		},

		"replace": func(str, from, to string) string {
			return strings.Replace(str, from, to, 1)
		},

		"isodate": func(ts time.Time) string {
			return ts.Format("2006-01-02 15:04:05")
		},

		"nonce": func() string {
			return crypto.GenerateRandomStringHex(16)
		},

		"deRef": func(i *int) int { return *i },

		"subtract": func(a, b int) int { return a - b },

		// These functions are overridden at runtime after parsing.
		"elapsed": func(timezone string, t time.Time) string {
			return ""
		},

		"t": func(key any, args ...any) string {
			return ""
		},

		"plural": func(key string, n int, args ...any) string {
			return ""
		},
	}
}

func (self *funcMap) icon(iconName string) template.HTML {
	return template.HTML(
		`<svg class="icon" aria-hidden="true"><use href="#icon-` +
			iconName + `"/></svg>`)
}

func (self *funcMap) javascript(name string) string {
	return route.Path(self.router, "javascript", "name",
		static.JavascriptNameExt(name))
}

func (self *funcMap) routeBinaryFile(filename string) string {
	return route.Path(self.router, "binaryFile", "filename",
		static.BinaryFileName(filename))
}

func (self *funcMap) stylesheet(name string) string {
	return route.Path(self.router, "stylesheet", "name",
		static.StylesheetNameExt(name))
}

func dict(values ...any) (map[string]any, error) {
	if len(values)%2 != 0 {
		return nil, errors.New("dict expects an even number of arguments")
	}
	dict := make(map[string]any, len(values)/2)
	for i := 0; i < len(values); i += 2 {
		key, ok := values[i].(string)
		if !ok {
			return nil, errors.New("dict keys must be strings")
		}
		dict[key] = values[i+1]
	}
	return dict, nil
}

func truncate(str string, maxLen int) string {
	if runes := []rune(str); len(runes) > maxLen {
		return string(runes[:maxLen]) + "…"
	}
	return str
}

func isEmail(str string) bool {
	_, err := mail.ParseAddress(str)
	return err == nil
}

// Returns the duration in human readable format (hours and minutes).
func duration(t time.Time) string {
	return durationImpl(t, time.Now())
}

// Accepts now argument for easy testing
func durationImpl(t, now time.Time) string {
	if t.IsZero() {
		return ""
	}

	if diff := t.Sub(now); diff >= 0 {
		// Round to nearest second to get e.g. "14m56s" rather than "14m56.245483933s"
		return diff.Round(time.Second).String()
	}
	return ""
}

func elapsedTime(printer *locale.Printer, tz string, t time.Time) string {
	if t.IsZero() {
		return printer.Print("time_elapsed.not_yet")
	}

	timezone.Convert(tz, &t)
	now := timezone.Now(tz)
	if now.Before(t) {
		return t.Format("2006-01-02 15:04:05")
	}

	diff := now.Sub(t)
	// Duration in seconds
	s := diff.Seconds()
	// Duration in days
	d := int(s / 86400)
	switch {
	case s < 60:
		return printer.Print("time_elapsed.now")
	case s < 3600:
		minutes := int(diff.Minutes())
		return printer.Plural("time_elapsed.minutes", minutes, minutes)
	case s < 86400:
		hours := int(diff.Hours())
		return printer.Plural("time_elapsed.hours", hours, hours)
	case d == 1:
		return printer.Print("time_elapsed.yesterday")
	case d < 21:
		return printer.Plural("time_elapsed.days", d, d)
	case d < 31:
		weeks := int(math.Round(float64(d) / 7))
		return printer.Plural("time_elapsed.weeks", weeks, weeks)
	case d < 365:
		months := int(math.Round(float64(d) / 30))
		return printer.Plural("time_elapsed.months", months, months)
	default:
		years := int(math.Round(float64(d) / 365))
		return printer.Plural("time_elapsed.years", years, years)
	}
}

func formatFileSize[T int64 | uint64](b T) string {
	const unit = 1024
	if b < unit {
		return fmt.Sprintf("%d B", b)
	}
	base := math.Log(float64(b)) / math.Log(unit)
	number := math.Pow(unit, base-math.Floor(base))
	return fmt.Sprintf("%.1f %ciB", number, "KMGTPE"[int(base)-1])
}<|MERGE_RESOLUTION|>--- conflicted
+++ resolved
@@ -42,8 +42,8 @@
 // parsing.
 func (self *funcMap) Map() template.FuncMap {
 	return template.FuncMap{
-<<<<<<< HEAD
 		"baseURL":            config.BaseURL,
+		"apiEnabled":         config.HasAPI,
 		"colorScheme":        model.ColorScheme,
 		"contains":           strings.Contains,
 		"dict":               dict,
@@ -73,20 +73,6 @@
 
 		"csp": func() *contentSecurityPolicy { return self.csp },
 
-=======
-		"contains":         strings.Contains,
-		"csp":              csp,
-		"startsWith":       strings.HasPrefix,
-		"formatFileSize":   formatFileSize,
-		"dict":             dict,
-		"truncate":         truncate,
-		"isEmail":          isEmail,
-		"baseURL":          config.Opts.BaseURL,
-		"apiEnabled":       config.Opts.HasAPI,
-		"rootURL":          config.Opts.RootURL,
-		"disableLocalAuth": config.Opts.DisableLocalAuth,
-		"oidcProviderName": config.Opts.OAuth2OIDCProviderName,
->>>>>>> 4063ca39
 		"hasOAuth2Provider": func(provider string) bool {
 			return config.OAuth2Provider() == provider
 		},
