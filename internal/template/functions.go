--- conflicted
+++ resolved
@@ -34,7 +34,6 @@
 // parsing.
 func (self *funcMap) Map() template.FuncMap {
 	return template.FuncMap{
-<<<<<<< HEAD
 		"baseURL":            config.Opts.BaseURL,
 		"dict":               dict,
 		"disableLocalAuth":   config.Opts.DisableLocalAuth,
@@ -48,22 +47,12 @@
 		"oidcProviderName":   config.Opts.OIDCProviderName,
 		"routeBinaryFile":    self.routeBinaryFile,
 		"rootURL":            config.Opts.RootURL,
+		"startsWith":         strings.HasPrefix,
 		"stylesheet":         self.stylesheet,
 		"theme_color":        model.ThemeColor,
 		"truncate":           truncate,
 		"urlEncode":          url.PathEscape,
 
-=======
-		"startsWith":       strings.HasPrefix,
-		"formatFileSize":   formatFileSize,
-		"dict":             dict,
-		"truncate":         truncate,
-		"isEmail":          isEmail,
-		"baseURL":          config.Opts.BaseURL,
-		"rootURL":          config.Opts.RootURL,
-		"disableLocalAuth": config.Opts.DisableLocalAuth,
-		"oidcProviderName": config.Opts.OIDCProviderName,
->>>>>>> a654a5f7
 		"hasOAuth2Provider": func(provider string) bool {
 			return config.Opts.OAuth2Provider() == provider
 		},
