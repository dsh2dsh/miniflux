--- conflicted
+++ resolved
@@ -34,17 +34,13 @@
 // parsing.
 func (self *funcMap) Map() template.FuncMap {
 	return template.FuncMap{
-<<<<<<< HEAD
 		"baseURL":            config.Opts.BaseURL,
-		"contains":           strings.Contains,
 		"dict":               dict,
 		"disableLocalAuth":   config.Opts.DisableLocalAuth,
 		"domain":             urllib.Domain,
 		"duration":           duration,
 		"formatFileSize":     formatFileSize[int64],
 		"formatFileSizeUint": formatFileSize[uint64],
-		"hasKey":             hasKey,
-		"hasPrefix":          strings.HasPrefix,
 		"icon":               self.icon,
 		"isEmail":            isEmail,
 		"javascript":         self.javascript,
@@ -56,16 +52,6 @@
 		"truncate":           truncate,
 		"urlEncode":          url.PathEscape,
 
-=======
-		"formatFileSize":   formatFileSize,
-		"dict":             dict,
-		"truncate":         truncate,
-		"isEmail":          isEmail,
-		"baseURL":          config.Opts.BaseURL,
-		"rootURL":          config.Opts.RootURL,
-		"disableLocalAuth": config.Opts.DisableLocalAuth,
-		"oidcProviderName": config.Opts.OIDCProviderName,
->>>>>>> 18253203
 		"hasOAuth2Provider": func(provider string) bool {
 			return config.Opts.OAuth2Provider() == provider
 		},
@@ -111,15 +97,9 @@
 		"mustBeProxyfied": func(mediaType string) bool {
 			return slices.Contains(config.Opts.MediaProxyResourceTypes(), mediaType)
 		},
-<<<<<<< HEAD
 
 		"replace": func(str, from, to string) string {
 			return strings.Replace(str, from, to, 1)
-=======
-		"domain": urllib.Domain,
-		"replace": func(str, old, new string) string {
-			return strings.Replace(str, old, new, 1)
->>>>>>> 18253203
 		},
 
 		"isodate": func(ts time.Time) string {
@@ -187,26 +167,9 @@
 	return dict, nil
 }
 
-<<<<<<< HEAD
-func hasKey(dict map[string]string, key string) bool {
-	if value, found := dict[key]; found {
-		return value != ""
-	}
-	return false
-}
-
 func truncate(str string, maxLen int) string {
-	runes := 0
-	for i := range str {
-		runes++
-		if runes > maxLen {
-			return str[:i] + "…"
-		}
-=======
-func truncate(str string, max int) string {
-	if runes := []rune(str); len(runes) > max {
-		return string(runes[:max]) + "…"
->>>>>>> 18253203
+	if runes := []rune(str); len(runes) > maxLen {
+		return string(runes[:maxLen]) + "…"
 	}
 	return str
 }
