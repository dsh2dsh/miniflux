// SPDX-FileCopyrightText: Copyright The Miniflux Authors. All rights reserved.
// SPDX-License-Identifier: Apache-2.0

package template // import "miniflux.app/v2/internal/template"

import (
	"errors"
	"fmt"
	"html/template"
	"math"
	"net/mail"
	"net/url"
	"slices"
	"strings"
	"time"

	"miniflux.app/v2/internal/config"
	"miniflux.app/v2/internal/crypto"
	"miniflux.app/v2/internal/http/route"
	"miniflux.app/v2/internal/locale"
	"miniflux.app/v2/internal/mediaproxy"
	"miniflux.app/v2/internal/model"
	"miniflux.app/v2/internal/timezone"
	"miniflux.app/v2/internal/ui/static"
	"miniflux.app/v2/internal/urllib"

	"github.com/gorilla/mux"
)

type funcMap struct {
	router *mux.Router
}

// Map returns a map of template functions that are compiled during template
// parsing.
func (f *funcMap) Map() template.FuncMap {
	return template.FuncMap{
		"baseURL":            config.Opts.BaseURL,
		"contains":           strings.Contains,
		"dict":               dict,
		"disableLocalAuth":   config.Opts.DisableLocalAuth,
		"domain":             urllib.Domain,
		"duration":           duration,
		"formatFileSize":     formatFileSize[int64],
		"formatFileSizeUint": formatFileSize[uint64],
		"hasKey":             hasKey,
		"hasPrefix":          strings.HasPrefix,
		"icon":               f.icon,
		"isEmail":            isEmail,
		"oidcProviderName":   config.Opts.OIDCProviderName,
		"rootURL":            config.Opts.RootURL,
		"routeAppIcon":       f.routeAppIcon,
		"theme_color":        model.ThemeColor,
		"truncate":           truncate,
		"urlEncode":          url.PathEscape,

		"hasOAuth2Provider": func(provider string) bool {
			return config.Opts.OAuth2Provider() == provider
		},

		"hasAuthProxy": func() bool {
			return config.Opts.AuthProxyHeader() != ""
		},

		"route": func(name string, args ...any) string {
			return route.Path(f.router, name, args...)
		},

		"safeURL": func(url string) template.URL {
			return template.URL(url)
		},

		"safeCSS": func(str string) template.CSS {
			return template.CSS(str)
		},

		"safeJS": func(str string) template.JS {
			return template.JS(str)
		},

		"noescape": func(str string) template.HTML {
			return template.HTML(str)
		},

		"proxyFilter": func(data string) string {
			return mediaproxy.RewriteDocumentWithRelativeProxyURL(f.router, data)
		},

		"proxyURL": func(link string) string {
			mediaProxyMode := config.Opts.MediaProxyMode()

			if mediaProxyMode == "all" || (mediaProxyMode != "none" && !urllib.IsHTTPS(link)) {
				return mediaproxy.ProxifyRelativeURL(f.router, link)
			}

			return link
		},

		"mustBeProxyfied": func(mediaType string) bool {
			return slices.Contains(config.Opts.MediaProxyResourceTypes(), mediaType)
		},

		"replace": func(str, from, to string) string {
			return strings.Replace(str, from, to, 1)
		},

		"isodate": func(ts time.Time) string {
			return ts.Format("2006-01-02 15:04:05")
		},
		"nonce": func() string {
			return crypto.GenerateRandomStringHex(16)
		},
<<<<<<< HEAD

		"deRef": func(i *int) int { return *i },
=======
		"deRef":     func(i *int) int { return *i },
		"duration":  duration,
		"urlEncode": url.PathEscape,
		"subtract": func(a, b int) int {
			return a - b
		},
>>>>>>> d2212dee

		// These functions are overridden at runtime after parsing.
		"elapsed": func(timezone string, t time.Time) string {
			return ""
		},

		"t": func(key any, args ...any) string {
			return ""
		},

		"plural": func(key string, n int, args ...any) string {
			return ""
		},
	}
}

func (self *funcMap) icon(iconName string) template.HTML {
	return template.HTML(fmt.Sprintf(
		`<svg class="icon" aria-hidden="true"><use xlink:href="%s#icon-%s"/></svg>`,
		self.routeAppIcon("sprite.svg"),
		iconName,
	))
}

func (self *funcMap) routeAppIcon(filename string) string {
	return route.Path(self.router, "appIcon", "filename",
		static.BinaryFileName(filename))
}

func dict(values ...any) (map[string]any, error) {
	if len(values)%2 != 0 {
		return nil, errors.New("dict expects an even number of arguments")
	}
	dict := make(map[string]any, len(values)/2)
	for i := 0; i < len(values); i += 2 {
		key, ok := values[i].(string)
		if !ok {
			return nil, errors.New("dict keys must be strings")
		}
		dict[key] = values[i+1]
	}
	return dict, nil
}

func hasKey(dict map[string]string, key string) bool {
	if value, found := dict[key]; found {
		return value != ""
	}
	return false
}

func truncate(str string, maxLen int) string {
	runes := 0
	for i := range str {
		runes++
		if runes > maxLen {
			return str[:i] + "…"
		}
	}
	return str
}

func isEmail(str string) bool {
	_, err := mail.ParseAddress(str)
	return err == nil
}

// Returns the duration in human readable format (hours and minutes).
func duration(t time.Time) string {
	return durationImpl(t, time.Now())
}

// Accepts now argument for easy testing
func durationImpl(t time.Time, now time.Time) string {
	if t.IsZero() {
		return ""
	}

	if diff := t.Sub(now); diff >= 0 {
		// Round to nearest second to get e.g. "14m56s" rather than "14m56.245483933s"
		return diff.Round(time.Second).String()
	}
	return ""
}

func elapsedTime(printer *locale.Printer, tz string, t time.Time) string {
	if t.IsZero() {
		return printer.Print("time_elapsed.not_yet")
	}

	now := timezone.Now(tz)
	t = timezone.Convert(tz, t)
	if now.Before(t) {
		return t.Format("2006-01-02 15:04:05")
	}

	diff := now.Sub(t)
	// Duration in seconds
	s := diff.Seconds()
	// Duration in days
	d := int(s / 86400)
	switch {
	case s < 60:
		return printer.Print("time_elapsed.now")
	case s < 3600:
		minutes := int(diff.Minutes())
		return printer.Plural("time_elapsed.minutes", minutes, minutes)
	case s < 86400:
		hours := int(diff.Hours())
		return printer.Plural("time_elapsed.hours", hours, hours)
	case d == 1:
		return printer.Print("time_elapsed.yesterday")
	case d < 21:
		return printer.Plural("time_elapsed.days", d, d)
	case d < 31:
		weeks := int(math.Round(float64(d) / 7))
		return printer.Plural("time_elapsed.weeks", weeks, weeks)
	case d < 365:
		months := int(math.Round(float64(d) / 30))
		return printer.Plural("time_elapsed.months", months, months)
	default:
		years := int(math.Round(float64(d) / 365))
		return printer.Plural("time_elapsed.years", years, years)
	}
}

func formatFileSize[T int64 | uint64](b T) string {
	const unit = 1024
	if b < unit {
		return fmt.Sprintf("%d B", b)
	}
	base := math.Log(float64(b)) / math.Log(unit)
	number := math.Pow(unit, base-math.Floor(base))
	return fmt.Sprintf("%.1f %ciB", number, "KMGTPE"[int(base)-1])
}<|MERGE_RESOLUTION|>--- conflicted
+++ resolved
@@ -107,20 +107,14 @@
 		"isodate": func(ts time.Time) string {
 			return ts.Format("2006-01-02 15:04:05")
 		},
+
 		"nonce": func() string {
 			return crypto.GenerateRandomStringHex(16)
 		},
-<<<<<<< HEAD
 
 		"deRef": func(i *int) int { return *i },
-=======
-		"deRef":     func(i *int) int { return *i },
-		"duration":  duration,
-		"urlEncode": url.PathEscape,
-		"subtract": func(a, b int) int {
-			return a - b
-		},
->>>>>>> d2212dee
+
+		"subtract": func(a, b int) int { return a - b },
 
 		// These functions are overridden at runtime after parsing.
 		"elapsed": func(timezone string, t time.Time) string {
