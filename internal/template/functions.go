--- conflicted
+++ resolved
@@ -77,12 +77,8 @@
 		"safeJS": func(str string) template.JS {
 			return template.JS(str)
 		},
-<<<<<<< HEAD
-
-		"noescape": func(str string) template.HTML {
-=======
+
 		"safeHTML": func(str string) template.HTML {
->>>>>>> af149e46
 			return template.HTML(str)
 		},
 
