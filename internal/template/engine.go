// SPDX-FileCopyrightText: Copyright The Miniflux Authors. All rights reserved.
// SPDX-License-Identifier: Apache-2.0

package template // import "miniflux.app/v2/internal/template"

import (
	"bytes"
	"embed"
	"fmt"
	"html/template"
	"log/slog"
	"time"

	"miniflux.app/v2/internal/http/mux"
	"miniflux.app/v2/internal/locale"
)

//go:embed templates/common/*.html
var commonTemplateFiles embed.FS

//go:embed templates/views/*.html
var viewTemplateFiles embed.FS

//go:embed templates/standalone/*.html
var standaloneTemplateFiles embed.FS

// Engine handles the templating system.
type Engine struct {
	templates map[string]*template.Template
	funcMap   *funcMap
}

// NewEngine returns a new template engine.
func NewEngine(router *mux.ServeMux) *Engine {
	return &Engine{
		templates: make(map[string]*template.Template),
		funcMap:   &funcMap{router},
	}
}

// ParseTemplates parses template files embed into the application.
func (e *Engine) ParseTemplates() error {
	funcMap := e.funcMap.Map()
	commonTemplates := template.Must(template.New("").Funcs(funcMap).ParseFS(commonTemplateFiles, "templates/common/*.html"))

	dirEntries, err := viewTemplateFiles.ReadDir("templates/views")
	if err != nil {
		return fmt.Errorf("template: filed read templates/common/: %w", err)
	}
	for _, dirEntry := range dirEntries {
<<<<<<< HEAD
		fullName := "templates/common/" + dirEntry.Name()
		fileData, err := commonTemplateFiles.ReadFile(fullName)
		if err != nil {
			return fmt.Errorf("template: failed read %q: %w", fullName, err)
		}
		commonTemplateContents.Write(fileData)
	}

	dirEntries, err = viewTemplateFiles.ReadDir("templates/views")
	if err != nil {
		return fmt.Errorf("template: failed read templates/views/: %w", err)
	}

	for _, dirEntry := range dirEntries {
		templateName := dirEntry.Name()
		fullName := "templates/views/" + templateName
		fileData, err := viewTemplateFiles.ReadFile(fullName)
		if err != nil {
			return fmt.Errorf("template: failed read %q: %w", fullName, err)
		}

		var templateContents strings.Builder
		templateContents.WriteString(commonTemplateContents.String())
		templateContents.Write(fileData)

		slog.Debug("Parsing template",
			slog.String("template_name", templateName),
		)

		e.templates[templateName] = template.Must(template.New("main").Funcs(e.funcMap.Map()).Parse(templateContents.String()))
=======
		fullName := "templates/views/" + dirEntry.Name()
		slog.Debug("Parsing template", slog.String("template_name", fullName))
		commonTemplatesClone, err := commonTemplates.Clone()
		if err != nil {
			panic("Unable to clone the common template")
		}
		e.templates[dirEntry.Name()] = template.Must(commonTemplatesClone.ParseFS(viewTemplateFiles, fullName))
>>>>>>> 80f48c88
	}

	dirEntries, err = standaloneTemplateFiles.ReadDir("templates/standalone")
	if err != nil {
		return fmt.Errorf("template: failed read templates/standalone/: %w", err)
	}
	for _, dirEntry := range dirEntries {
<<<<<<< HEAD
		templateName := dirEntry.Name()
		fileData, err := standaloneTemplateFiles.ReadFile(
			"templates/standalone/" + templateName)
		if err != nil {
			return fmt.Errorf("template: failed read %q: %w", templateName, err)
		}

		slog.Debug("Parsing template",
			slog.String("template_name", templateName),
		)
		e.templates[templateName] = template.Must(template.New("base").Funcs(e.funcMap.Map()).Parse(string(fileData)))
=======
		fullName := "templates/standalone/" + dirEntry.Name()
		slog.Debug("Parsing template", slog.String("template_name", fullName))
		e.templates[dirEntry.Name()] = template.Must(template.New(dirEntry.Name()).Funcs(funcMap).ParseFS(standaloneTemplateFiles, fullName))
>>>>>>> 80f48c88
	}
	return nil
}

// Render process a template.
func (e *Engine) Render(name string, data map[string]any) []byte {
	tpl, ok := e.templates[name]
	if !ok {
		panic("This template does not exists: " + name)
	}

	printer := locale.NewPrinter(data["language"].(string))

	// Functions that need to be declared at runtime.
	tpl.Funcs(template.FuncMap{
		"elapsed": func(timezone string, t time.Time) string {
			return elapsedTime(printer, timezone, t)
		},
		"t":      printer.Printf,
		"plural": printer.Plural,
	})

	var b bytes.Buffer
	err := tpl.ExecuteTemplate(&b, "base", data)
	if err != nil {
		panic(err)
	}

	return b.Bytes()
}<|MERGE_RESOLUTION|>--- conflicted
+++ resolved
@@ -48,38 +48,6 @@
 		return fmt.Errorf("template: filed read templates/common/: %w", err)
 	}
 	for _, dirEntry := range dirEntries {
-<<<<<<< HEAD
-		fullName := "templates/common/" + dirEntry.Name()
-		fileData, err := commonTemplateFiles.ReadFile(fullName)
-		if err != nil {
-			return fmt.Errorf("template: failed read %q: %w", fullName, err)
-		}
-		commonTemplateContents.Write(fileData)
-	}
-
-	dirEntries, err = viewTemplateFiles.ReadDir("templates/views")
-	if err != nil {
-		return fmt.Errorf("template: failed read templates/views/: %w", err)
-	}
-
-	for _, dirEntry := range dirEntries {
-		templateName := dirEntry.Name()
-		fullName := "templates/views/" + templateName
-		fileData, err := viewTemplateFiles.ReadFile(fullName)
-		if err != nil {
-			return fmt.Errorf("template: failed read %q: %w", fullName, err)
-		}
-
-		var templateContents strings.Builder
-		templateContents.WriteString(commonTemplateContents.String())
-		templateContents.Write(fileData)
-
-		slog.Debug("Parsing template",
-			slog.String("template_name", templateName),
-		)
-
-		e.templates[templateName] = template.Must(template.New("main").Funcs(e.funcMap.Map()).Parse(templateContents.String()))
-=======
 		fullName := "templates/views/" + dirEntry.Name()
 		slog.Debug("Parsing template", slog.String("template_name", fullName))
 		commonTemplatesClone, err := commonTemplates.Clone()
@@ -87,7 +55,6 @@
 			panic("Unable to clone the common template")
 		}
 		e.templates[dirEntry.Name()] = template.Must(commonTemplatesClone.ParseFS(viewTemplateFiles, fullName))
->>>>>>> 80f48c88
 	}
 
 	dirEntries, err = standaloneTemplateFiles.ReadDir("templates/standalone")
@@ -95,23 +62,9 @@
 		return fmt.Errorf("template: failed read templates/standalone/: %w", err)
 	}
 	for _, dirEntry := range dirEntries {
-<<<<<<< HEAD
-		templateName := dirEntry.Name()
-		fileData, err := standaloneTemplateFiles.ReadFile(
-			"templates/standalone/" + templateName)
-		if err != nil {
-			return fmt.Errorf("template: failed read %q: %w", templateName, err)
-		}
-
-		slog.Debug("Parsing template",
-			slog.String("template_name", templateName),
-		)
-		e.templates[templateName] = template.Must(template.New("base").Funcs(e.funcMap.Map()).Parse(string(fileData)))
-=======
 		fullName := "templates/standalone/" + dirEntry.Name()
 		slog.Debug("Parsing template", slog.String("template_name", fullName))
 		e.templates[dirEntry.Name()] = template.Must(template.New(dirEntry.Name()).Funcs(funcMap).ParseFS(standaloneTemplateFiles, fullName))
->>>>>>> 80f48c88
 	}
 	return nil
 }
