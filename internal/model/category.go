// SPDX-FileCopyrightText: Copyright The Miniflux Authors. All rights reserved.
// SPDX-License-Identifier: Apache-2.0

package model // import "miniflux.app/v2/internal/model"

import "fmt"

// Category represents a feed category.
type Category struct {
<<<<<<< HEAD
	ID           int64  `json:"id" db:"id"`
	Title        string `json:"title" db:"title"`
	UserID       int64  `json:"user_id" db:"user_id"`
	HideGlobally bool   `json:"hide_globally" db:"hide_globally"`
	FeedCount    *int   `json:"feed_count,omitempty" db:"feed_count"`
	TotalUnread  *int   `json:"total_unread,omitempty" db:"total_unread"`
=======
	ID           int64  `json:"id"`
	Title        string `json:"title"`
	UserID       int64  `json:"user_id"`
	HideGlobally bool   `json:"hide_globally"`
	// Pointers are needed to avoid breaking /v1/categories?counts=true
	FeedCount   *int `json:"feed_count,omitempty"`
	TotalUnread *int `json:"total_unread,omitempty"`
>>>>>>> eb6f7f30
}

func (c *Category) String() string {
	return fmt.Sprintf("ID=%d, UserID=%d, Title=%s", c.ID, c.UserID, c.Title)
}

type CategoryCreationRequest struct {
	Title        string `json:"title"`
	HideGlobally bool   `json:"hide_globally"`
}

type CategoryModificationRequest struct {
	Title        *string `json:"title"`
	HideGlobally *bool   `json:"hide_globally"`
}

func (c *CategoryModificationRequest) Patch(category *Category) {
	if c.Title != nil {
		category.Title = *c.Title
	}

	if c.HideGlobally != nil {
		category.HideGlobally = *c.HideGlobally
	}
<<<<<<< HEAD
}
=======
}

// Categories represents a list of categories.
type Categories []Category
>>>>>>> eb6f7f30
<|MERGE_RESOLUTION|>--- conflicted
+++ resolved
@@ -7,22 +7,14 @@
 
 // Category represents a feed category.
 type Category struct {
-<<<<<<< HEAD
 	ID           int64  `json:"id" db:"id"`
 	Title        string `json:"title" db:"title"`
 	UserID       int64  `json:"user_id" db:"user_id"`
 	HideGlobally bool   `json:"hide_globally" db:"hide_globally"`
-	FeedCount    *int   `json:"feed_count,omitempty" db:"feed_count"`
-	TotalUnread  *int   `json:"total_unread,omitempty" db:"total_unread"`
-=======
-	ID           int64  `json:"id"`
-	Title        string `json:"title"`
-	UserID       int64  `json:"user_id"`
-	HideGlobally bool   `json:"hide_globally"`
+
 	// Pointers are needed to avoid breaking /v1/categories?counts=true
-	FeedCount   *int `json:"feed_count,omitempty"`
-	TotalUnread *int `json:"total_unread,omitempty"`
->>>>>>> eb6f7f30
+	FeedCount   *int `json:"feed_count,omitempty" db:"feed_count"`
+	TotalUnread *int `json:"total_unread,omitempty" db:"total_unread"`
 }
 
 func (c *Category) String() string {
@@ -47,11 +39,4 @@
 	if c.HideGlobally != nil {
 		category.HideGlobally = *c.HideGlobally
 	}
-<<<<<<< HEAD
-}
-=======
-}
-
-// Categories represents a list of categories.
-type Categories []Category
->>>>>>> eb6f7f30
+}