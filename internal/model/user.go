--- conflicted
+++ resolved
@@ -38,7 +38,6 @@
 	CategoriesSortingOrder          string     `json:"categories_sorting_order" db:"categories_sorting_order"`
 	MarkReadOnView                  bool       `json:"mark_read_on_view" db:"mark_read_on_view"`
 	MarkReadOnMediaPlayerCompletion bool       `json:"mark_read_on_media_player_completion"`
-<<<<<<< HEAD
 	MediaPlaybackRate               float64    `json:"media_playback_rate" db:"media_playback_rate"`
 	BlockFilterEntryRules           string     `json:"block_filter_entry_rules" db:"block_filter_entry_rules"`
 	KeepFilterEntryRules            string     `json:"keep_filter_entry_rules" db:"keep_filter_entry_rules"`
@@ -46,13 +45,8 @@
 }
 
 type UserExtra struct {
-	MarkReadOnScroll bool `json:"mark_read_on_scroll,omitempty"`
-=======
-	MediaPlaybackRate               float64    `json:"media_playback_rate"`
-	BlockFilterEntryRules           string     `json:"block_filter_entry_rules"`
-	KeepFilterEntryRules            string     `json:"keep_filter_entry_rules"`
-	AlwaysOpenExternalLinks         bool       `json:"always_open_external_links"`
->>>>>>> 81422687
+	MarkReadOnScroll        bool `json:"mark_read_on_scroll,omitempty"`
+	AlwaysOpenExternalLinks bool `json:"always_open_external_links,omitempty"`
 }
 
 // UserCreationRequest represents the request to create a user.
@@ -94,11 +88,8 @@
 	MediaPlaybackRate               *float64 `json:"media_playback_rate"`
 	BlockFilterEntryRules           *string  `json:"block_filter_entry_rules"`
 	KeepFilterEntryRules            *string  `json:"keep_filter_entry_rules"`
-<<<<<<< HEAD
 	MarkReadOnScroll                *bool    `json:"mark_read_on_scroll,omitempty"`
-=======
-	AlwaysOpenExternalLinks         *bool    `json:"always_open_external_links"`
->>>>>>> 81422687
+	AlwaysOpenExternalLinks         *bool    `json:"always_open_external_links,omitempty"`
 }
 
 // Patch updates the User object with the modification request.
@@ -215,13 +206,12 @@
 		user.KeepFilterEntryRules = *u.KeepFilterEntryRules
 	}
 
-<<<<<<< HEAD
 	if u.MarkReadOnScroll != nil {
 		user.Extra.MarkReadOnScroll = *u.MarkReadOnScroll
-=======
+	}
+
 	if u.AlwaysOpenExternalLinks != nil {
-		user.AlwaysOpenExternalLinks = *u.AlwaysOpenExternalLinks
->>>>>>> 81422687
+		user.Extra.AlwaysOpenExternalLinks = *u.AlwaysOpenExternalLinks
 	}
 }
 
@@ -234,6 +224,10 @@
 
 func (u *User) MarkReadOnScroll() bool { return u.Extra.MarkReadOnScroll }
 
+func (u *User) AlwaysOpenExternalLinks() bool {
+	return u.Extra.AlwaysOpenExternalLinks
+}
+
 // Users represents a list of users.
 type Users []*User
 
