--- conflicted
+++ resolved
@@ -5,7 +5,6 @@
 
 // Integration represents user integration settings.
 type Integration struct {
-<<<<<<< HEAD
 	AppriseEnabled                   bool   `json:"apprise_enabled,omitempty"`
 	AppriseServicesURL               string `json:"apprise_services_url,omitempty"`
 	AppriseURL                       string `json:"apprise_url,omitempty"`
@@ -49,6 +48,7 @@
 	LinktacoTags                     string `json:"linktaco_tags,omitempty"`
 	LinktacoVisibility               string `json:"linktaco_visibility,omitempty"`
 	LinkwardenAPIKey                 string `json:"linkwarden_api_key,omitempty"`
+	LinkwardenCollectionID           *int64 `json:"linkwarden_collection_id,omitempty"`
 	LinkwardenEnabled                bool   `json:"linkwarden_enabled,omitempty"`
 	LinkwardenURL                    string `json:"linkwarden_url,omitempty"`
 	MatrixBotChatID                  string `json:"matrix_bot_chat_id,omitempty"`
@@ -137,127 +137,4 @@
 		return self.RSSBridgeToken
 	}
 	return ""
-=======
-	UserID                           int64
-	BetulaEnabled                    bool
-	BetulaURL                        string
-	BetulaToken                      string
-	PinboardEnabled                  bool
-	PinboardToken                    string
-	PinboardTags                     string
-	PinboardMarkAsUnread             bool
-	InstapaperEnabled                bool
-	InstapaperUsername               string
-	InstapaperPassword               string
-	FeverEnabled                     bool
-	FeverUsername                    string
-	FeverToken                       string
-	GoogleReaderEnabled              bool
-	GoogleReaderUsername             string
-	GoogleReaderPassword             string
-	WallabagEnabled                  bool
-	WallabagOnlyURL                  bool
-	WallabagURL                      string
-	WallabagClientID                 string
-	WallabagClientSecret             string
-	WallabagUsername                 string
-	WallabagPassword                 string
-	WallabagTags                     string
-	NunuxKeeperEnabled               bool
-	NunuxKeeperURL                   string
-	NunuxKeeperAPIKey                string
-	NotionEnabled                    bool
-	NotionToken                      string
-	NotionPageID                     string
-	EspialEnabled                    bool
-	EspialURL                        string
-	EspialAPIKey                     string
-	EspialTags                       string
-	ReadwiseEnabled                  bool
-	ReadwiseAPIKey                   string
-	TelegramBotEnabled               bool
-	TelegramBotToken                 string
-	TelegramBotChatID                string
-	TelegramBotTopicID               *int64
-	TelegramBotDisableWebPagePreview bool
-	TelegramBotDisableNotification   bool
-	TelegramBotDisableButtons        bool
-	LinkAceEnabled                   bool
-	LinkAceURL                       string
-	LinkAceAPIKey                    string
-	LinkAceTags                      string
-	LinkAcePrivate                   bool
-	LinkAceCheckDisabled             bool
-	LinkdingEnabled                  bool
-	LinkdingURL                      string
-	LinkdingAPIKey                   string
-	LinkdingTags                     string
-	LinkdingMarkAsUnread             bool
-	LinktacoEnabled                  bool
-	LinktacoAPIToken                 string
-	LinktacoOrgSlug                  string
-	LinktacoTags                     string
-	LinktacoVisibility               string
-	LinkwardenEnabled                bool
-	LinkwardenURL                    string
-	LinkwardenAPIKey                 string
-	LinkwardenCollectionID           *int64
-	MatrixBotEnabled                 bool
-	MatrixBotUser                    string
-	MatrixBotPassword                string
-	MatrixBotURL                     string
-	MatrixBotChatID                  string
-	AppriseEnabled                   bool
-	AppriseURL                       string
-	AppriseServicesURL               string
-	ReadeckEnabled                   bool
-	ReadeckURL                       string
-	ReadeckAPIKey                    string
-	ReadeckLabels                    string
-	ReadeckOnlyURL                   bool
-	ShioriEnabled                    bool
-	ShioriURL                        string
-	ShioriUsername                   string
-	ShioriPassword                   string
-	ShaarliEnabled                   bool
-	ShaarliURL                       string
-	ShaarliAPISecret                 string
-	WebhookEnabled                   bool
-	WebhookURL                       string
-	WebhookSecret                    string
-	RSSBridgeEnabled                 bool
-	RSSBridgeURL                     string
-	RSSBridgeToken                   string
-	OmnivoreEnabled                  bool
-	OmnivoreAPIKey                   string
-	OmnivoreURL                      string
-	KarakeepEnabled                  bool
-	KarakeepAPIKey                   string
-	KarakeepURL                      string
-	KarakeepTags                     string
-	RaindropEnabled                  bool
-	RaindropToken                    string
-	RaindropCollectionID             string
-	RaindropTags                     string
-	NtfyEnabled                      bool
-	NtfyTopic                        string
-	NtfyURL                          string
-	NtfyAPIToken                     string
-	NtfyUsername                     string
-	NtfyPassword                     string
-	NtfyIconURL                      string
-	NtfyInternalLinks                bool
-	CuboxEnabled                     bool
-	CuboxAPILink                     string
-	DiscordEnabled                   bool
-	DiscordWebhookLink               string
-	SlackEnabled                     bool
-	SlackWebhookLink                 string
-	PushoverEnabled                  bool
-	PushoverUser                     string
-	PushoverToken                    string
-	PushoverDevice                   string
-	PushoverPrefix                   string
-	ArchiveorgEnabled                bool
->>>>>>> 142d8d76
 }