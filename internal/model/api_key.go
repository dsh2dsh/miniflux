// SPDX-FileCopyrightText: Copyright The Miniflux Authors. All rights reserved.
// SPDX-License-Identifier: Apache-2.0

package model // import "miniflux.app/v2/internal/model"

import (
	"time"
)

// APIKey represents an application API key.
type APIKey struct {
<<<<<<< HEAD
	ID          int64      `db:"id"`
	UserID      int64      `db:"user_id"`
	Token       string     `db:"token"`
	Description string     `db:"description"`
	LastUsedAt  *time.Time `db:"last_used_at"`
	CreatedAt   time.Time  `db:"created_at"`
}

// NewAPIKey initializes a new APIKey.
func NewAPIKey(userID int64, description string) *APIKey {
	return &APIKey{
		UserID:      userID,
		Token:       crypto.GenerateRandomString(32),
		Description: description,
	}
=======
	ID          int64      `json:"id"`
	UserID      int64      `json:"user_id"`
	Token       string     `json:"token"`
	Description string     `json:"description"`
	LastUsedAt  *time.Time `json:"last_used_at"`
	CreatedAt   time.Time  `json:"created_at"`
}

// APIKeys represents a collection of API Key.
type APIKeys []*APIKey

// APIKeyCreationRequest represents the request to create a new API Key.
type APIKeyCreationRequest struct {
	Description string `json:"description"`
>>>>>>> bfd88603
}<|MERGE_RESOLUTION|>--- conflicted
+++ resolved
@@ -9,36 +9,15 @@
 
 // APIKey represents an application API key.
 type APIKey struct {
-<<<<<<< HEAD
-	ID          int64      `db:"id"`
-	UserID      int64      `db:"user_id"`
-	Token       string     `db:"token"`
-	Description string     `db:"description"`
-	LastUsedAt  *time.Time `db:"last_used_at"`
-	CreatedAt   time.Time  `db:"created_at"`
+	ID          int64      `json:"id" db:"id"`
+	UserID      int64      `json:"user_id" db:"user_id"`
+	Token       string     `json:"token" db:"token"`
+	Description string     `json:"description" db:"description"`
+	LastUsedAt  *time.Time `json:"last_used_at" db:"last_used_at"`
+	CreatedAt   time.Time  `json:"created_at" db:"created_at"`
 }
-
-// NewAPIKey initializes a new APIKey.
-func NewAPIKey(userID int64, description string) *APIKey {
-	return &APIKey{
-		UserID:      userID,
-		Token:       crypto.GenerateRandomString(32),
-		Description: description,
-	}
-=======
-	ID          int64      `json:"id"`
-	UserID      int64      `json:"user_id"`
-	Token       string     `json:"token"`
-	Description string     `json:"description"`
-	LastUsedAt  *time.Time `json:"last_used_at"`
-	CreatedAt   time.Time  `json:"created_at"`
-}
-
-// APIKeys represents a collection of API Key.
-type APIKeys []*APIKey
 
 // APIKeyCreationRequest represents the request to create a new API Key.
 type APIKeyCreationRequest struct {
 	Description string `json:"description"`
->>>>>>> bfd88603
 }