// SPDX-FileCopyrightText: Copyright The Miniflux Authors. All rights reserved.
// SPDX-License-Identifier: Apache-2.0

package model // import "miniflux.app/v2/internal/model"

import (
	"fmt"
	"strings"
	"text/template"
	"time"

	"github.com/cespare/xxhash/v2"

	"miniflux.app/v2/internal/config"
)

const (
	// Default settings for the feed query builder
	DefaultFeedSorting          = "parsing_error_count"
	DefaultFeedSortingDirection = "desc"
)

func NewFeed() *Feed {
	return &Feed{Category: &Category{}, Icon: &FeedIcon{}}
}

// Feed represents a feed in the application.
type Feed struct {
<<<<<<< HEAD
	ID                          int64     `json:"id" db:"id"`
	UserID                      int64     `json:"user_id" db:"user_id"`
	FeedURL                     string    `json:"feed_url" db:"feed_url"`
	SiteURL                     string    `json:"site_url" db:"site_url"`
	Title                       string    `json:"title" db:"title"`
	Description                 string    `json:"description" db:"description"`
	CheckedAt                   time.Time `json:"checked_at" db:"checked_at"`
	NextCheckAt                 time.Time `json:"next_check_at" db:"next_check_at"`
	EtagHeader                  string    `json:"etag_header" db:"etag_header"`
	LastModifiedHeader          string    `json:"last_modified_header" db:"last_modified_header"`
	ParsingErrorMsg             string    `json:"parsing_error_message" db:"parsing_error_message"`
	ParsingErrorCount           int       `json:"parsing_error_count" db:"parsing_error_count"`
	ScraperRules                string    `json:"scraper_rules" db:"scraper_rules"`
	RewriteRules                string    `json:"rewrite_rules" db:"rewrite_rules"`
	Crawler                     bool      `json:"crawler" db:"crawler"`
	BlocklistRules              string    `json:"blocklist_rules" db:"blocklist_rules"`
	KeeplistRules               string    `json:"keeplist_rules" db:"keeplist_rules"`
	UrlRewriteRules             string    `json:"urlrewrite_rules" db:"urlrewrite_rules"`
	UserAgent                   string    `json:"user_agent" db:"user_agent"`
	Cookie                      string    `json:"cookie" db:"cookie"`
	Username                    string    `json:"username" db:"username"`
	Password                    string    `json:"password" db:"password"`
	Disabled                    bool      `json:"disabled" db:"disabled"`
	NoMediaPlayer               bool      `json:"no_media_player" db:"no_media_player"`
	IgnoreHTTPCache             bool      `json:"ignore_http_cache" db:"ignore_http_cache"`
	AllowSelfSignedCertificates bool      `json:"allow_self_signed_certificates" db:"allow_self_signed_certificates"`
	FetchViaProxy               bool      `json:"fetch_via_proxy" db:"fetch_via_proxy"`
	HideGlobally                bool      `json:"hide_globally" db:"hide_globally"`
	DisableHTTP2                bool      `json:"disable_http2" db:"disable_http2"`
	AppriseServiceURLs          string    `json:"apprise_service_urls" db:"apprise_service_urls"`
	WebhookURL                  string    `json:"webhook_url" db:"webhook_url"`
	NtfyEnabled                 bool      `json:"ntfy_enabled" db:"ntfy_enabled"`
	NtfyPriority                int       `json:"ntfy_priority" db:"ntfy_priority"`
	NtfyTopic                   string    `json:"ntfy_topic" db:"ntfy_topic"`
	PushoverEnabled             bool      `json:"pushover_enabled" db:"pushover_enabled"`
	PushoverPriority            int       `json:"pushover_priority" db:"pushover_priority"`
	ProxyURL                    string    `json:"proxy_url" db:"proxy_url"`
	Extra                       FeedExtra `json:"extra,omitzero" db:"extra"`
=======
	ID                          int64     `json:"id"`
	UserID                      int64     `json:"user_id"`
	FeedURL                     string    `json:"feed_url"`
	SiteURL                     string    `json:"site_url"`
	Title                       string    `json:"title"`
	Description                 string    `json:"description"`
	CheckedAt                   time.Time `json:"checked_at"`
	NextCheckAt                 time.Time `json:"next_check_at"`
	EtagHeader                  string    `json:"etag_header"`
	LastModifiedHeader          string    `json:"last_modified_header"`
	ParsingErrorMsg             string    `json:"parsing_error_message"`
	ParsingErrorCount           int       `json:"parsing_error_count"`
	ScraperRules                string    `json:"scraper_rules"`
	RewriteRules                string    `json:"rewrite_rules"`
	Crawler                     bool      `json:"crawler"`
	BlocklistRules              string    `json:"blocklist_rules"`
	KeeplistRules               string    `json:"keeplist_rules"`
	BlockFilterEntryRules       string    `json:"block_filter_entry_rules"`
	KeepFilterEntryRules        string    `json:"keep_filter_entry_rules"`
	UrlRewriteRules             string    `json:"urlrewrite_rules"`
	UserAgent                   string    `json:"user_agent"`
	Cookie                      string    `json:"cookie"`
	Username                    string    `json:"username"`
	Password                    string    `json:"password"`
	Disabled                    bool      `json:"disabled"`
	NoMediaPlayer               bool      `json:"no_media_player"`
	IgnoreHTTPCache             bool      `json:"ignore_http_cache"`
	AllowSelfSignedCertificates bool      `json:"allow_self_signed_certificates"`
	FetchViaProxy               bool      `json:"fetch_via_proxy"`
	HideGlobally                bool      `json:"hide_globally"`
	DisableHTTP2                bool      `json:"disable_http2"`
	AppriseServiceURLs          string    `json:"apprise_service_urls"`
	WebhookURL                  string    `json:"webhook_url"`
	NtfyEnabled                 bool      `json:"ntfy_enabled"`
	NtfyPriority                int       `json:"ntfy_priority"`
	NtfyTopic                   string    `json:"ntfy_topic"`
	PushoverEnabled             bool      `json:"pushover_enabled"`
	PushoverPriority            int       `json:"pushover_priority"`
	ProxyURL                    string    `json:"proxy_url"`
>>>>>>> 6d580525

	// Non-persisted attributes
	Category *Category `json:"category,omitempty"`
	Icon     *FeedIcon `json:"icon"`
	Entries  Entries   `json:"entries,omitempty"`

	// Internal attributes (not exposed in the API and not persisted in the database)
	TTL                    int    `json:"-" db:"-"`
	IconURL                string `json:"-" db:"-"`
	UnreadCount            int    `json:"-" db:"-"`
	ReadCount              int    `json:"-" db:"-"`
	NumberOfVisibleEntries int    `json:"-" db:"-"`
}

type FeedExtra struct {
	Size uint64 `json:"size,omitempty"`
	Hash uint64 `json:"hash,omitempty"`

	CommentsURLTemplate string `json:"comments_url_template,omitempty"`
}

type FeedCounters struct {
	ReadCounters   map[int64]int `json:"reads"`
	UnreadCounters map[int64]int `json:"unreads"`
}

func (f *Feed) String() string {
	return fmt.Sprintf("ID=%d, UserID=%d, FeedURL=%s, SiteURL=%s, Title=%s, Category={%s}",
		f.ID,
		f.UserID,
		f.FeedURL,
		f.SiteURL,
		f.Title,
		f.Category,
	)
}

// WithCategoryID initializes the category attribute of the feed.
func (f *Feed) WithCategoryID(categoryID int64) {
	f.Category = &Category{ID: categoryID}
}

// WithTranslatedErrorMessage adds a new error message and increment the error counter.
func (f *Feed) WithTranslatedErrorMessage(message string) {
	f.ParsingErrorCount++
	f.ParsingErrorMsg = message
}

// ResetErrorCounter removes all previous errors.
func (f *Feed) ResetErrorCounter() {
	f.ParsingErrorCount, f.ParsingErrorMsg = 0, ""
}

// CheckedNow set attribute values when the feed is refreshed.
func (f *Feed) CheckedNow() {
	f.CheckedAt = time.Now()
	if f.SiteURL == "" {
		f.SiteURL = f.FeedURL
	}
}

// ScheduleNextCheck set "next_check_at" of a feed.
func (f *Feed) ScheduleNextCheck(refreshDelayInMinutes int) int {
	// Default to the global config Polling Frequency.
	//
	// Use the RSS TTL field, Retry-After, Cache-Control or Expires HTTP headers
	// if defined.
	intervalMinutes := max(config.Opts.SchedulerRoundRobinMinInterval(),
		refreshDelayInMinutes)

	// Limit the max interval value for misconfigured feeds.
	intervalMinutes = min(config.Opts.SchedulerRoundRobinMaxInterval(),
		intervalMinutes)

	f.NextCheckAt = time.Now().Add(time.Minute * time.Duration(intervalMinutes))
	return intervalMinutes
}

func (f *Feed) ContentChanged(body []byte) bool {
	oldSize, oldHash := f.Extra.Size, f.Extra.Hash
	f.Extra.Size, f.Extra.Hash = uint64(len(body)), xxhash.Sum64(body)
	return f.Extra.Size != oldSize || f.Extra.Hash != oldHash
}

func (f *Feed) CommentsURLTemplate() (*template.Template, error) {
	s := strings.TrimSpace(f.Extra.CommentsURLTemplate)
	if s == "" {
		return nil, nil
	}

	t, err := template.New("").Funcs(commentsURLTemplateFuncMap).Parse(s)
	if err != nil {
		return nil, fmt.Errorf(
			"model: parsing comments_url_template %q: %w", s, err)
	}
	return t, nil
}

var commentsURLTemplateFuncMap = template.FuncMap{
	"replace": func(s, from, to string) string {
		return strings.Replace(s, from, to, 1)
	},
}

// FeedCreationRequest represents the request to create a feed.
type FeedCreationRequest struct {
	FeedURL                     string `json:"feed_url"`
	CategoryID                  int64  `json:"category_id"`
	UserAgent                   string `json:"user_agent"`
	Cookie                      string `json:"cookie"`
	Username                    string `json:"username"`
	Password                    string `json:"password"`
	Crawler                     bool   `json:"crawler"`
	Disabled                    bool   `json:"disabled"`
	NoMediaPlayer               bool   `json:"no_media_player"`
	IgnoreHTTPCache             bool   `json:"ignore_http_cache"`
	AllowSelfSignedCertificates bool   `json:"allow_self_signed_certificates"`
	FetchViaProxy               bool   `json:"fetch_via_proxy"`
	ScraperRules                string `json:"scraper_rules"`
	RewriteRules                string `json:"rewrite_rules"`
	BlocklistRules              string `json:"blocklist_rules"`
	KeeplistRules               string `json:"keeplist_rules"`
	BlockFilterEntryRules       string `json:"block_filter_entry_rules"`
	KeepFilterEntryRules        string `json:"keep_filter_entry_rules"`
	HideGlobally                bool   `json:"hide_globally"`
	UrlRewriteRules             string `json:"urlrewrite_rules"`
	DisableHTTP2                bool   `json:"disable_http2"`
	ProxyURL                    string `json:"proxy_url"`
}

type FeedCreationRequestFromSubscriptionDiscovery struct {
	Content      []byte
	ETag         string
	LastModified string

	FeedCreationRequest
}

// FeedModificationRequest represents the request to update a feed.
type FeedModificationRequest struct {
	FeedURL                     *string `json:"feed_url"`
	SiteURL                     *string `json:"site_url"`
	Title                       *string `json:"title"`
	Description                 *string `json:"description"`
	ScraperRules                *string `json:"scraper_rules"`
	RewriteRules                *string `json:"rewrite_rules"`
	BlocklistRules              *string `json:"blocklist_rules"`
	UrlRewriteRules             *string `json:"urlrewrite_rules"`
	KeeplistRules               *string `json:"keeplist_rules"`
	BlockFilterEntryRules       *string `json:"block_filter_entry_rules"`
	KeepFilterEntryRules        *string `json:"keep_filter_entry_rules"`
	Crawler                     *bool   `json:"crawler"`
	UserAgent                   *string `json:"user_agent"`
	Cookie                      *string `json:"cookie"`
	Username                    *string `json:"username"`
	Password                    *string `json:"password"`
	CategoryID                  *int64  `json:"category_id"`
	Disabled                    *bool   `json:"disabled"`
	NoMediaPlayer               *bool   `json:"no_media_player"`
	IgnoreHTTPCache             *bool   `json:"ignore_http_cache"`
	AllowSelfSignedCertificates *bool   `json:"allow_self_signed_certificates"`
	FetchViaProxy               *bool   `json:"fetch_via_proxy"`
	HideGlobally                *bool   `json:"hide_globally"`
	DisableHTTP2                *bool   `json:"disable_http2"`
	ProxyURL                    *string `json:"proxy_url"`
	CommentsURLTemplate         *string `json:"comments_url_template,omitempty"`
}

// Patch updates a feed with modified values.
func (f *FeedModificationRequest) Patch(feed *Feed) {
	if f.FeedURL != nil && *f.FeedURL != "" {
		feed.FeedURL = *f.FeedURL
	}

	if f.SiteURL != nil && *f.SiteURL != "" {
		feed.SiteURL = *f.SiteURL
	}

	if f.Title != nil && *f.Title != "" {
		feed.Title = *f.Title
	}

	if f.Description != nil && *f.Description != "" {
		feed.Description = *f.Description
	}

	if f.ScraperRules != nil {
		feed.ScraperRules = *f.ScraperRules
	}

	if f.RewriteRules != nil {
		feed.RewriteRules = *f.RewriteRules
	}

	if f.UrlRewriteRules != nil {
		feed.UrlRewriteRules = *f.UrlRewriteRules
	}

	if f.KeeplistRules != nil {
		feed.KeeplistRules = *f.KeeplistRules
	}

	if f.BlocklistRules != nil {
		feed.BlocklistRules = *f.BlocklistRules
	}

	if f.BlockFilterEntryRules != nil {
		feed.BlockFilterEntryRules = *f.BlockFilterEntryRules
	}

	if f.KeepFilterEntryRules != nil {
		feed.KeepFilterEntryRules = *f.KeepFilterEntryRules
	}

	if f.Crawler != nil {
		feed.Crawler = *f.Crawler
	}

	if f.UserAgent != nil {
		feed.UserAgent = *f.UserAgent
	}

	if f.Cookie != nil {
		feed.Cookie = *f.Cookie
	}

	if f.Username != nil {
		feed.Username = *f.Username
	}

	if f.Password != nil {
		feed.Password = *f.Password
	}

	if f.CategoryID != nil && *f.CategoryID > 0 {
		feed.Category.ID = *f.CategoryID
	}

	if f.Disabled != nil {
		feed.Disabled = *f.Disabled
	}

	if f.NoMediaPlayer != nil {
		feed.NoMediaPlayer = *f.NoMediaPlayer
	}

	if f.IgnoreHTTPCache != nil {
		feed.IgnoreHTTPCache = *f.IgnoreHTTPCache
	}

	if f.AllowSelfSignedCertificates != nil {
		feed.AllowSelfSignedCertificates = *f.AllowSelfSignedCertificates
	}

	if f.FetchViaProxy != nil {
		feed.FetchViaProxy = *f.FetchViaProxy
	}

	if f.HideGlobally != nil {
		feed.HideGlobally = *f.HideGlobally
	}

	if f.DisableHTTP2 != nil {
		feed.DisableHTTP2 = *f.DisableHTTP2
	}

	if f.ProxyURL != nil {
		feed.ProxyURL = *f.ProxyURL
	}

	if f.CommentsURLTemplate != nil {
		feed.Extra.CommentsURLTemplate = *f.CommentsURLTemplate
	}
}

// Feeds is a list of feed
type Feeds []*Feed

type FeedRefreshed struct {
	CreatedEntries Entries
	UpdatedEntires Entries

	Refreshed   bool
	NotModified int
}<|MERGE_RESOLUTION|>--- conflicted
+++ resolved
@@ -26,7 +26,6 @@
 
 // Feed represents a feed in the application.
 type Feed struct {
-<<<<<<< HEAD
 	ID                          int64     `json:"id" db:"id"`
 	UserID                      int64     `json:"user_id" db:"user_id"`
 	FeedURL                     string    `json:"feed_url" db:"feed_url"`
@@ -65,47 +64,6 @@
 	PushoverPriority            int       `json:"pushover_priority" db:"pushover_priority"`
 	ProxyURL                    string    `json:"proxy_url" db:"proxy_url"`
 	Extra                       FeedExtra `json:"extra,omitzero" db:"extra"`
-=======
-	ID                          int64     `json:"id"`
-	UserID                      int64     `json:"user_id"`
-	FeedURL                     string    `json:"feed_url"`
-	SiteURL                     string    `json:"site_url"`
-	Title                       string    `json:"title"`
-	Description                 string    `json:"description"`
-	CheckedAt                   time.Time `json:"checked_at"`
-	NextCheckAt                 time.Time `json:"next_check_at"`
-	EtagHeader                  string    `json:"etag_header"`
-	LastModifiedHeader          string    `json:"last_modified_header"`
-	ParsingErrorMsg             string    `json:"parsing_error_message"`
-	ParsingErrorCount           int       `json:"parsing_error_count"`
-	ScraperRules                string    `json:"scraper_rules"`
-	RewriteRules                string    `json:"rewrite_rules"`
-	Crawler                     bool      `json:"crawler"`
-	BlocklistRules              string    `json:"blocklist_rules"`
-	KeeplistRules               string    `json:"keeplist_rules"`
-	BlockFilterEntryRules       string    `json:"block_filter_entry_rules"`
-	KeepFilterEntryRules        string    `json:"keep_filter_entry_rules"`
-	UrlRewriteRules             string    `json:"urlrewrite_rules"`
-	UserAgent                   string    `json:"user_agent"`
-	Cookie                      string    `json:"cookie"`
-	Username                    string    `json:"username"`
-	Password                    string    `json:"password"`
-	Disabled                    bool      `json:"disabled"`
-	NoMediaPlayer               bool      `json:"no_media_player"`
-	IgnoreHTTPCache             bool      `json:"ignore_http_cache"`
-	AllowSelfSignedCertificates bool      `json:"allow_self_signed_certificates"`
-	FetchViaProxy               bool      `json:"fetch_via_proxy"`
-	HideGlobally                bool      `json:"hide_globally"`
-	DisableHTTP2                bool      `json:"disable_http2"`
-	AppriseServiceURLs          string    `json:"apprise_service_urls"`
-	WebhookURL                  string    `json:"webhook_url"`
-	NtfyEnabled                 bool      `json:"ntfy_enabled"`
-	NtfyPriority                int       `json:"ntfy_priority"`
-	NtfyTopic                   string    `json:"ntfy_topic"`
-	PushoverEnabled             bool      `json:"pushover_enabled"`
-	PushoverPriority            int       `json:"pushover_priority"`
-	ProxyURL                    string    `json:"proxy_url"`
->>>>>>> 6d580525
 
 	// Non-persisted attributes
 	Category *Category `json:"category,omitempty"`
@@ -125,6 +83,9 @@
 	Hash uint64 `json:"hash,omitempty"`
 
 	CommentsURLTemplate string `json:"comments_url_template,omitempty"`
+
+	BlockFilterEntryRules string `json:"block_filter_entry_rules,omitempty"`
+	KeepFilterEntryRules  string `json:"keep_filter_entry_rules,omitempty"`
 }
 
 type FeedCounters struct {
@@ -313,11 +274,11 @@
 	}
 
 	if f.BlockFilterEntryRules != nil {
-		feed.BlockFilterEntryRules = *f.BlockFilterEntryRules
+		feed.Extra.BlockFilterEntryRules = *f.BlockFilterEntryRules
 	}
 
 	if f.KeepFilterEntryRules != nil {
-		feed.KeepFilterEntryRules = *f.KeepFilterEntryRules
+		feed.Extra.KeepFilterEntryRules = *f.KeepFilterEntryRules
 	}
 
 	if f.Crawler != nil {
