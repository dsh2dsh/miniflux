// SPDX-FileCopyrightText: Copyright The Miniflux Authors. All rights reserved.
// SPDX-License-Identifier: Apache-2.0

package storage // import "miniflux.app/v2/internal/storage"

import (
	"context"
	"fmt"
<<<<<<< HEAD
	"iter"
=======
>>>>>>> 37d539eb
	"strconv"
	"strings"
	"time"

	"github.com/jackc/pgx/v5"
	"github.com/jackc/pgx/v5/pgtype"
	"github.com/jackc/pgx/v5/pgxpool"

	"miniflux.app/v2/internal/model"
	"miniflux.app/v2/internal/timezone"
)

// NewEntryQueryBuilder returns a new EntryQueryBuilder.
func (s *Storage) NewEntryQueryBuilder(userID int64) *EntryQueryBuilder {
	return &EntryQueryBuilder{
		store:      s,
		db:         s.db,
		args:       []any{userID},
		conditions: []string{"e.user_id = $1"},
	}
}

// NewAnonymousQueryBuilder returns a new EntryQueryBuilder suitable for
// anonymous users.
func (s *Storage) NewAnonymousQueryBuilder() *EntryQueryBuilder {
	return &EntryQueryBuilder{store: s, db: s.db}
}

// EntryQueryBuilder builds a SQL query to fetch entries.
type EntryQueryBuilder struct {
	store           *Storage
	db              *pgxpool.Pool
	args            []any
	conditions      []string
	sortExpressions []string
	limit           int
	offset          int
	fetchContent    bool
}

func (e *EntryQueryBuilder) WithContent() *EntryQueryBuilder {
	e.fetchContent = true
	return e
}

// WithSearchQuery adds full-text search query to the condition.
func (e *EntryQueryBuilder) WithSearchQuery(query string) *EntryQueryBuilder {
	if query == "" {
		return e
	}

	n := len(e.args) + 1
	e.conditions = append(e.conditions, fmt.Sprintf(
		"e.document_vectors @@ websearch_to_tsquery($%d)", n))
	e.args = append(e.args, query)

	// 0.0000001 = 0.1 / (seconds_in_a_day)
	const tsRank = `ts_rank(document_vectors, websearch_to_tsquery($%d)) - extract(epoch from now() - published_at)::float * 0.0000001`
	e.WithSorting(fmt.Sprintf(tsRank, n), "DESC")
	return e
}

// WithStarred adds starred filter.
func (e *EntryQueryBuilder) WithStarred(starred bool) *EntryQueryBuilder {
	if starred {
		e.conditions = append(e.conditions, "e.starred is true")
	} else {
		e.conditions = append(e.conditions, "e.starred is false")
	}
	return e
}

// BeforeChangedDate adds a condition < changed_at
<<<<<<< HEAD
func (e *EntryQueryBuilder) BeforeChangedDate(date time.Time,
) *EntryQueryBuilder {
	e.conditions = append(e.conditions,
		fmt.Sprintf("e.changed_at < $%d", len(e.args)+1))
=======
func (e *EntryQueryBuilder) BeforeChangedDate(date time.Time) *EntryQueryBuilder {
	e.conditions = append(e.conditions, "e.changed_at < $"+strconv.Itoa(len(e.args)+1))
>>>>>>> 37d539eb
	e.args = append(e.args, date)
	return e
}

// AfterChangedDate adds a condition > changed_at
<<<<<<< HEAD
func (e *EntryQueryBuilder) AfterChangedDate(date time.Time,
) *EntryQueryBuilder {
	e.conditions = append(e.conditions,
		fmt.Sprintf("e.changed_at > $%d", len(e.args)+1))
=======
func (e *EntryQueryBuilder) AfterChangedDate(date time.Time) *EntryQueryBuilder {
	e.conditions = append(e.conditions, "e.changed_at > $"+strconv.Itoa(len(e.args)+1))
>>>>>>> 37d539eb
	e.args = append(e.args, date)
	return e
}

// BeforePublishedDate adds a condition < published_at
<<<<<<< HEAD
func (e *EntryQueryBuilder) BeforePublishedDate(date time.Time,
) *EntryQueryBuilder {
	e.conditions = append(e.conditions,
		fmt.Sprintf("e.published_at < $%d", len(e.args)+1))
=======
func (e *EntryQueryBuilder) BeforePublishedDate(date time.Time) *EntryQueryBuilder {
	e.conditions = append(e.conditions, "e.published_at < $"+strconv.Itoa(len(e.args)+1))
>>>>>>> 37d539eb
	e.args = append(e.args, date)
	return e
}

// AfterPublishedDate adds a condition > published_at
<<<<<<< HEAD
func (e *EntryQueryBuilder) AfterPublishedDate(date time.Time,
) *EntryQueryBuilder {
	e.conditions = append(e.conditions,
		fmt.Sprintf("e.published_at > $%d", len(e.args)+1))
=======
func (e *EntryQueryBuilder) AfterPublishedDate(date time.Time) *EntryQueryBuilder {
	e.conditions = append(e.conditions, "e.published_at > $"+strconv.Itoa(len(e.args)+1))
>>>>>>> 37d539eb
	e.args = append(e.args, date)
	return e
}

// BeforeEntryID adds a condition < entryID.
func (e *EntryQueryBuilder) BeforeEntryID(entryID int64) *EntryQueryBuilder {
	if entryID != 0 {
<<<<<<< HEAD
		e.conditions = append(e.conditions,
			fmt.Sprintf("e.id < $%d", len(e.args)+1))
=======
		e.conditions = append(e.conditions, "e.id < $"+strconv.Itoa(len(e.args)+1))
>>>>>>> 37d539eb
		e.args = append(e.args, entryID)
	}
	return e
}

// AfterEntryID adds a condition > entryID.
func (e *EntryQueryBuilder) AfterEntryID(entryID int64) *EntryQueryBuilder {
	if entryID != 0 {
<<<<<<< HEAD
		e.conditions = append(e.conditions,
			fmt.Sprintf("e.id > $%d", len(e.args)+1))
=======
		e.conditions = append(e.conditions, "e.id > $"+strconv.Itoa(len(e.args)+1))
>>>>>>> 37d539eb
		e.args = append(e.args, entryID)
	}
	return e
}

// WithEntryIDs filter by entry IDs.
func (e *EntryQueryBuilder) WithEntryIDs(entryIDs []int64) *EntryQueryBuilder {
	e.conditions = append(e.conditions,
		fmt.Sprintf("e.id = ANY($%d)", len(e.args)+1))
	e.args = append(e.args, entryIDs)
	return e
}

// WithEntryID filter by entry ID.
func (e *EntryQueryBuilder) WithEntryID(entryID int64) *EntryQueryBuilder {
	if entryID != 0 {
<<<<<<< HEAD
		e.conditions = append(e.conditions,
			fmt.Sprintf("e.id = $%d", len(e.args)+1))
=======
		e.conditions = append(e.conditions, "e.id = $"+strconv.Itoa(len(e.args)+1))
>>>>>>> 37d539eb
		e.args = append(e.args, entryID)
	}
	return e
}

// WithFeedID filter by feed ID.
func (e *EntryQueryBuilder) WithFeedID(feedID int64) *EntryQueryBuilder {
	if feedID > 0 {
<<<<<<< HEAD
		e.conditions = append(e.conditions,
			fmt.Sprintf("e.feed_id = $%d", len(e.args)+1))
=======
		e.conditions = append(e.conditions, "e.feed_id = $"+strconv.Itoa(len(e.args)+1))
>>>>>>> 37d539eb
		e.args = append(e.args, feedID)
	}
	return e
}

// WithCategoryID filter by category ID.
func (e *EntryQueryBuilder) WithCategoryID(categoryID int64) *EntryQueryBuilder {
	if categoryID > 0 {
<<<<<<< HEAD
		e.conditions = append(e.conditions,
			fmt.Sprintf("f.category_id = $%d", len(e.args)+1))
=======
		e.conditions = append(e.conditions, "f.category_id = $"+strconv.Itoa(len(e.args)+1))
>>>>>>> 37d539eb
		e.args = append(e.args, categoryID)
	}
	return e
}

// WithStatus filter by entry status.
func (e *EntryQueryBuilder) WithStatus(status string) *EntryQueryBuilder {
	if status != "" {
<<<<<<< HEAD
		e.conditions = append(e.conditions,
			fmt.Sprintf("e.status = $%d", len(e.args)+1))
=======
		e.conditions = append(e.conditions, "e.status = $"+strconv.Itoa(len(e.args)+1))
>>>>>>> 37d539eb
		e.args = append(e.args, status)
	}
	return e
}

// WithStatuses filter by a list of entry statuses.
func (e *EntryQueryBuilder) WithStatuses(statuses []string) *EntryQueryBuilder {
	if len(statuses) > 0 {
		e.conditions = append(e.conditions,
			fmt.Sprintf("e.status = ANY($%d)", len(e.args)+1))
		e.args = append(e.args, statuses)
	}
	return e
}

// WithTags filter by a list of entry tags.
func (e *EntryQueryBuilder) WithTags(tags []string) *EntryQueryBuilder {
	if len(tags) > 0 {
		for _, cat := range tags {
			e.conditions = append(e.conditions,
				fmt.Sprintf("LOWER($%d) = ANY(LOWER(e.tags::text)::text[])",
					len(e.args)+1))
			e.args = append(e.args, cat)
		}
	}
	return e
}

// WithoutStatus set the entry status that should not be returned.
func (e *EntryQueryBuilder) WithoutStatus(status string) *EntryQueryBuilder {
	if status != "" {
<<<<<<< HEAD
		e.conditions = append(e.conditions,
			fmt.Sprintf("e.status <> $%d", len(e.args)+1))
=======
		e.conditions = append(e.conditions, "e.status <> $"+strconv.Itoa(len(e.args)+1))
>>>>>>> 37d539eb
		e.args = append(e.args, status)
	}
	return e
}

// WithShareCode set the entry share code.
func (e *EntryQueryBuilder) WithShareCode(shareCode string) *EntryQueryBuilder {
<<<<<<< HEAD
	e.conditions = append(e.conditions,
		fmt.Sprintf("e.share_code = $%d", len(e.args)+1))
=======
	e.conditions = append(e.conditions, "e.share_code = $"+strconv.Itoa(len(e.args)+1))
>>>>>>> 37d539eb
	e.args = append(e.args, shareCode)
	return e
}

// WithShareCodeNotEmpty adds a filter for non-empty share code.
func (e *EntryQueryBuilder) WithShareCodeNotEmpty() *EntryQueryBuilder {
	e.conditions = append(e.conditions, "e.share_code <> ''")
	return e
}

// WithSorting add a sort expression.
func (e *EntryQueryBuilder) WithSorting(column, direction string,
) *EntryQueryBuilder {
	e.sortExpressions = append(e.sortExpressions,
		fmt.Sprintf("%s %s", column, direction))
	return e
}

// WithLimit set the limit.
func (e *EntryQueryBuilder) WithLimit(limit int) *EntryQueryBuilder {
	if limit > 0 {
		e.limit = limit
	}
	return e
}

// WithOffset set the offset.
func (e *EntryQueryBuilder) WithOffset(offset int) *EntryQueryBuilder {
	if offset > 0 {
		e.offset = offset
	}
	return e
}

func (e *EntryQueryBuilder) WithGloballyVisible() *EntryQueryBuilder {
	e.conditions = append(e.conditions, "c.hide_globally IS FALSE")
	e.conditions = append(e.conditions, "f.hide_globally IS FALSE")
	return e
}

// CountEntries count the number of entries that match the condition.
func (e *EntryQueryBuilder) CountEntries(ctx context.Context) (int, error) {
	query := `
SELECT count(*)
  FROM entries e
	     JOIN feeds f ON f.id = e.feed_id
	     JOIN categories c ON c.id = f.category_id
 WHERE ` + e.buildCondition()

	rows, _ := e.db.Query(ctx, query, e.args...)
	count, err := pgx.CollectExactlyOneRow(rows, pgx.RowTo[int])
	if err != nil {
		return 0, fmt.Errorf("store: unable to count entries: %w", err)
	}
	return count, nil
}

// GetEntry returns a single entry that match the condition.
func (e *EntryQueryBuilder) GetEntry(ctx context.Context,
) (*model.Entry, error) {
	entries, err := e.WithLimit(1).WithContent().GetEntries(ctx)
	if err != nil {
		return nil, err
	} else if len(entries) != 1 {
		return nil, nil
	}
	return entries[0], nil
}

// GetEntries returns a list of entries that match the condition.
func (e *EntryQueryBuilder) GetEntries(ctx context.Context,
) (model.Entries, error) {
	withContent := func() string {
		if e.fetchContent {
			return ", e.content"
		}
		return ""
	}

	query := `
SELECT
  e.id,
  e.user_id,
  e.feed_id,
  e.hash,
  e.published_at,
  e.title,
  e.url,
  e.comments_url,
  e.author,
  e.share_code,
  e.status,
  e.starred,
  e.reading_time,
  e.created_at,
  e.changed_at,
  e.tags,
  e.extra,
  f.title as feed_title,
  f.feed_url,
  f.site_url,
  f.description,
  f.checked_at,
  f.category_id,
  c.title as category_title,
  c.hide_globally as category_hidden,
  f.scraper_rules,
  f.rewrite_rules,
  f.crawler,
  f.user_agent,
  f.cookie,
  f.hide_globally,
  f.no_media_player,
  f.webhook_url,
  COALESCE(f.extra ->> 'comments_url_template', ''),
  fi.icon_id,
  i.external_id AS icon_external_id,
  u.timezone` + withContent() + `
FROM entries e
     LEFT JOIN feeds f ON f.id=e.feed_id
     LEFT JOIN categories c ON c.id=f.category_id
     LEFT JOIN feed_icons fi ON fi.feed_id=f.id
     LEFT JOIN icons i ON i.id=fi.icon_id
     LEFT JOIN users u ON u.id=e.user_id
WHERE ` + e.buildCondition() + " " + e.buildSorting()

	rows, err := e.db.Query(ctx, query, e.args...)
	if err != nil {
		return nil, fmt.Errorf("storage: unable to get entries: %w", err)
	}
	defer rows.Close()

	dest := make([]any, 0, 37)
	var entries model.Entries
	var hasCommentsURLTemplate bool
	entryMap := make(map[int64]*model.Entry)

	for rows.Next() {
		var iconID pgtype.Int8
		var externalIconID pgtype.Text
		var tz string

		entry := model.NewEntry()
		dest = append(dest,
			&entry.ID,
			&entry.UserID,
			&entry.FeedID,
			&entry.Hash,
			&entry.Date,
			&entry.Title,
			&entry.URL,
			&entry.CommentsURL,
			&entry.Author,
			&entry.ShareCode,
			&entry.Status,
			&entry.Starred,
			&entry.ReadingTime,
			&entry.CreatedAt,
			&entry.ChangedAt,
			&entry.Tags,
			&entry.Extra,
			&entry.Feed.Title,
			&entry.Feed.FeedURL,
			&entry.Feed.SiteURL,
			&entry.Feed.Description,
			&entry.Feed.CheckedAt,
			&entry.Feed.Category.ID,
			&entry.Feed.Category.Title,
			&entry.Feed.Category.HideGlobally,
			&entry.Feed.ScraperRules,
			&entry.Feed.RewriteRules,
			&entry.Feed.Crawler,
			&entry.Feed.UserAgent,
			&entry.Feed.Cookie,
			&entry.Feed.HideGlobally,
			&entry.Feed.NoMediaPlayer,
			&entry.Feed.WebhookURL,
			&entry.Feed.Extra.CommentsURLTemplate,
			&iconID,
			&externalIconID,
			&tz)

		if e.fetchContent {
			dest = append(dest, &entry.Content)
		}

		err := rows.Scan(dest...)
		if err != nil {
			return nil, fmt.Errorf("storage: unable to fetch entry row: %w", err)
		}
		dest = dest[:0]

		hasCommentsURLTemplate = hasCommentsURLTemplate ||
			entry.Feed.Extra.CommentsURLTemplate != ""

		if iconID.Valid && externalIconID.Valid && externalIconID.String != "" {
			entry.Feed.Icon.FeedID = entry.FeedID
			entry.Feed.Icon.IconID = iconID.Int64
			entry.Feed.Icon.ExternalIconID = externalIconID.String
		} else {
			entry.Feed.Icon.IconID = 0
		}

		// Make sure that timestamp fields contain timezone information (API)
		entry.Date = timezone.Convert(tz, entry.Date)
		entry.CreatedAt = timezone.Convert(tz, entry.CreatedAt)
		entry.ChangedAt = timezone.Convert(tz, entry.ChangedAt)
		entry.Feed.CheckedAt = timezone.Convert(tz, entry.Feed.CheckedAt)

		entry.Feed.ID = entry.FeedID
		entry.Feed.UserID = entry.UserID
		entry.Feed.Icon.FeedID = entry.FeedID
		entry.Feed.Category.UserID = entry.UserID

		entries = append(entries, entry)
		entryMap[entry.ID] = entry
	}

	if hasCommentsURLTemplate {
		entries.MakeCommentURLs(ctx)
	}
	return entries, nil
}

// GetEntryIDs returns a list of entry IDs that match the condition.
func (e *EntryQueryBuilder) GetEntryIDs(ctx context.Context) ([]int64, error) {
	rows, _ := e.db.Query(ctx, `
SELECT e.id
  FROM entries e
       LEFT JOIN feeds f ON f.id=e.feed_id
 WHERE `+e.buildCondition()+" "+e.buildSorting(), e.args...)

	entryIDs, err := pgx.CollectRows(rows, pgx.RowTo[int64])
	if err != nil {
		return nil, fmt.Errorf("store: unable to get entries: %w", err)
	}
	return entryIDs, nil
}

func (e *EntryQueryBuilder) buildCondition() string {
	return strings.Join(e.conditions, " AND ")
}

func (e *EntryQueryBuilder) buildSorting() string {
	var parts string
	if len(e.sortExpressions) > 0 {
		parts = " ORDER BY " + strings.Join(e.sortExpressions, ", ")
	}

	if e.limit > 0 {
<<<<<<< HEAD
		parts += " LIMIT " + strconv.FormatInt(int64(e.limit), 10)
	}

	if e.offset > 0 {
		parts += " OFFSET " + strconv.FormatInt(int64(e.offset), 10)
=======
		parts += " LIMIT " + strconv.Itoa(e.limit)
	}

	if e.offset > 0 {
		parts += " OFFSET " + strconv.Itoa(e.offset)
>>>>>>> 37d539eb
	}
	return parts
}

func (e *EntryQueryBuilder) CountStatusStarred(ctx context.Context,
) (iter.Seq2[*model.Entry, int], error) {
	rows, _ := e.db.Query(ctx, `
SELECT e.status, e.starred, count(*) AS count
  FROM entries e, feeds f, categories c
 WHERE f.id = e.feed_id AND c.id = f.category_id AND
       `+e.buildCondition()+`
GROUP BY e.status, e.starred`, e.args...)

	type groupCount struct {
		Status  string
		Starred bool
		Count   int
	}

	counts, err := pgx.CollectRows(rows, pgx.RowToStructByName[groupCount])
	if err != nil {
		return nil, fmt.Errorf("storage: count entries GROUP BY: %w", err)
	}

	seqFunc := func(yield func(*model.Entry, int) bool) {
		var entry model.Entry
		for _, item := range counts {
			entry.Status, entry.Starred = item.Status, item.Starred
			if !yield(&entry, item.Count) {
				return
			}
		}
	}
	return seqFunc, nil
}<|MERGE_RESOLUTION|>--- conflicted
+++ resolved
@@ -6,10 +6,7 @@
 import (
 	"context"
 	"fmt"
-<<<<<<< HEAD
 	"iter"
-=======
->>>>>>> 37d539eb
 	"strconv"
 	"strings"
 	"time"
@@ -83,57 +80,37 @@
 }
 
 // BeforeChangedDate adds a condition < changed_at
-<<<<<<< HEAD
 func (e *EntryQueryBuilder) BeforeChangedDate(date time.Time,
 ) *EntryQueryBuilder {
 	e.conditions = append(e.conditions,
-		fmt.Sprintf("e.changed_at < $%d", len(e.args)+1))
-=======
-func (e *EntryQueryBuilder) BeforeChangedDate(date time.Time) *EntryQueryBuilder {
-	e.conditions = append(e.conditions, "e.changed_at < $"+strconv.Itoa(len(e.args)+1))
->>>>>>> 37d539eb
+		"e.changed_at < $"+strconv.Itoa(len(e.args)+1))
 	e.args = append(e.args, date)
 	return e
 }
 
 // AfterChangedDate adds a condition > changed_at
-<<<<<<< HEAD
 func (e *EntryQueryBuilder) AfterChangedDate(date time.Time,
 ) *EntryQueryBuilder {
 	e.conditions = append(e.conditions,
-		fmt.Sprintf("e.changed_at > $%d", len(e.args)+1))
-=======
-func (e *EntryQueryBuilder) AfterChangedDate(date time.Time) *EntryQueryBuilder {
-	e.conditions = append(e.conditions, "e.changed_at > $"+strconv.Itoa(len(e.args)+1))
->>>>>>> 37d539eb
+		"e.changed_at > $"+strconv.Itoa(len(e.args)+1))
 	e.args = append(e.args, date)
 	return e
 }
 
 // BeforePublishedDate adds a condition < published_at
-<<<<<<< HEAD
 func (e *EntryQueryBuilder) BeforePublishedDate(date time.Time,
 ) *EntryQueryBuilder {
 	e.conditions = append(e.conditions,
-		fmt.Sprintf("e.published_at < $%d", len(e.args)+1))
-=======
-func (e *EntryQueryBuilder) BeforePublishedDate(date time.Time) *EntryQueryBuilder {
-	e.conditions = append(e.conditions, "e.published_at < $"+strconv.Itoa(len(e.args)+1))
->>>>>>> 37d539eb
+		"e.published_at < $"+strconv.Itoa(len(e.args)+1))
 	e.args = append(e.args, date)
 	return e
 }
 
 // AfterPublishedDate adds a condition > published_at
-<<<<<<< HEAD
 func (e *EntryQueryBuilder) AfterPublishedDate(date time.Time,
 ) *EntryQueryBuilder {
 	e.conditions = append(e.conditions,
-		fmt.Sprintf("e.published_at > $%d", len(e.args)+1))
-=======
-func (e *EntryQueryBuilder) AfterPublishedDate(date time.Time) *EntryQueryBuilder {
-	e.conditions = append(e.conditions, "e.published_at > $"+strconv.Itoa(len(e.args)+1))
->>>>>>> 37d539eb
+		"e.published_at > $"+strconv.Itoa(len(e.args)+1))
 	e.args = append(e.args, date)
 	return e
 }
@@ -141,12 +118,8 @@
 // BeforeEntryID adds a condition < entryID.
 func (e *EntryQueryBuilder) BeforeEntryID(entryID int64) *EntryQueryBuilder {
 	if entryID != 0 {
-<<<<<<< HEAD
-		e.conditions = append(e.conditions,
-			fmt.Sprintf("e.id < $%d", len(e.args)+1))
-=======
-		e.conditions = append(e.conditions, "e.id < $"+strconv.Itoa(len(e.args)+1))
->>>>>>> 37d539eb
+		e.conditions = append(e.conditions,
+			"e.id < $"+strconv.Itoa(len(e.args)+1))
 		e.args = append(e.args, entryID)
 	}
 	return e
@@ -155,12 +128,8 @@
 // AfterEntryID adds a condition > entryID.
 func (e *EntryQueryBuilder) AfterEntryID(entryID int64) *EntryQueryBuilder {
 	if entryID != 0 {
-<<<<<<< HEAD
-		e.conditions = append(e.conditions,
-			fmt.Sprintf("e.id > $%d", len(e.args)+1))
-=======
-		e.conditions = append(e.conditions, "e.id > $"+strconv.Itoa(len(e.args)+1))
->>>>>>> 37d539eb
+		e.conditions = append(e.conditions,
+			"e.id > $"+strconv.Itoa(len(e.args)+1))
 		e.args = append(e.args, entryID)
 	}
 	return e
@@ -177,12 +146,8 @@
 // WithEntryID filter by entry ID.
 func (e *EntryQueryBuilder) WithEntryID(entryID int64) *EntryQueryBuilder {
 	if entryID != 0 {
-<<<<<<< HEAD
-		e.conditions = append(e.conditions,
-			fmt.Sprintf("e.id = $%d", len(e.args)+1))
-=======
-		e.conditions = append(e.conditions, "e.id = $"+strconv.Itoa(len(e.args)+1))
->>>>>>> 37d539eb
+		e.conditions = append(e.conditions,
+			"e.id = $"+strconv.Itoa(len(e.args)+1))
 		e.args = append(e.args, entryID)
 	}
 	return e
@@ -191,12 +156,8 @@
 // WithFeedID filter by feed ID.
 func (e *EntryQueryBuilder) WithFeedID(feedID int64) *EntryQueryBuilder {
 	if feedID > 0 {
-<<<<<<< HEAD
-		e.conditions = append(e.conditions,
-			fmt.Sprintf("e.feed_id = $%d", len(e.args)+1))
-=======
-		e.conditions = append(e.conditions, "e.feed_id = $"+strconv.Itoa(len(e.args)+1))
->>>>>>> 37d539eb
+		e.conditions = append(e.conditions,
+			"e.feed_id = $"+strconv.Itoa(len(e.args)+1))
 		e.args = append(e.args, feedID)
 	}
 	return e
@@ -205,12 +166,8 @@
 // WithCategoryID filter by category ID.
 func (e *EntryQueryBuilder) WithCategoryID(categoryID int64) *EntryQueryBuilder {
 	if categoryID > 0 {
-<<<<<<< HEAD
-		e.conditions = append(e.conditions,
-			fmt.Sprintf("f.category_id = $%d", len(e.args)+1))
-=======
-		e.conditions = append(e.conditions, "f.category_id = $"+strconv.Itoa(len(e.args)+1))
->>>>>>> 37d539eb
+		e.conditions = append(e.conditions,
+			"f.category_id = $"+strconv.Itoa(len(e.args)+1))
 		e.args = append(e.args, categoryID)
 	}
 	return e
@@ -219,12 +176,8 @@
 // WithStatus filter by entry status.
 func (e *EntryQueryBuilder) WithStatus(status string) *EntryQueryBuilder {
 	if status != "" {
-<<<<<<< HEAD
-		e.conditions = append(e.conditions,
-			fmt.Sprintf("e.status = $%d", len(e.args)+1))
-=======
-		e.conditions = append(e.conditions, "e.status = $"+strconv.Itoa(len(e.args)+1))
->>>>>>> 37d539eb
+		e.conditions = append(e.conditions,
+			"e.status = $"+strconv.Itoa(len(e.args)+1))
 		e.args = append(e.args, status)
 	}
 	return e
@@ -256,12 +209,8 @@
 // WithoutStatus set the entry status that should not be returned.
 func (e *EntryQueryBuilder) WithoutStatus(status string) *EntryQueryBuilder {
 	if status != "" {
-<<<<<<< HEAD
-		e.conditions = append(e.conditions,
-			fmt.Sprintf("e.status <> $%d", len(e.args)+1))
-=======
-		e.conditions = append(e.conditions, "e.status <> $"+strconv.Itoa(len(e.args)+1))
->>>>>>> 37d539eb
+		e.conditions = append(e.conditions,
+			"e.status <> $"+strconv.Itoa(len(e.args)+1))
 		e.args = append(e.args, status)
 	}
 	return e
@@ -269,12 +218,8 @@
 
 // WithShareCode set the entry share code.
 func (e *EntryQueryBuilder) WithShareCode(shareCode string) *EntryQueryBuilder {
-<<<<<<< HEAD
 	e.conditions = append(e.conditions,
-		fmt.Sprintf("e.share_code = $%d", len(e.args)+1))
-=======
-	e.conditions = append(e.conditions, "e.share_code = $"+strconv.Itoa(len(e.args)+1))
->>>>>>> 37d539eb
+		"e.share_code = $"+strconv.Itoa(len(e.args)+1))
 	e.args = append(e.args, shareCode)
 	return e
 }
@@ -288,8 +233,7 @@
 // WithSorting add a sort expression.
 func (e *EntryQueryBuilder) WithSorting(column, direction string,
 ) *EntryQueryBuilder {
-	e.sortExpressions = append(e.sortExpressions,
-		fmt.Sprintf("%s %s", column, direction))
+	e.sortExpressions = append(e.sortExpressions, column+" "+direction)
 	return e
 }
 
@@ -525,19 +469,11 @@
 	}
 
 	if e.limit > 0 {
-<<<<<<< HEAD
 		parts += " LIMIT " + strconv.FormatInt(int64(e.limit), 10)
 	}
 
 	if e.offset > 0 {
 		parts += " OFFSET " + strconv.FormatInt(int64(e.offset), 10)
-=======
-		parts += " LIMIT " + strconv.Itoa(e.limit)
-	}
-
-	if e.offset > 0 {
-		parts += " OFFSET " + strconv.Itoa(e.offset)
->>>>>>> 37d539eb
 	}
 	return parts
 }
