--- conflicted
+++ resolved
@@ -87,7 +87,6 @@
 	return nil
 }
 
-<<<<<<< HEAD
 func (s *Storage) GetReadTime(ctx context.Context, feedID int64,
 	entryHash string,
 ) int {
@@ -97,67 +96,6 @@
 		feedID, entryHash)
 
 	readingTime, err := pgx.CollectExactlyOneRow(rows, pgx.RowTo[int])
-=======
-// createEntry add a new entry.
-func (s *Storage) createEntry(tx *sql.Tx, entry *model.Entry) error {
-	query := `
-		INSERT INTO entries
-			(
-				title,
-				hash,
-				url,
-				comments_url,
-				published_at,
-				content,
-				author,
-				user_id,
-				feed_id,
-				reading_time,
-				changed_at,
-				document_vectors,
-				tags
-			)
-		VALUES
-			(
-				$1,
-				$2,
-				$3,
-				$4,
-				$5,
-				$6,
-				$7,
-				$8,
-				$9,
-				$10,
-				now(),
-				setweight(to_tsvector($11), 'A') || setweight(to_tsvector($12), 'B'),
-				$13
-			)
-		RETURNING
-			id, status, created_at, changed_at
-	`
-	err := tx.QueryRow(
-		query,
-		entry.Title,
-		entry.Hash,
-		entry.URL,
-		entry.CommentsURL,
-		entry.Date,
-		entry.Content,
-		entry.Author,
-		entry.UserID,
-		entry.FeedID,
-		entry.ReadingTime,
-		truncateStringForTSVectorField(entry.Title),
-		truncateStringForTSVectorField(entry.Content),
-		pq.Array(entry.Tags),
-	).Scan(
-		&entry.ID,
-		&entry.Status,
-		&entry.CreatedAt,
-		&entry.ChangedAt,
-	)
->>>>>>> ce6cadc1
 	if err != nil {
 		logging.FromContext(ctx).Error("store: unable to fetch entry reading_time",
 			slog.Int64("feed_id", feedID),
@@ -205,49 +143,10 @@
 	return refreshed, nil
 }
 
-<<<<<<< HEAD
 func (s *Storage) refreshEntries(ctx context.Context, tx pgx.Tx, userID,
 	feedID int64, hashes []string, entries model.Entries, update bool,
 ) (*model.FeedRefreshed, error) {
 	refreshed, err := s.knownEntries(ctx, tx, userID, feedID, hashes, entries)
-=======
-// updateEntry updates an entry when a feed is refreshed.
-// Note: we do not update the published date because some feeds do not contains any date,
-// it default to time.Now() which could change the order of items on the history page.
-func (s *Storage) updateEntry(tx *sql.Tx, entry *model.Entry) error {
-	query := `
-		UPDATE
-			entries
-		SET
-			title=$1,
-			url=$2,
-			comments_url=$3,
-			content=$4,
-			author=$5,
-			reading_time=$6,
-			document_vectors = setweight(to_tsvector($7), 'A') || setweight(to_tsvector($8), 'B'),
-			tags=$12
-		WHERE
-			user_id=$9 AND feed_id=$10 AND hash=$11
-		RETURNING
-			id
-	`
-	err := tx.QueryRow(
-		query,
-		entry.Title,
-		entry.URL,
-		entry.CommentsURL,
-		entry.Content,
-		entry.Author,
-		entry.ReadingTime,
-		truncateStringForTSVectorField(entry.Title),
-		truncateStringForTSVectorField(entry.Content),
-		entry.UserID,
-		entry.FeedID,
-		entry.Hash,
-		pq.Array(entry.Tags),
-	).Scan(&entry.ID)
->>>>>>> ce6cadc1
 	if err != nil {
 		return nil, err
 	}
@@ -570,14 +469,7 @@
        NOT f.hide_globally AND NOT c.hide_globally`,
 		userID, entryIDs)
 
-<<<<<<< HEAD
 	visible, err := pgx.CollectExactlyOneRow(rows, pgx.RowTo[int])
-=======
-// SetEntriesBookmarkedState updates the bookmarked state for the given list of entries.
-func (s *Storage) SetEntriesBookmarkedState(userID int64, entryIDs []int64, starred bool) error {
-	query := `UPDATE entries SET starred=$1, changed_at=now() WHERE user_id=$2 AND id=ANY($3)`
-	result, err := s.db.Exec(query, starred, userID, pq.Array(entryIDs))
->>>>>>> ce6cadc1
 	if err != nil {
 		return 0, fmt.Errorf(`store: unable to query entries visibility %v: %w`,
 			entryIDs, err)
@@ -585,7 +477,7 @@
 	return visible, nil
 }
 
-// SetEntriesBookmarked update the bookmarked state for the given list of
+// SetEntriesBookmarkedState updates the bookmarked state for the given list of
 // entries.
 func (s *Storage) SetEntriesBookmarkedState(ctx context.Context, userID int64,
 	entryIDs []int64, starred bool,
