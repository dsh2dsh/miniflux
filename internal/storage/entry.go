--- conflicted
+++ resolved
@@ -437,27 +437,26 @@
 	return nil
 }
 
-// MarkAllAsReadBeforeDate updates all user entries to the read status before the given date.
-func (s *Storage) MarkAllAsReadBeforeDate(userID int64, before time.Time) error {
-	query := `
-		UPDATE
-			entries
-		SET
-			status=$1,
-			changed_at=now()
-		WHERE
-			user_id=$2 AND status=$3 AND published_at < $4
-	`
-	result, err := s.db.Exec(query, model.EntryStatusRead, userID, model.EntryStatusUnread, before)
-	if err != nil {
-		return fmt.Errorf(`store: unable to mark all entries as read before %s: %v`, before.Format(time.RFC3339), err)
-	}
-	count, _ := result.RowsAffected()
+// MarkAllAsReadBeforeDate updates all user entries to the read status before
+// the given date.
+func (s *Storage) MarkAllAsReadBeforeDate(ctx context.Context, userID int64,
+	before time.Time,
+) error {
+	result, err := s.db.Exec(ctx, `
+UPDATE entries
+   SET status=$1, changed_at=now()
+ WHERE user_id=$2 AND status=$3 AND published_at < $4`,
+		model.EntryStatusRead, userID, model.EntryStatusUnread, before)
+	if err != nil {
+		return fmt.Errorf(
+			"store: unable to mark all entries as read before %s: %w",
+			before.Format(time.RFC3339), err)
+	}
+
 	slog.Debug("Marked all entries as read before date",
 		slog.Int64("user_id", userID),
-		slog.Int64("nb_entries", count),
-		slog.String("before", before.Format(time.RFC3339)),
-	)
+		slog.Int64("nb_entries", result.RowsAffected()),
+		slog.String("before", before.Format(time.RFC3339)))
 	return nil
 }
 
@@ -500,14 +499,8 @@
 	logging.FromContext(ctx).Debug("Marked feed entries as read",
 		slog.Int64("user_id", userID),
 		slog.Int64("feed_id", feedID),
-<<<<<<< HEAD
-		slog.Int64("nb_entries", result.RowsAffected()))
-=======
-		slog.Int64("nb_entries", count),
-		slog.String("before", before.Format(time.RFC3339)),
-	)
-
->>>>>>> 6cc8d8ab
+		slog.Int64("nb_entries", result.RowsAffected()),
+		slog.String("before", before.Format(time.RFC3339)))
 	return nil
 }
 
@@ -530,14 +523,8 @@
 	logging.FromContext(ctx).Debug("Marked category entries as read",
 		slog.Int64("user_id", userID),
 		slog.Int64("category_id", categoryID),
-<<<<<<< HEAD
-		slog.Int64("nb_entries", result.RowsAffected()))
-=======
-		slog.Int64("nb_entries", count),
-		slog.String("before", before.Format(time.RFC3339)),
-	)
-
->>>>>>> 6cc8d8ab
+		slog.Int64("nb_entries", result.RowsAffected()),
+		slog.String("before", before.Format(time.RFC3339)))
 	return nil
 }
 
