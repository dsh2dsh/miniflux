// SPDX-FileCopyrightText: Copyright The Miniflux Authors. All rights reserved.
// SPDX-License-Identifier: Apache-2.0

package storage // import "miniflux.app/v2/internal/storage"

import (
	"context"
	"errors"
	"fmt"
	"log/slog"
	"slices"
	"strconv"
	"strings"
	"time"

	"github.com/jackc/pgx/v5"

	"miniflux.app/v2/internal/crypto"
	"miniflux.app/v2/internal/logging"
	"miniflux.app/v2/internal/model"
)

// CountAllEntries returns the number of entries for each status in the
// database.
func (s *Storage) CountAllEntries(ctx context.Context) (map[string]int64,
	error,
) {
	rows, _ := s.db.Query(ctx,
		`SELECT status, count(*) AS count FROM entries GROUP BY status`)

	const total = "total"
	results := map[string]int64{
		model.EntryStatusUnread:  0,
		model.EntryStatusRead:    0,
		model.EntryStatusRemoved: 0,
		total:                    0,
	}

	type statusCount struct {
		status string
		count  int64
	}

	counts, err := pgx.CollectRows(rows, pgx.RowToStructByName[statusCount])
	if err != nil {
		return nil, fmt.Errorf("storage: count entries by status: %w", err)
	}

	for _, s := range counts {
		results[s.status] = s.count
		results[total] = s.count
	}
	return results, nil
}

// CountUnreadEntries returns the number of unread entries.
func (s *Storage) CountUnreadEntries(ctx context.Context, userID int64) int {
	builder := s.NewEntryQueryBuilder(userID).
		WithStatus(model.EntryStatusUnread).
		WithGloballyVisible()

	n, err := builder.CountEntries(ctx)
	if err != nil {
		logging.FromContext(ctx).Error("Unable to count unread entries",
			slog.Int64("user_id", userID), slog.Any("error", err))
		return 0
	}
	return n
}

// UpdateEntryTitleAndContent updates entry title and content.
func (s *Storage) UpdateEntryTitleAndContent(ctx context.Context,
	entry *model.Entry,
) error {
	_, err := s.db.Exec(ctx, `
UPDATE entries
   SET title=$1,
       content=$2,
       reading_time=$3,
	     document_vectors = setweight(to_tsvector(left(coalesce($1, ''), 500000)), 'A') || setweight(to_tsvector(left(coalesce($2, ''), 500000)), 'B')
 WHERE id=$4 AND user_id=$5`,
		entry.Title,
		entry.Content,
		entry.ReadingTime,
		entry.ID, entry.UserID)
	if err != nil {
		return fmt.Errorf(`store: unable to update entry #%d: %w`, entry.ID, err)
	}
	return nil
}

func (s *Storage) IsNewEntry(ctx context.Context, feedID int64,
	entryHash string,
) bool {
	rows, _ := s.db.Query(ctx,
		`SELECT EXISTS(SELECT FROM entries WHERE feed_id=$1 AND hash=$2)`,
		feedID, entryHash)

	result, err := pgx.CollectExactlyOneRow(rows, pgx.RowTo[bool])
	if err != nil {
		logging.FromContext(ctx).Error("store: unable to check if entry is new",
			slog.Int64("feed_id", feedID),
			slog.String("hash", entryHash),
			slog.Any("error", err))
		return false
	}
	return !result
}

<<<<<<< HEAD
func (s *Storage) GetReadTime(ctx context.Context, feedID int64,
	entryHash string,
) int {
	// Note: This query uses entries_feed_id_hash_key index
	rows, _ := s.db.Query(ctx,
		`SELECT reading_time FROM entries WHERE feed_id=$1 AND hash=$2`,
		feedID, entryHash)
=======
// updateEntry updates an entry when a feed is refreshed.
// Note: we do not update the published date because some feeds do not contains any date,
// it default to time.Now() which could change the order of items on the history page.
func (s *Storage) updateEntry(tx *sql.Tx, entry *model.Entry) error {
	// Note: This query uses entries_feed_id_hash_key index (filtering on user_id is not necessary).
	query := `
		UPDATE
			entries
		SET
			title=$1,
			url=$2,
			comments_url=$3,
			content=$4,
			author=$5,
			reading_time=$6,
			document_vectors = setweight(to_tsvector(left(coalesce($1, ''), 500000)), 'A') || setweight(to_tsvector(left(coalesce($4, ''), 500000)), 'B'),
			tags=$10
		WHERE
			feed_id=$8 AND hash=$9
		RETURNING
			id
	`
	err := tx.QueryRow(
		query,
		entry.Title,
		entry.URL,
		entry.CommentsURL,
		entry.Content,
		entry.Author,
		entry.ReadingTime,
		entry.UserID,
		entry.FeedID,
		entry.Hash,
		pq.Array(removeEmpty(removeDuplicates(entry.Tags))),
	).Scan(&entry.ID)
>>>>>>> 95eb6c12

	readingTime, err := pgx.CollectExactlyOneRow(rows, pgx.RowTo[int])
	if err != nil {
		logging.FromContext(ctx).Error("store: unable to fetch entry reading_time",
			slog.Int64("feed_id", feedID),
			slog.String("hash", entryHash),
			slog.Any("error", err))
		return 0
	}
	return readingTime
}

// RefreshFeedEntries updates feed entries while refreshing a feed.
func (s *Storage) RefreshFeedEntries(ctx context.Context, userID, feedID int64,
	entries model.Entries, updateExisting bool,
) (refreshed model.FeedRefreshed, err error) {
	hashes := make([]string, len(entries))
	for i, e := range entries {
		e.UserID, e.FeedID = userID, feedID
		hashes[i] = e.Hash
	}

	if len(entries) > 0 {
		err = pgx.BeginFunc(ctx, s.db, func(tx pgx.Tx) error {
			r, err := s.refreshEntries(ctx, tx, feedID, hashes, entries,
				updateExisting)
			if err != nil {
				return err
			}
			refreshed = r
			return nil
		})
		if err != nil {
			return refreshed, fmt.Errorf(
				"unable refresh feed(#%d) entries: %w", feedID, err)
		}
	}

	if err = s.cleanupEntries(ctx, feedID, hashes); err != nil {
		return
	}
	return
}

func (s *Storage) refreshEntries(ctx context.Context, tx pgx.Tx, feedID int64,
	hashes []string, entries model.Entries, update bool,
) (refreshed model.FeedRefreshed, err error) {
	updated, unknown, err := s.knownEntries(ctx, tx, feedID, hashes, entries)
	if err != nil {
		return
	}

	refreshed.CreatedEntries = unknown
	refreshed.UpdatedEntires = updated

	if update {
		for _, e := range updated {
			if err = s.updateEntry(ctx, tx, e); err != nil {
				return
			}
		}
	}

<<<<<<< HEAD
	if len(unknown) == 0 {
		return
	}
	return refreshed, s.createEntries(ctx, tx, unknown)
=======
	return result, nil
}

func (s *Storage) IsNewEntry(feedID int64, entryHash string) bool {
	var result bool
	// Note: This query uses entries_feed_id_hash_key index (filtering on user_id is not necessary).
	s.db.QueryRow(`SELECT true FROM entries WHERE feed_id=$1 AND hash=$2`, feedID, entryHash).Scan(&result)
	return !result
>>>>>>> 95eb6c12
}

func (s *Storage) knownEntries(ctx context.Context, tx pgx.Tx, feedID int64,
	hashes []string, entries []*model.Entry,
) ([]*model.Entry, []*model.Entry, error) {
	published, err := s.publishedEntryHashes(ctx, tx, feedID, hashes)
	if err != nil {
		return nil, nil, err
	} else if len(published) == 0 {
		return nil, entries, nil
	}

	var updatedEntries, newEntries []*model.Entry
	for _, e := range entries {
		if publishedAt, ok := published[e.Hash]; ok {
			if publishedAt.Before(e.Date) {
				updatedEntries = append(updatedEntries, e)
			}
		} else {
			newEntries = append(newEntries, e)
		}
	}
	return updatedEntries, newEntries, nil
}

func (s *Storage) publishedEntryHashes(ctx context.Context, tx pgx.Tx,
	feedID int64, hashes []string,
) (map[string]time.Time, error) {
	rows, _ := tx.Query(ctx, `
SELECT hash, published_at
  FROM entries
 WHERE feed_id = $1 AND hash = ANY($2)`, feedID, hashes)

	var hash string
	var publishedAt time.Time
	scans := []any{&hash, &publishedAt}
	published := make(map[string]time.Time, len(hashes))

	_, err := pgx.ForEachRow(rows, scans, func() error {
		published[hash] = publishedAt
		return nil
	})
	if errors.Is(err, pgx.ErrNoRows) {
		return nil, nil
	} else if err != nil {
		return nil, fmt.Errorf("storage: check entries exist: %w", err)
	}
	return published, nil
}

// updateEntry updates an entry when a feed is refreshed.
//
// Note: we do not update the published date because some feeds do not contains
// any date, it default to time.Now() which could change the order of items on
// the history page.
func (s *Storage) updateEntry(ctx context.Context, tx pgx.Tx, e *model.Entry,
) error {
	err := tx.QueryRow(ctx, `
UPDATE entries
   SET title = $1,
       url = $2,
       comments_url = $3,
       content = $4,
       author = $5,
       reading_time = $6,
       tags = $10,
       changed_at = now(),
       published_at = $11,
       status = $12,
       document_vectors =
         setweight(to_tsvector(left(coalesce($1, ''), 500000)), 'A') ||
         setweight(to_tsvector(left(coalesce($4, ''), 500000)), 'B')
 WHERE user_id=$7 AND feed_id=$8 AND hash=$9
RETURNING id, status, changed_at`,
		e.Title,
		e.URL,
		e.CommentsURL,
		e.Content,
		e.Author,
		e.ReadingTime,
		e.UserID, e.FeedID, e.Hash,
		removeDuplicates(e.Tags),
		e.Date,
		model.EntryStatusUnread,
	).Scan(&e.ID, &e.Status, &e.ChangedAt)
	if err != nil {
		return fmt.Errorf("storage: update entry %q: %w", e.URL, err)
	}

	for _, enc := range e.Enclosures {
		enc.UserID, enc.EntryID = e.UserID, e.ID
	}
	return s.updateEnclosures(ctx, tx, e)
}

func removeDuplicates(items []string) []string {
	seen := make(map[string]struct{}, len(items))
	for i, s := range items {
		if s = strings.TrimSpace(s); s != "" {
			if _, found := seen[s]; !found {
				seen[s] = struct{}{}
			} else {
				s = ""
			}
		}
		items[i] = s
	}
	if len(seen) < len(items) {
		items = slices.DeleteFunc(items, func(s string) bool { return s == "" })
	}
	return items
}

func (s *Storage) createEntries(ctx context.Context, tx pgx.Tx,
	entries model.Entries,
) error {
	switch len(entries) {
	case 0:
		return nil
	case 1, 2:
		for _, e := range entries {
			if err := s.createEntry(ctx, tx, e); err != nil {
				return err
			}
		}
		return nil
	}

	byHash := make(map[string]*model.Entry, len(entries))
	hashes := make([]string, len(entries))
	now := time.Now()

	_, err := tx.CopyFrom(ctx, pgx.Identifier{"entries"},
		[]string{
			"title",
			"hash",
			"url",
			"comments_url",
			"published_at",
			"content",
			"author",
			"user_id",
			"feed_id",
			"reading_time",
			"tags",
			"changed_at",
		},
		pgx.CopyFromSlice(len(entries), func(i int) ([]any, error) {
			e := entries[i]
			byHash[e.Hash] = e
			hashes[i] = e.Hash
			return []any{
				e.Title,
				e.Hash,
				e.URL,
				e.CommentsURL,
				e.Date,
				e.Content,
				e.Author,
				e.UserID,
				e.FeedID,
				e.ReadingTime,
				removeDuplicates(e.Tags),
				now,
			}, nil
		}))
	if err != nil {
		return fmt.Errorf("storage: copy from entries: %w", err)
	}

	feedID := entries[0].FeedID
	rows, _ := tx.Query(ctx, `
SELECT id, hash, status, created_at, changed_at
  FROM entries
 WHERE feed_id = $1 AND hash = ANY($2)`, feedID, hashes)

	var id int64
	var hash, status string
	var createdAt, changedAt time.Time
	ids := make([]int64, 0, len(entries))

	_, err = pgx.ForEachRow(rows,
		[]any{&id, &hash, &status, &createdAt, &changedAt},
		func() error {
			ids = append(ids, id)
			e := byHash[hash]
			e.ID = id
			e.Status = status
			e.CreatedAt = createdAt
			e.ChangedAt = changedAt
			for _, enc := range e.Enclosures {
				enc.EntryID = e.ID
				enc.UserID = e.UserID
			}
			return nil
		})
	if err != nil {
		return fmt.Errorf("storage: returned entries: %w", err)
	}

	err = s.createEnclosures(ctx, tx, entries.Enclosures())
	if err != nil {
		return err
	}
	return s.buildDocVectors(ctx, tx, ids)
}

// createEntry add a new entry.
func (s *Storage) createEntry(ctx context.Context, tx pgx.Tx, e *model.Entry,
) error {
	rows, _ := tx.Query(ctx, `
INSERT INTO entries (
  title,
  hash,
  url,
  comments_url,
  published_at,
  content,
  author,
  user_id,
  feed_id,
  reading_time,
  tags,
  changed_at,
  document_vectors)
VALUES ($1, $2, $3, $4, $5, $6, $7, $8, $9, $10, $11, now(),
        setweight(to_tsvector(left(coalesce($1, ''), 500000)), 'A') ||
        setweight(to_tsvector(left(coalesce($6, ''), 500000)), 'B'))
RETURNING id, status, created_at, changed_at`,
		e.Title,
		e.Hash,
		e.URL,
		e.CommentsURL,
		e.Date,
		e.Content,
		e.Author,
		e.UserID,
		e.FeedID,
		e.ReadingTime,
		removeDuplicates(e.Tags))

	created, err := pgx.CollectExactlyOneRow(rows,
		pgx.RowToStructByNameLax[model.Entry])
	if err != nil {
		return fmt.Errorf("storage: create entry %q (feed #%d): %w",
			e.URL, e.FeedID, err)
	}

	e.ID = created.ID
	e.Status = created.Status
	e.CreatedAt = created.CreatedAt
	e.ChangedAt = created.ChangedAt

	for _, enc := range e.Enclosures {
		enc.EntryID, enc.UserID = e.ID, e.UserID
	}
	return s.createEnclosures(ctx, tx, e.Enclosures)
}

func (s *Storage) buildDocVectors(ctx context.Context, tx pgx.Tx, ids []int64,
) error {
	_, err := tx.Exec(ctx, `
UPDATE entries
   SET document_vectors =
     setweight(to_tsvector(left(coalesce(title,   ''), 500000)), 'A') ||
     setweight(to_tsvector(left(coalesce(content, ''), 500000)), 'B')
 WHERE id = ANY($1)`, ids)
	if err != nil {
		return fmt.Errorf("storage: build document vectors: %w", err)
	}
	return nil
}

// cleanupEntries deletes from the database entries marked as "removed" and not
// visible anymore in the feed.
func (s *Storage) cleanupEntries(ctx context.Context, feedID int64,
	hashes []string,
) error {
	_, err := s.db.Exec(ctx, `
DELETE FROM entries WHERE feed_id=$1 AND status=$2 AND NOT (hash=ANY($3))`,
		feedID, model.EntryStatusRemoved, hashes)
	if err != nil {
		return fmt.Errorf(`store: unable to cleanup entries: %w`, err)
	}
	return nil
}

// ArchiveEntries changes the status of entries to "removed" after the given
// number of days.
func (s *Storage) ArchiveEntries(ctx context.Context, status string,
	days, limit int,
) (int64, error) {
	if days < 0 || limit <= 0 {
		return 0, nil
	}

	result, err := s.db.Exec(ctx, `
UPDATE entries
   SET status=$1
 WHERE id IN (
   SELECT id
     FROM entries
    WHERE status=$2 AND starred is false AND share_code=''
          AND changed_at < now () - $3::interval
    ORDER BY changed_at ASC LIMIT $4)`,
		model.EntryStatusRemoved, status,
		strconv.FormatInt(int64(days), 10)+" days", limit)
	if err != nil {
		return 0, fmt.Errorf(`store: unable to archive %s entries: %w`,
			status, err)
	}
	return result.RowsAffected(), nil
}

// SetEntriesStatus update the status of the given list of entries.
func (s *Storage) SetEntriesStatus(ctx context.Context, userID int64,
	entryIDs []int64, status string,
) error {
	_, err := s.db.Exec(ctx, `
UPDATE entries
   SET status=$1, changed_at=now()
 WHERE user_id=$2 AND id=ANY($3)`,
		status, userID, entryIDs)
	if err != nil {
		return fmt.Errorf(`store: unable to update entries statuses %v: %w`,
			entryIDs, err)
	}
	return nil
}

func (s *Storage) SetEntriesStatusCount(ctx context.Context, userID int64,
	entryIDs []int64, status string,
) (int, error) {
	err := s.SetEntriesStatus(ctx, userID, entryIDs, status)
	if err != nil {
		return 0, err
	}

	rows, _ := s.db.Query(ctx, `
SELECT count(*)
  FROM entries e
		   JOIN feeds f ON (f.id = e.feed_id)
		   JOIN categories c ON (c.id = f.category_id)
 WHERE e.user_id = $1 AND e.id = ANY($2) AND NOT f.hide_globally
	     AND NOT c.hide_globally`,
		userID, entryIDs)

	visible, err := pgx.CollectExactlyOneRow(rows, pgx.RowTo[int])
	if err != nil {
		return 0, fmt.Errorf(`store: unable to query entries visibility %v: %w`,
			entryIDs, err)
	}
	return visible, nil
}

// SetEntriesBookmarked update the bookmarked state for the given list of
// entries.
func (s *Storage) SetEntriesBookmarkedState(ctx context.Context, userID int64,
	entryIDs []int64, starred bool,
) error {
	result, err := s.db.Exec(ctx, `
UPDATE entries
   SET starred=$1, changed_at=now()
 WHERE user_id=$2 AND id=ANY($3)`,
		starred, userID, entryIDs)
	if err != nil {
		return fmt.Errorf(`store: unable to update the bookmarked state %v: %w`,
			entryIDs, err)
	}

	if result.RowsAffected() == 0 {
		return errors.New(`store: nothing has been updated`)
	}
	return nil
}

// ToggleBookmark toggles entry bookmark value.
func (s *Storage) ToggleBookmark(ctx context.Context, userID, entryID int64,
) error {
	result, err := s.db.Exec(ctx, `
UPDATE entries
   SET starred = NOT starred, changed_at=now()
 WHERE user_id=$1 AND id=$2`,
		userID, entryID)
	if err != nil {
		return fmt.Errorf(
			`store: unable to toggle bookmark flag for entry #%d: %w`, entryID, err)
	}

	if result.RowsAffected() == 0 {
		return errors.New(`store: nothing has been updated`)
	}
	return nil
}

// FlushHistory changes all entries with the status "read" to "removed".
func (s *Storage) FlushHistory(ctx context.Context, userID int64) error {
	_, err := s.db.Exec(ctx, `
UPDATE entries
   SET status=$1, changed_at=now()
 WHERE user_id=$2 AND status=$3 AND starred is false AND share_code=''`,
		model.EntryStatusRemoved, userID, model.EntryStatusRead)
	if err != nil {
		return fmt.Errorf(`store: unable to flush history: %w`, err)
	}
	return nil
}

// MarkAllAsRead updates all user entries to the read status.
func (s *Storage) MarkAllAsRead(ctx context.Context, userID int64) error {
	result, err := s.db.Exec(ctx, `
UPDATE entries
   SET status=$1, changed_at=now()
 WHERE user_id=$2 AND status=$3`,
		model.EntryStatusRead, userID, model.EntryStatusUnread)
	if err != nil {
		return fmt.Errorf(`store: unable to mark all entries as read: %w`, err)
	}

	logging.FromContext(ctx).Debug("Marked all entries as read",
		slog.Int64("user_id", userID),
		slog.Int64("nb_entries", result.RowsAffected()))
	return nil
}

// MarkAllAsReadBeforeDate updates all user entries to the read status before
// the given date.
func (s *Storage) MarkAllAsReadBeforeDate(ctx context.Context, userID int64,
	before time.Time,
) error {
	result, err := s.db.Exec(ctx, `
UPDATE entries
   SET status=$1, changed_at=now()
 WHERE user_id=$2 AND status=$3 AND published_at < $4`,
		model.EntryStatusRead, userID, model.EntryStatusUnread, before)
	if err != nil {
		return fmt.Errorf(
			"store: unable to mark all entries as read before %s: %w",
			before.Format(time.RFC3339), err)
	}

	slog.Debug("Marked all entries as read before date",
		slog.Int64("user_id", userID),
		slog.Int64("nb_entries", result.RowsAffected()),
		slog.String("before", before.Format(time.RFC3339)))
	return nil
}

// MarkGloballyVisibleFeedsAsRead updates all user entries to the read status.
func (s *Storage) MarkGloballyVisibleFeedsAsRead(ctx context.Context,
	userID int64,
) error {
	result, err := s.db.Exec(ctx, `
UPDATE entries
   SET status=$1, changed_at=now()
  FROM feeds
 WHERE entries.feed_id = feeds.id AND entries.user_id=$2 AND entries.status=$3
       AND feeds.hide_globally=$4`,
		model.EntryStatusRead, userID, model.EntryStatusUnread, false)
	if err != nil {
		return fmt.Errorf(
			`store: unable to mark globally visible feeds as read: %w`, err)
	}

	logging.FromContext(ctx).Debug(
		"Marked globally visible feed entries as read",
		slog.Int64("user_id", userID),
		slog.Int64("nb_entries", result.RowsAffected()))
	return nil
}

// MarkFeedAsRead updates all feed entries to the read status.
func (s *Storage) MarkFeedAsRead(ctx context.Context, userID, feedID int64,
	before time.Time,
) (bool, error) {
	result, err := s.db.Exec(ctx, `
UPDATE entries
   SET status=$1, changed_at=now()
 WHERE user_id=$2 AND feed_id=$3 AND status=$4 AND published_at < $5`,
		model.EntryStatusRead, userID, feedID, model.EntryStatusUnread, before)
	if err != nil {
		return false, fmt.Errorf(
			"storage: unable to mark feed entries as read: %w", err)
	}

	logging.FromContext(ctx).Debug("Marked feed entries as read",
		slog.Int64("user_id", userID),
		slog.Int64("feed_id", feedID),
		slog.Int64("nb_entries", result.RowsAffected()),
		slog.String("before", before.Format(time.RFC3339)))
	return result.RowsAffected() != 0, nil
}

// MarkCategoryAsRead updates all category entries to the read status.
func (s *Storage) MarkCategoryAsRead(ctx context.Context, userID,
	categoryID int64, before time.Time,
) (bool, error) {
	result, err := s.db.Exec(ctx, `
UPDATE entries
   SET status=$1, changed_at=now()
  FROM feeds
 WHERE feed_id=feeds.id AND feeds.user_id=$2 AND status=$3 AND published_at < $4
       AND feeds.category_id=$5`,
		model.EntryStatusRead, userID, model.EntryStatusUnread, before, categoryID)
	if err != nil {
		return false, fmt.Errorf(
			"storage: unable to mark category entries as read: %w", err)
	}

	logging.FromContext(ctx).Debug("Marked category entries as read",
		slog.Int64("user_id", userID),
		slog.Int64("category_id", categoryID),
		slog.Int64("nb_entries", result.RowsAffected()),
		slog.String("before", before.Format(time.RFC3339)))
	return result.RowsAffected() != 0, nil
}

// EntryShareCode returns the share code of the provided entry. It generates a
// new one if not already defined.
func (s *Storage) EntryShareCode(ctx context.Context, userID, entryID int64,
) (string, error) {
	rows, _ := s.db.Query(ctx,
		`SELECT share_code FROM entries WHERE user_id=$1 AND id=$2`,
		userID, entryID)

	shareCode, err := pgx.CollectExactlyOneRow(rows, pgx.RowTo[string])
	if err != nil {
		return "", fmt.Errorf(
			`store: unable to get share code for entry #%d: %w`, entryID, err)
	}

	if shareCode != "" {
		return shareCode, nil
	}
	shareCode = crypto.GenerateRandomStringHex(20)

	_, err = s.db.Exec(ctx,
		`UPDATE entries SET share_code = $1 WHERE user_id=$2 AND id=$3`,
		shareCode, userID, entryID)
	if err != nil {
		return "", fmt.Errorf(`store: unable to set share code for entry #%d: %w`,
			entryID, err)
	}
	return shareCode, nil
}

// UnshareEntry removes the share code for the given entry.
func (s *Storage) UnshareEntry(ctx context.Context, userID, entryID int64,
) error {
	_, err := s.db.Exec(ctx,
		`UPDATE entries SET share_code='' WHERE user_id=$1 AND id=$2`,
		userID, entryID)
	if err != nil {
		return fmt.Errorf(
			`store: unable to remove share code for entry #%d: %w`, entryID, err)
	}
	return nil
}

func (s *Storage) KnownEntryHashes(ctx context.Context, feedID int64,
	hashes []string,
) ([]string, error) {
	rows, _ := s.db.Query(ctx,
		`SELECT hash FROM entries WHERE feed_id = $1 AND hash = ANY($2)`,
		feedID, hashes)
	known, err := pgx.CollectRows(rows, pgx.RowTo[string])
	if errors.Is(err, pgx.ErrNoRows) {
		return nil, nil
	} else if err != nil {
		return nil, fmt.Errorf(
			"storage: check entries exist: feed=%v hashes=%v: %w",
			feedID, len(hashes), err)
	}
	return known, nil
}<|MERGE_RESOLUTION|>--- conflicted
+++ resolved
@@ -107,7 +107,6 @@
 	return !result
 }
 
-<<<<<<< HEAD
 func (s *Storage) GetReadTime(ctx context.Context, feedID int64,
 	entryHash string,
 ) int {
@@ -115,43 +114,6 @@
 	rows, _ := s.db.Query(ctx,
 		`SELECT reading_time FROM entries WHERE feed_id=$1 AND hash=$2`,
 		feedID, entryHash)
-=======
-// updateEntry updates an entry when a feed is refreshed.
-// Note: we do not update the published date because some feeds do not contains any date,
-// it default to time.Now() which could change the order of items on the history page.
-func (s *Storage) updateEntry(tx *sql.Tx, entry *model.Entry) error {
-	// Note: This query uses entries_feed_id_hash_key index (filtering on user_id is not necessary).
-	query := `
-		UPDATE
-			entries
-		SET
-			title=$1,
-			url=$2,
-			comments_url=$3,
-			content=$4,
-			author=$5,
-			reading_time=$6,
-			document_vectors = setweight(to_tsvector(left(coalesce($1, ''), 500000)), 'A') || setweight(to_tsvector(left(coalesce($4, ''), 500000)), 'B'),
-			tags=$10
-		WHERE
-			feed_id=$8 AND hash=$9
-		RETURNING
-			id
-	`
-	err := tx.QueryRow(
-		query,
-		entry.Title,
-		entry.URL,
-		entry.CommentsURL,
-		entry.Content,
-		entry.Author,
-		entry.ReadingTime,
-		entry.UserID,
-		entry.FeedID,
-		entry.Hash,
-		pq.Array(removeEmpty(removeDuplicates(entry.Tags))),
-	).Scan(&entry.ID)
->>>>>>> 95eb6c12
 
 	readingTime, err := pgx.CollectExactlyOneRow(rows, pgx.RowTo[int])
 	if err != nil {
@@ -215,21 +177,10 @@
 		}
 	}
 
-<<<<<<< HEAD
 	if len(unknown) == 0 {
 		return
 	}
 	return refreshed, s.createEntries(ctx, tx, unknown)
-=======
-	return result, nil
-}
-
-func (s *Storage) IsNewEntry(feedID int64, entryHash string) bool {
-	var result bool
-	// Note: This query uses entries_feed_id_hash_key index (filtering on user_id is not necessary).
-	s.db.QueryRow(`SELECT true FROM entries WHERE feed_id=$1 AND hash=$2`, feedID, entryHash).Scan(&result)
-	return !result
->>>>>>> 95eb6c12
 }
 
 func (s *Storage) knownEntries(ctx context.Context, tx pgx.Tx, feedID int64,
@@ -302,7 +253,7 @@
        document_vectors =
          setweight(to_tsvector(left(coalesce($1, ''), 500000)), 'A') ||
          setweight(to_tsvector(left(coalesce($4, ''), 500000)), 'B')
- WHERE user_id=$7 AND feed_id=$8 AND hash=$9
+ WHERE user_id = $7 AND feed_id = $8 AND hash = $9
 RETURNING id, status, changed_at`,
 		e.Title,
 		e.URL,
