// SPDX-FileCopyrightText: Copyright The Miniflux Authors. All rights reserved.
// SPDX-License-Identifier: Apache-2.0

package storage // import "miniflux.app/v2/internal/storage"

import (
	"context"
	"errors"
	"fmt"
	"log/slog"
<<<<<<< HEAD
	"slices"
	"strconv"
	"strings"
=======
>>>>>>> 2e26f5ca
	"time"

	"github.com/jackc/pgx/v5"

	"miniflux.app/v2/internal/crypto"
	"miniflux.app/v2/internal/logging"
	"miniflux.app/v2/internal/model"
)

// CountAllEntries returns the number of entries for each status in the
// database.
func (s *Storage) CountAllEntries(ctx context.Context) (map[string]int64,
	error,
) {
	rows, _ := s.db.Query(ctx,
		`SELECT status, count(*) AS count FROM entries GROUP BY status`)

	const total = "total"
	results := map[string]int64{
		model.EntryStatusUnread:  0,
		model.EntryStatusRead:    0,
		model.EntryStatusRemoved: 0,
		total:                    0,
	}

	type statusCount struct {
		Status string
		Count  int64
	}

	counts, err := pgx.CollectRows(rows, pgx.RowToStructByName[statusCount])
	if err != nil {
		return nil, fmt.Errorf("storage: count entries by status: %w", err)
	}

	for _, s := range counts {
		results[s.Status] = s.Count
		results[total] += s.Count
	}
	return results, nil
}

// CountUnreadEntries returns the number of unread entries.
func (s *Storage) CountUnreadEntries(ctx context.Context, userID int64) int {
	builder := s.NewEntryQueryBuilder(userID).
		WithStatus(model.EntryStatusUnread).
		WithGloballyVisible()

	n, err := builder.CountEntries(ctx)
	if err != nil {
		logging.FromContext(ctx).Error("Unable to count unread entries",
			slog.Int64("user_id", userID), slog.Any("error", err))
		return 0
	}
	return n
}

// UpdateEntryTitleAndContent updates entry title and content.
func (s *Storage) UpdateEntryTitleAndContent(ctx context.Context,
	entry *model.Entry,
) error {
	_, err := s.db.Exec(ctx, `
UPDATE entries
   SET title = $1,
       content = $2,
       reading_time = $3
 WHERE id = $4 AND user_id = $5`,
		entry.Title,
		entry.Content,
		entry.ReadingTime,
		entry.ID, entry.UserID)
	if err != nil {
		return fmt.Errorf(`store: unable to update entry #%d: %w`, entry.ID, err)
	}
	return nil
}

<<<<<<< HEAD
func (s *Storage) GetReadTime(ctx context.Context, feedID int64,
	entryHash string,
) int {
	// Note: This query uses entries_feed_id_hash_key index
	rows, _ := s.db.Query(ctx,
		`SELECT reading_time FROM entries WHERE feed_id=$1 AND hash=$2`,
		feedID, entryHash)
=======
// createEntry add a new entry.
func (s *Storage) createEntry(tx *sql.Tx, entry *model.Entry) error {
	query := `
		INSERT INTO entries
			(
				title,
				hash,
				url,
				comments_url,
				published_at,
				content,
				author,
				user_id,
				feed_id,
				reading_time,
				changed_at,
				document_vectors,
				tags
			)
		VALUES
			(
				$1,
				$2,
				$3,
				$4,
				$5,
				$6,
				$7,
				$8,
				$9,
				$10,
				now(),
				setweight(to_tsvector($1), 'A') || setweight(to_tsvector($6), 'B'),
				$11
			)
		RETURNING
			id, status, created_at, changed_at
	`
	err := tx.QueryRow(
		query,
		truncateString(entry.Title),
		entry.Hash,
		entry.URL,
		entry.CommentsURL,
		entry.Date,
		truncateString(entry.Content),
		entry.Author,
		entry.UserID,
		entry.FeedID,
		entry.ReadingTime,
		pq.Array(entry.Tags),
	).Scan(
		&entry.ID,
		&entry.Status,
		&entry.CreatedAt,
		&entry.ChangedAt,
	)
>>>>>>> 2e26f5ca

	readingTime, err := pgx.CollectExactlyOneRow(rows, pgx.RowTo[int])
	if err != nil {
		logging.FromContext(ctx).Error("store: unable to fetch entry reading_time",
			slog.Int64("feed_id", feedID),
			slog.String("hash", entryHash),
			slog.Any("error", err))
		return 0
	}
	return readingTime
}

// RefreshFeedEntries updates feed entries while refreshing a feed.
func (s *Storage) RefreshFeedEntries(ctx context.Context, userID, feedID int64,
	entries model.Entries, updateExisting bool,
) (*model.FeedRefreshed, error) {
	hashes := make([]string, len(entries))
	for i, e := range entries {
		e.UserID, e.FeedID, e.Status = userID, feedID, model.EntryStatusUnread
		hashes[i] = e.Hash
	}

	var refreshed *model.FeedRefreshed
	if len(entries) > 0 {
		err := pgx.BeginFunc(ctx, s.db, func(tx pgx.Tx) error {
			r, err := s.refreshEntries(ctx, tx, feedID, hashes, entries,
				updateExisting)
			if err != nil {
				return err
			}
			refreshed = r
			return nil
		})
		if err != nil {
			return refreshed, fmt.Errorf("unable refresh feed(#%d) entries: %w",
				feedID, err)
		}
	} else {
		refreshed = &model.FeedRefreshed{}
	}

	if err := s.cleanupEntries(ctx, feedID, hashes); err != nil {
		return nil, err
	}
	return refreshed, nil
}

<<<<<<< HEAD
func (s *Storage) refreshEntries(ctx context.Context, tx pgx.Tx, feedID int64,
	hashes []string, entries model.Entries, update bool,
) (*model.FeedRefreshed, error) {
	refreshed, err := s.knownEntries(ctx, tx, feedID, hashes, entries)
=======
// updateEntry updates an entry when a feed is refreshed.
// Note: we do not update the published date because some feeds do not contains any date,
// it default to time.Now() which could change the order of items on the history page.
func (s *Storage) updateEntry(tx *sql.Tx, entry *model.Entry) error {
	query := `
		UPDATE
			entries
		SET
			title=$1,
			url=$2,
			comments_url=$3,
			content=$4,
			author=$5,
			reading_time=$6,
			document_vectors = setweight(to_tsvector($1), 'A') || setweight(to_tsvector($4), 'B'),
			tags=$10
		WHERE
			user_id=$7 AND feed_id=$8 AND hash=$9
		RETURNING
			id
	`
	err := tx.QueryRow(
		query,
		truncateString(entry.Title),
		entry.URL,
		entry.CommentsURL,
		truncateString(entry.Content),
		entry.Author,
		entry.ReadingTime,
		entry.UserID,
		entry.FeedID,
		entry.Hash,
		pq.Array(entry.Tags),
	).Scan(&entry.ID)

>>>>>>> 2e26f5ca
	if err != nil {
		return nil, err
	}

	if update {
		for _, e := range refreshed.UpdatedEntires {
			if err = s.updateEntry(ctx, tx, e); err != nil {
				return refreshed, err
			}
		}
	}

	if len(refreshed.CreatedEntries) == 0 {
		return refreshed, nil
	}
	return refreshed, s.createEntries(ctx, tx, refreshed.CreatedEntries)
}

func (s *Storage) knownEntries(ctx context.Context, tx pgx.Tx, feedID int64,
	hashes []string, entries []*model.Entry,
) (*model.FeedRefreshed, error) {
	published, err := s.publishedEntryHashes(ctx, tx, hashes)
	if err != nil {
		return nil, err
	} else if len(published) == 0 {
		return &model.FeedRefreshed{CreatedEntries: entries}, nil
	}

	byHash := make(map[string]*publishedEntry, len(published))
	for i := range published {
		e := &published[i]
		if _, ok := byHash[e.Hash]; !ok || e.FeedID == feedID {
			byHash[e.Hash] = e
		}
	}

	refreshed := &model.FeedRefreshed{}
	var updatedEntries, newEntries []*model.Entry

	for _, e := range entries {
		stored, ok := byHash[e.Hash]
		switch {
		case !ok:
			e.Status = model.EntryStatusUnread
			newEntries = append(newEntries, e)
		case e.FeedID != stored.FeedID:
			if e.Date.After(stored.Date) {
				e.Status = model.EntryStatusUnread
			} else {
				e.Status = model.EntryStatusRead
				refreshed.Dedups++
			}
			newEntries = append(newEntries, e)
		case e.Date.After(stored.Date):
			e.Status = model.EntryStatusUnread
			updatedEntries = append(updatedEntries, e)
		default:
			e.Status = stored.Status
		}
	}

	refreshed.CreatedEntries = newEntries
	refreshed.UpdatedEntires = updatedEntries
	return refreshed, nil
}

type publishedEntry struct {
	FeedID int64     `db:"feed_id"`
	Status string    `db:"status"`
	Hash   string    `db:"hash"`
	Date   time.Time `db:"published_at"`
}

func (s *Storage) publishedEntryHashes(ctx context.Context, tx pgx.Tx,
	hashes []string,
) ([]publishedEntry, error) {
	rows, _ := tx.Query(ctx, `
SELECT feed_id, status, hash, published_at
  FROM entries
 WHERE hash = ANY($1)`, hashes)

	entries, err := pgx.CollectRows(rows, pgx.RowToStructByName[publishedEntry])
	if errors.Is(err, pgx.ErrNoRows) {
		return nil, nil
	} else if err != nil {
		return nil, fmt.Errorf("storage: check entries exist: %w", err)
	}
	return entries, nil
}

// updateEntry updates an entry when a feed is refreshed.
//
// Note: we do not update the published date because some feeds do not contains
// any date, it default to time.Now() which could change the order of items on
// the history page.
func (s *Storage) updateEntry(ctx context.Context, tx pgx.Tx, e *model.Entry,
) error {
	err := tx.QueryRow(ctx, `
UPDATE entries
   SET title = $1,
       url = $2,
       comments_url = $3,
       content = $4,
       author = $5,
       reading_time = $6,
       tags = $10,
       changed_at = now(),
       published_at = $11,
       status = $12,
       extra = $13
 WHERE user_id = $7 AND feed_id = $8 AND hash = $9
RETURNING id, status, changed_at`,
		e.Title,
		e.URL,
		e.CommentsURL,
		e.Content,
		e.Author,
		e.ReadingTime,
		e.UserID, e.FeedID, e.Hash,
		removeDuplicates(e.Tags),
		e.Date,
		model.EntryStatusUnread,
		&e.Extra,
	).Scan(&e.ID, &e.Status, &e.ChangedAt)
	if err != nil {
		return fmt.Errorf("storage: update entry %q: %w", e.URL, err)
	}
	return nil
}

func removeDuplicates(items []string) []string {
	seen := make(map[string]struct{}, len(items))
	for i, s := range items {
		if s = strings.TrimSpace(s); s != "" {
			if _, found := seen[s]; !found {
				seen[s] = struct{}{}
			} else {
				s = ""
			}
		}
		items[i] = s
	}
	if len(seen) < len(items) {
		items = slices.DeleteFunc(items, func(s string) bool { return s == "" })
	}
	return items
}

func (s *Storage) createEntries(ctx context.Context, tx pgx.Tx,
	entries model.Entries,
) error {
	switch len(entries) {
	case 0:
		return nil
	case 1, 2:
		return s.batchCreateEntries(ctx, tx, entries)
	}

	byHash := make(map[string]*model.Entry, len(entries))
	hashes := make([]string, len(entries))
	now := time.Now()

	_, err := tx.CopyFrom(ctx, pgx.Identifier{"entries"},
		[]string{
			"status",
			"title",
			"hash",
			"url",
			"comments_url",
			"published_at",
			"content",
			"author",
			"user_id",
			"feed_id",
			"reading_time",
			"tags",
			"changed_at",
			"extra",
		},
		pgx.CopyFromSlice(len(entries), func(i int) ([]any, error) {
			e := entries[i]
			byHash[e.Hash] = e
			hashes[i] = e.Hash
			return []any{
				e.Status,
				e.Title,
				e.Hash,
				e.URL,
				e.CommentsURL,
				e.Date,
				e.Content,
				e.Author,
				e.UserID,
				e.FeedID,
				e.ReadingTime,
				removeDuplicates(e.Tags),
				now,
				&e.Extra,
			}, nil
		}))
	if err != nil {
		return fmt.Errorf("storage: copy from entries: %w", err)
	}

	feedID := entries[0].FeedID
	rows, _ := tx.Query(ctx, `
SELECT id, hash, created_at, changed_at
  FROM entries
 WHERE feed_id = $1 AND hash = ANY($2)`, feedID, hashes)

	var id int64
	var hash string
	var createdAt, changedAt time.Time
	scans := []any{&id, &hash, &createdAt, &changedAt}

	_, err = pgx.ForEachRow(rows, scans, func() error {
		e := byHash[hash]
		e.ID = id
		e.CreatedAt = createdAt
		e.ChangedAt = changedAt
		return nil
	})
	if err != nil {
		return fmt.Errorf("storage: returned entries: %w", err)
	}
	return nil
}

func (s *Storage) batchCreateEntries(ctx context.Context, tx pgx.Tx,
	entries model.Entries,
) error {
	var batch pgx.Batch
	for _, e := range entries {
		s.queueCreateEntry(&batch, e)
	}

	if err := tx.SendBatch(ctx, &batch).Close(); err != nil {
		return fmt.Errorf("storage: batch create entries(%d): %w",
			len(entries), err)
	}
	return nil
}

func (s *Storage) queueCreateEntry(batch *pgx.Batch, e *model.Entry) {
	batch.Queue(`
INSERT INTO entries (
  status,
  title,
  hash,
  url,
  comments_url,
  published_at,
  content,
  author,
  user_id,
  feed_id,
  reading_time,
  tags,
  extra,
  changed_at)
VALUES ($1, $2, $3, $4, $5, $6, $7, $8, $9, $10, $11, $12, $13, now())
RETURNING id, created_at, changed_at`,
		e.Status,
		e.Title,
		e.Hash,
		e.URL,
		e.CommentsURL,
		e.Date,
		e.Content,
		e.Author,
		e.UserID,
		e.FeedID,
		e.ReadingTime,
		removeDuplicates(e.Tags),
		&e.Extra,
	).QueryRow(func(row pgx.Row) error {
		err := row.Scan(&e.ID, &e.CreatedAt, &e.ChangedAt)
		if err != nil {
			return fmt.Errorf("queued create entry %q (feed #%d): %w",
				e.URL, e.FeedID, err)
		}
		return nil
	})
}

// cleanupEntries deletes from the database entries marked as "removed" and not
// visible anymore in the feed.
func (s *Storage) cleanupEntries(ctx context.Context, feedID int64,
	hashes []string,
) error {
	var err error
	if len(hashes) == 0 {
		_, err = s.db.Exec(ctx,
			`DELETE FROM entries WHERE feed_id = $1 AND status = $2`,
			feedID, model.EntryStatusRemoved)
	} else {
		_, err = s.db.Exec(ctx, `
DELETE FROM entries
 WHERE feed_id = $1 AND status = $2 AND NOT (hash = ANY($3))`,
			feedID, model.EntryStatusRemoved, hashes)
	}
	if err != nil {
		return fmt.Errorf(`store: unable to cleanup entries: %w`, err)
	}
	return nil
}

// ArchiveEntries changes the status of entries to "removed" after the given
// number of days.
func (s *Storage) ArchiveEntries(ctx context.Context, status string,
	days, limit int,
) (int64, error) {
	if days < 0 || limit <= 0 {
		return 0, nil
	}

	result, err := s.db.Exec(ctx, `
UPDATE entries
   SET status=$1
 WHERE id IN (
   SELECT id
     FROM entries
    WHERE status=$2 AND starred is false AND share_code=''
          AND changed_at < now () - $3::interval
    ORDER BY changed_at ASC LIMIT $4)`,
		model.EntryStatusRemoved, status,
		strconv.FormatInt(int64(days), 10)+" days", limit)
	if err != nil {
		return 0, fmt.Errorf(`store: unable to archive %s entries: %w`,
			status, err)
	}
	return result.RowsAffected(), nil
}

// SetEntriesStatus update the status of the given list of entries.
func (s *Storage) SetEntriesStatus(ctx context.Context, userID int64,
	entryIDs []int64, status string,
) error {
	_, err := s.db.Exec(ctx, `
UPDATE entries
   SET status=$1, changed_at=now()
 WHERE user_id=$2 AND id=ANY($3)`,
		status, userID, entryIDs)
	if err != nil {
		return fmt.Errorf(`store: unable to update entries statuses %v: %w`,
			entryIDs, err)
	}
	return nil
}

func (s *Storage) SetEntriesStatusCount(ctx context.Context, userID int64,
	entryIDs []int64, status string,
) (int, error) {
	err := s.SetEntriesStatus(ctx, userID, entryIDs, status)
	if err != nil {
		return 0, err
	}

	rows, _ := s.db.Query(ctx, `
SELECT count(*)
  FROM entries e
		   JOIN feeds f ON (f.id = e.feed_id)
		   JOIN categories c ON (c.id = f.category_id)
 WHERE e.user_id = $1 AND e.id = ANY($2) AND NOT f.hide_globally
	     AND NOT c.hide_globally`,
		userID, entryIDs)

	visible, err := pgx.CollectExactlyOneRow(rows, pgx.RowTo[int])
	if err != nil {
		return 0, fmt.Errorf(`store: unable to query entries visibility %v: %w`,
			entryIDs, err)
	}
	return visible, nil
}

// SetEntriesBookmarked update the bookmarked state for the given list of
// entries.
func (s *Storage) SetEntriesBookmarkedState(ctx context.Context, userID int64,
	entryIDs []int64, starred bool,
) error {
	result, err := s.db.Exec(ctx, `
UPDATE entries
   SET starred=$1, changed_at=now()
 WHERE user_id=$2 AND id=ANY($3)`,
		starred, userID, entryIDs)
	if err != nil {
		return fmt.Errorf(`store: unable to update the bookmarked state %v: %w`,
			entryIDs, err)
	}

	if result.RowsAffected() == 0 {
		return errors.New(`store: nothing has been updated`)
	}
	return nil
}

// ToggleBookmark toggles entry bookmark value.
func (s *Storage) ToggleBookmark(ctx context.Context, userID, entryID int64,
) error {
	result, err := s.db.Exec(ctx, `
UPDATE entries
   SET starred = NOT starred, changed_at=now()
 WHERE user_id=$1 AND id=$2`,
		userID, entryID)
	if err != nil {
		return fmt.Errorf(
			`store: unable to toggle bookmark flag for entry #%d: %w`, entryID, err)
	}

	if result.RowsAffected() == 0 {
		return errors.New(`store: nothing has been updated`)
	}
	return nil
}

// FlushHistory changes all entries with the status "read" to "removed".
func (s *Storage) FlushHistory(ctx context.Context, userID int64) error {
	_, err := s.db.Exec(ctx, `
UPDATE entries
   SET status=$1, changed_at=now()
 WHERE user_id=$2 AND status=$3 AND starred is false AND share_code=''`,
		model.EntryStatusRemoved, userID, model.EntryStatusRead)
	if err != nil {
		return fmt.Errorf(`store: unable to flush history: %w`, err)
	}
	return nil
}

// MarkAllAsRead updates all user entries to the read status.
func (s *Storage) MarkAllAsRead(ctx context.Context, userID int64) error {
	result, err := s.db.Exec(ctx, `
UPDATE entries
   SET status=$1, changed_at=now()
 WHERE user_id=$2 AND status=$3`,
		model.EntryStatusRead, userID, model.EntryStatusUnread)
	if err != nil {
		return fmt.Errorf(`store: unable to mark all entries as read: %w`, err)
	}

	logging.FromContext(ctx).Debug("Marked all entries as read",
		slog.Int64("user_id", userID),
		slog.Int64("nb_entries", result.RowsAffected()))
	return nil
}

// MarkAllAsReadBeforeDate updates all user entries to the read status before
// the given date.
func (s *Storage) MarkAllAsReadBeforeDate(ctx context.Context, userID int64,
	before time.Time,
) error {
	result, err := s.db.Exec(ctx, `
UPDATE entries
   SET status=$1, changed_at=now()
 WHERE user_id=$2 AND status=$3 AND published_at < $4`,
		model.EntryStatusRead, userID, model.EntryStatusUnread, before)
	if err != nil {
		return fmt.Errorf(
			"store: unable to mark all entries as read before %s: %w",
			before.Format(time.RFC3339), err)
	}

	slog.Debug("Marked all entries as read before date",
		slog.Int64("user_id", userID),
		slog.Int64("nb_entries", result.RowsAffected()),
		slog.String("before", before.Format(time.RFC3339)))
	return nil
}

// MarkGloballyVisibleFeedsAsRead updates all user entries to the read status.
func (s *Storage) MarkGloballyVisibleFeedsAsRead(ctx context.Context,
	userID int64,
) error {
	result, err := s.db.Exec(ctx, `
UPDATE entries
   SET status=$1, changed_at=now()
  FROM feeds
 WHERE entries.feed_id = feeds.id AND entries.user_id=$2 AND entries.status=$3
       AND feeds.hide_globally=$4`,
		model.EntryStatusRead, userID, model.EntryStatusUnread, false)
	if err != nil {
		return fmt.Errorf(
			`store: unable to mark globally visible feeds as read: %w`, err)
	}

	logging.FromContext(ctx).Debug(
		"Marked globally visible feed entries as read",
		slog.Int64("user_id", userID),
		slog.Int64("nb_entries", result.RowsAffected()))
	return nil
}

// MarkFeedAsRead updates all feed entries to the read status.
func (s *Storage) MarkFeedAsRead(ctx context.Context, userID, feedID int64,
	before time.Time,
) (bool, error) {
	result, err := s.db.Exec(ctx, `
UPDATE entries
   SET status=$1, changed_at=now()
 WHERE user_id=$2 AND feed_id=$3 AND status=$4 AND published_at < $5`,
		model.EntryStatusRead, userID, feedID, model.EntryStatusUnread, before)
	if err != nil {
		return false, fmt.Errorf(
			"storage: unable to mark feed entries as read: %w", err)
	}

	logging.FromContext(ctx).Debug("Marked feed entries as read",
		slog.Int64("user_id", userID),
		slog.Int64("feed_id", feedID),
		slog.Int64("nb_entries", result.RowsAffected()),
		slog.String("before", before.Format(time.RFC3339)))
	return result.RowsAffected() != 0, nil
}

// MarkCategoryAsRead updates all category entries to the read status.
func (s *Storage) MarkCategoryAsRead(ctx context.Context, userID,
	categoryID int64, before time.Time,
) (bool, error) {
	result, err := s.db.Exec(ctx, `
UPDATE entries
   SET status=$1, changed_at=now()
  FROM feeds
 WHERE feed_id=feeds.id AND feeds.user_id=$2 AND status=$3 AND published_at < $4
       AND feeds.category_id=$5`,
		model.EntryStatusRead, userID, model.EntryStatusUnread, before, categoryID)
	if err != nil {
		return false, fmt.Errorf(
			"storage: unable to mark category entries as read: %w", err)
	}

	logging.FromContext(ctx).Debug("Marked category entries as read",
		slog.Int64("user_id", userID),
		slog.Int64("category_id", categoryID),
		slog.Int64("nb_entries", result.RowsAffected()),
		slog.String("before", before.Format(time.RFC3339)))
	return result.RowsAffected() != 0, nil
}

// EntryShareCode returns the share code of the provided entry. It generates a
// new one if not already defined.
func (s *Storage) EntryShareCode(ctx context.Context, userID, entryID int64,
) (string, error) {
	rows, _ := s.db.Query(ctx,
		`SELECT share_code FROM entries WHERE user_id=$1 AND id=$2`,
		userID, entryID)

	shareCode, err := pgx.CollectExactlyOneRow(rows, pgx.RowTo[string])
	if err != nil {
		return "", fmt.Errorf(
			`store: unable to get share code for entry #%d: %w`, entryID, err)
	}

	if shareCode != "" {
		return shareCode, nil
	}
	shareCode = crypto.GenerateRandomStringHex(20)

	_, err = s.db.Exec(ctx,
		`UPDATE entries SET share_code = $1 WHERE user_id=$2 AND id=$3`,
		shareCode, userID, entryID)
	if err != nil {
		return "", fmt.Errorf(`store: unable to set share code for entry #%d: %w`,
			entryID, err)
	}
	return shareCode, nil
}

<<<<<<< HEAD
// UnshareEntry removes the share code for the given entry.
func (s *Storage) UnshareEntry(ctx context.Context, userID, entryID int64,
) error {
	_, err := s.db.Exec(ctx,
		`UPDATE entries SET share_code='' WHERE user_id=$1 AND id=$2`,
		userID, entryID)
	if err != nil {
		return fmt.Errorf(
			`store: unable to remove share code for entry #%d: %w`, entryID, err)
	}
	return nil
}

func (s *Storage) KnownEntryHashes(ctx context.Context, feedID int64,
	hashes []string,
) ([]string, error) {
	if len(hashes) == 0 {
		return nil, nil
	}

	rows, _ := s.db.Query(ctx,
		`SELECT hash FROM entries WHERE feed_id = $1 AND hash = ANY($2)`,
		feedID, hashes)
	known, err := pgx.CollectRows(rows, pgx.RowTo[string])
	if errors.Is(err, pgx.ErrNoRows) {
		return nil, nil
	} else if err != nil {
		return nil, fmt.Errorf(
			"storage: check entries exist: feed=%v hashes=%v: %w",
			feedID, len(hashes), err)
	}
	return known, nil
=======
func truncateString(s string) string {
	if len(s) > truncationLen {
		return s[:truncationLen]
	}
	return s
>>>>>>> 2e26f5ca
}<|MERGE_RESOLUTION|>--- conflicted
+++ resolved
@@ -8,12 +8,7 @@
 	"errors"
 	"fmt"
 	"log/slog"
-<<<<<<< HEAD
-	"slices"
 	"strconv"
-	"strings"
-=======
->>>>>>> 2e26f5ca
 	"time"
 
 	"github.com/jackc/pgx/v5"
@@ -91,7 +86,6 @@
 	return nil
 }
 
-<<<<<<< HEAD
 func (s *Storage) GetReadTime(ctx context.Context, feedID int64,
 	entryHash string,
 ) int {
@@ -99,65 +93,6 @@
 	rows, _ := s.db.Query(ctx,
 		`SELECT reading_time FROM entries WHERE feed_id=$1 AND hash=$2`,
 		feedID, entryHash)
-=======
-// createEntry add a new entry.
-func (s *Storage) createEntry(tx *sql.Tx, entry *model.Entry) error {
-	query := `
-		INSERT INTO entries
-			(
-				title,
-				hash,
-				url,
-				comments_url,
-				published_at,
-				content,
-				author,
-				user_id,
-				feed_id,
-				reading_time,
-				changed_at,
-				document_vectors,
-				tags
-			)
-		VALUES
-			(
-				$1,
-				$2,
-				$3,
-				$4,
-				$5,
-				$6,
-				$7,
-				$8,
-				$9,
-				$10,
-				now(),
-				setweight(to_tsvector($1), 'A') || setweight(to_tsvector($6), 'B'),
-				$11
-			)
-		RETURNING
-			id, status, created_at, changed_at
-	`
-	err := tx.QueryRow(
-		query,
-		truncateString(entry.Title),
-		entry.Hash,
-		entry.URL,
-		entry.CommentsURL,
-		entry.Date,
-		truncateString(entry.Content),
-		entry.Author,
-		entry.UserID,
-		entry.FeedID,
-		entry.ReadingTime,
-		pq.Array(entry.Tags),
-	).Scan(
-		&entry.ID,
-		&entry.Status,
-		&entry.CreatedAt,
-		&entry.ChangedAt,
-	)
->>>>>>> 2e26f5ca
 
 	readingTime, err := pgx.CollectExactlyOneRow(rows, pgx.RowTo[int])
 	if err != nil {
@@ -205,48 +140,10 @@
 	return refreshed, nil
 }
 
-<<<<<<< HEAD
 func (s *Storage) refreshEntries(ctx context.Context, tx pgx.Tx, feedID int64,
 	hashes []string, entries model.Entries, update bool,
 ) (*model.FeedRefreshed, error) {
 	refreshed, err := s.knownEntries(ctx, tx, feedID, hashes, entries)
-=======
-// updateEntry updates an entry when a feed is refreshed.
-// Note: we do not update the published date because some feeds do not contains any date,
-// it default to time.Now() which could change the order of items on the history page.
-func (s *Storage) updateEntry(tx *sql.Tx, entry *model.Entry) error {
-	query := `
-		UPDATE
-			entries
-		SET
-			title=$1,
-			url=$2,
-			comments_url=$3,
-			content=$4,
-			author=$5,
-			reading_time=$6,
-			document_vectors = setweight(to_tsvector($1), 'A') || setweight(to_tsvector($4), 'B'),
-			tags=$10
-		WHERE
-			user_id=$7 AND feed_id=$8 AND hash=$9
-		RETURNING
-			id
-	`
-	err := tx.QueryRow(
-		query,
-		truncateString(entry.Title),
-		entry.URL,
-		entry.CommentsURL,
-		truncateString(entry.Content),
-		entry.Author,
-		entry.ReadingTime,
-		entry.UserID,
-		entry.FeedID,
-		entry.Hash,
-		pq.Array(entry.Tags),
-	).Scan(&entry.ID)
-
->>>>>>> 2e26f5ca
 	if err != nil {
 		return nil, err
 	}
@@ -366,7 +263,7 @@
 		e.Author,
 		e.ReadingTime,
 		e.UserID, e.FeedID, e.Hash,
-		removeDuplicates(e.Tags),
+		e.Tags,
 		e.Date,
 		model.EntryStatusUnread,
 		&e.Extra,
@@ -375,24 +272,6 @@
 		return fmt.Errorf("storage: update entry %q: %w", e.URL, err)
 	}
 	return nil
-}
-
-func removeDuplicates(items []string) []string {
-	seen := make(map[string]struct{}, len(items))
-	for i, s := range items {
-		if s = strings.TrimSpace(s); s != "" {
-			if _, found := seen[s]; !found {
-				seen[s] = struct{}{}
-			} else {
-				s = ""
-			}
-		}
-		items[i] = s
-	}
-	if len(seen) < len(items) {
-		items = slices.DeleteFunc(items, func(s string) bool { return s == "" })
-	}
-	return items
 }
 
 func (s *Storage) createEntries(ctx context.Context, tx pgx.Tx,
@@ -442,7 +321,7 @@
 				e.UserID,
 				e.FeedID,
 				e.ReadingTime,
-				removeDuplicates(e.Tags),
+				e.Tags,
 				now,
 				&e.Extra,
 			}, nil
@@ -520,7 +399,7 @@
 		e.UserID,
 		e.FeedID,
 		e.ReadingTime,
-		removeDuplicates(e.Tags),
+		e.Tags,
 		&e.Extra,
 	).QueryRow(func(row pgx.Row) error {
 		err := row.Scan(&e.ID, &e.CreatedAt, &e.ChangedAt)
@@ -813,7 +692,6 @@
 	return shareCode, nil
 }
 
-<<<<<<< HEAD
 // UnshareEntry removes the share code for the given entry.
 func (s *Storage) UnshareEntry(ctx context.Context, userID, entryID int64,
 ) error {
@@ -846,11 +724,4 @@
 			feedID, len(hashes), err)
 	}
 	return known, nil
-=======
-func truncateString(s string) string {
-	if len(s) > truncationLen {
-		return s[:truncationLen]
-	}
-	return s
->>>>>>> 2e26f5ca
 }