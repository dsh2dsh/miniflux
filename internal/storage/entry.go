// SPDX-FileCopyrightText: Copyright The Miniflux Authors. All rights reserved.
// SPDX-License-Identifier: Apache-2.0

package storage // import "miniflux.app/v2/internal/storage"

import (
	"context"
	"errors"
	"fmt"
	"log/slog"
	"strconv"
	"time"

	"github.com/jackc/pgx/v5"
	"github.com/jackc/pgx/v5/pgconn"

	"miniflux.app/v2/internal/crypto"
	"miniflux.app/v2/internal/logging"
	"miniflux.app/v2/internal/model"
)

// CountAllEntries returns the number of entries for each status in the
// database.
func (s *Storage) CountAllEntries(ctx context.Context) (map[string]int64,
	error,
) {
	rows, _ := s.db.Query(ctx,
		`SELECT status, count(*) AS count FROM entries GROUP BY status`)

	const total = "total"
	results := map[string]int64{
		model.EntryStatusUnread:  0,
		model.EntryStatusRead:    0,
		model.EntryStatusRemoved: 0,
		total:                    0,
	}

	type statusCount struct {
		Status string
		Count  int64
	}

	counts, err := pgx.CollectRows(rows, pgx.RowToStructByName[statusCount])
	if err != nil {
		return nil, fmt.Errorf("storage: count entries by status: %w", err)
	}

	for _, s := range counts {
		results[s.Status] = s.Count
		results[total] += s.Count
	}
	return results, nil
}

// CountUnreadEntries returns the number of unread entries.
func (s *Storage) CountUnreadEntries(ctx context.Context, userID int64) int {
	builder := s.NewEntryQueryBuilder(userID).
		WithStatus(model.EntryStatusUnread).
		WithGloballyVisible()

	n, err := builder.CountEntries(ctx)
	if err != nil {
		logging.FromContext(ctx).Error("Unable to count unread entries",
			slog.Int64("user_id", userID), slog.Any("error", err))
		return 0
	}
	return n
}

// UpdateEntryTitleAndContent updates entry title and content.
func (s *Storage) UpdateEntryTitleAndContent(ctx context.Context,
	entry *model.Entry,
) error {
	_, err := s.db.Exec(ctx, `
UPDATE entries
   SET title = $1,
       content = $2,
       reading_time = $3
 WHERE id = $4 AND user_id = $5`,
		entry.Title,
		entry.Content,
		entry.ReadingTime,
		entry.ID, entry.UserID)
	if err != nil {
		return fmt.Errorf(`store: unable to update entry #%d: %w`, entry.ID, err)
	}
	return nil
}

func (s *Storage) GetReadTime(ctx context.Context, feedID int64,
	entryHash string,
) int {
	// Note: This query uses entries_feed_id_hash_key index
	rows, _ := s.db.Query(ctx,
		`SELECT reading_time FROM entries WHERE feed_id=$1 AND hash=$2`,
		feedID, entryHash)

	readingTime, err := pgx.CollectExactlyOneRow(rows, pgx.RowTo[int])
	if err != nil {
		logging.FromContext(ctx).Error("store: unable to fetch entry reading_time",
			slog.Int64("feed_id", feedID),
			slog.String("hash", entryHash),
			slog.Any("error", err))
		return 0
	}
	return readingTime
}

// RefreshFeedEntries updates feed entries while refreshing a feed.
func (s *Storage) RefreshFeedEntries(ctx context.Context, userID, feedID int64,
	entries model.Entries, updateExisting bool,
) (*model.FeedRefreshed, error) {
	hashes := make([]string, len(entries))
	for i, e := range entries {
		e.UserID, e.FeedID, e.Status = userID, feedID, model.EntryStatusUnread
		hashes[i] = e.Hash
	}

	var refreshed *model.FeedRefreshed
	if len(entries) > 0 {
		err := pgx.BeginFunc(ctx, s.db, func(tx pgx.Tx) error {
			r, err := s.refreshEntries(ctx, tx, userID, feedID, hashes, entries,
				updateExisting)
			if err != nil {
				return err
			}
			refreshed = r
			return nil
		})
		if err != nil {
			return refreshed, fmt.Errorf("unable refresh feed(#%d) entries: %w",
				feedID, err)
		}
	} else {
		refreshed = &model.FeedRefreshed{}
	}

	deleted, err := s.cleanupEntries(ctx, feedID, hashes)
	if err != nil {
		return nil, err
	}
	refreshed.Deleted = uint64(deleted)
	return refreshed, nil
}

func (s *Storage) refreshEntries(ctx context.Context, tx pgx.Tx, userID,
	feedID int64, hashes []string, entries model.Entries, update bool,
) (*model.FeedRefreshed, error) {
	refreshed, err := s.knownEntries(ctx, tx, userID, feedID, hashes, entries)
	if err != nil {
		return nil, err
	}

	if update {
		for _, e := range refreshed.UpdatedEntires {
			if err = s.updateEntry(ctx, tx, e); err != nil {
				return refreshed, err
			}
		}
	}

	if len(refreshed.CreatedEntries) == 0 {
		return refreshed, nil
	}
	return refreshed, s.createEntries(ctx, tx, refreshed.CreatedEntries)
}

func (s *Storage) knownEntries(ctx context.Context, tx pgx.Tx, userID,
	feedID int64, hashes []string, entries []*model.Entry,
) (*model.FeedRefreshed, error) {
	published, err := s.publishedEntries(ctx, tx, userID, hashes)
	if err != nil {
		return nil, err
	}

	byHash := make(map[string]*model.Entry, len(published))
	for i := range published {
		e := &published[i]
		if _, ok := byHash[e.Hash]; !ok || e.FeedID == feedID {
			byHash[e.Hash] = e
		}
	}

	refreshed := model.NewFeedRefreshed().Append(entries, byHash)
	if dd := DedupEntriesFrom(ctx); dd != nil {
		dd.Filter(userID, refreshed)
	}
	return refreshed, nil
}

func (s *Storage) publishedEntries(ctx context.Context, tx pgx.Tx,
	userID int64, hashes []string,
) ([]model.Entry, error) {
	if len(hashes) == 0 {
		return nil, nil
	}

	rows, _ := tx.Query(ctx, `
SELECT feed_id, status, hash, published_at
  FROM entries
 WHERE user_id = $1 AND hash = ANY($2)`, userID, hashes)

	entries, err := pgx.CollectRows(rows, pgx.RowToStructByNameLax[model.Entry])
	if errors.Is(err, pgx.ErrNoRows) {
		return nil, nil
	} else if err != nil {
		return nil, fmt.Errorf("storage: check entries exist: %w", err)
	}
	return entries, nil
}

// updateEntry updates an entry when a feed is refreshed.
//
// Note: we do not update the published date because some feeds do not contains
// any date, it default to time.Now() which could change the order of items on
// the history page.
func (s *Storage) updateEntry(ctx context.Context, tx pgx.Tx, e *model.Entry,
) error {
	err := tx.QueryRow(ctx, `
UPDATE entries
   SET title = $1,
       url = $2,
       comments_url = $3,
       content = $4,
       author = $5,
       reading_time = $6,
       tags = $10,
       changed_at = now(),
       published_at = $11,
       status = $12,
       extra = $13
 WHERE user_id = $7 AND feed_id = $8 AND hash = $9
RETURNING id, status, changed_at`,
		e.Title,
		e.URL,
		e.CommentsURL,
		e.Content,
		e.Author,
		e.ReadingTime,
		e.UserID, e.FeedID, e.Hash,
		e.Tags,
		e.Date,
		model.EntryStatusUnread,
		&e.Extra,
	).Scan(&e.ID, &e.Status, &e.ChangedAt)
	if err != nil {
		return fmt.Errorf("storage: update entry %q: %w", e.URL, err)
	}
	return nil
}

func (s *Storage) createEntries(ctx context.Context, tx pgx.Tx,
	entries model.Entries,
) error {
	switch len(entries) {
	case 0:
		return nil
	case 1, 2:
		return s.batchCreateEntries(ctx, tx, entries)
	}

	byHash := make(map[string]*model.Entry, len(entries))
	hashes := make([]string, len(entries))
	now := time.Now()

	_, err := tx.CopyFrom(ctx, pgx.Identifier{"entries"},
		[]string{
			"status",
			"title",
			"hash",
			"url",
			"comments_url",
			"published_at",
			"content",
			"author",
			"user_id",
			"feed_id",
			"reading_time",
			"tags",
			"changed_at",
			"extra",
		},
		pgx.CopyFromSlice(len(entries), func(i int) ([]any, error) {
			e := entries[i]
			byHash[e.Hash] = e
			hashes[i] = e.Hash
			return []any{
				e.Status,
				e.Title,
				e.Hash,
				e.URL,
				e.CommentsURL,
				e.Date,
				e.Content,
				e.Author,
				e.UserID,
				e.FeedID,
				e.ReadingTime,
				e.Tags,
				now,
				&e.Extra,
			}, nil
		}))
	if err != nil {
		return fmt.Errorf("storage: copy from entries: %w", err)
	}

	feedID := entries[0].FeedID
	rows, _ := tx.Query(ctx, `
SELECT id, hash, created_at, changed_at
  FROM entries
 WHERE feed_id = $1 AND hash = ANY($2)`, feedID, hashes)

	var id int64
	var hash string
	var createdAt, changedAt time.Time
	scans := []any{&id, &hash, &createdAt, &changedAt}

	_, err = pgx.ForEachRow(rows, scans, func() error {
		e := byHash[hash]
		e.ID = id
		e.CreatedAt = createdAt
		e.ChangedAt = changedAt
		return nil
	})
	if err != nil {
		return fmt.Errorf("storage: returned entries: %w", err)
	}
	return nil
}

func (s *Storage) batchCreateEntries(ctx context.Context, tx pgx.Tx,
	entries model.Entries,
) error {
	var batch pgx.Batch
	for _, e := range entries {
		s.queueCreateEntry(&batch, e)
	}

	if err := tx.SendBatch(ctx, &batch).Close(); err != nil {
		return fmt.Errorf("storage: batch create entries(%d): %w",
			len(entries), err)
	}
	return nil
}

func (s *Storage) queueCreateEntry(batch *pgx.Batch, e *model.Entry) {
	batch.Queue(`
INSERT INTO entries (
  status,
  title,
  hash,
  url,
  comments_url,
  published_at,
  content,
  author,
  user_id,
  feed_id,
  reading_time,
  tags,
  extra,
  changed_at)
VALUES ($1, $2, $3, $4, $5, $6, $7, $8, $9, $10, $11, $12, $13, now())
RETURNING id, created_at, changed_at`,
		e.Status,
		e.Title,
		e.Hash,
		e.URL,
		e.CommentsURL,
		e.Date,
		e.Content,
		e.Author,
		e.UserID,
		e.FeedID,
		e.ReadingTime,
		e.Tags,
		&e.Extra,
	).QueryRow(func(row pgx.Row) error {
		err := row.Scan(&e.ID, &e.CreatedAt, &e.ChangedAt)
		if err != nil {
			return fmt.Errorf("queued create entry %q (feed #%d): %w",
				e.URL, e.FeedID, err)
		}
		return nil
	})
}

// cleanupEntries deletes from the database entries marked as "removed" and not
// visible anymore in the feed.
func (s *Storage) cleanupEntries(ctx context.Context, feedID int64,
	hashes []string,
) (int64, error) {
	var result pgconn.CommandTag
	var err error
	if len(hashes) == 0 {
		result, err = s.db.Exec(ctx,
			`DELETE FROM entries WHERE feed_id = $1 AND status = $2`,
			feedID, model.EntryStatusRemoved)
	} else {
		result, err = s.db.Exec(ctx, `
DELETE FROM entries
 WHERE feed_id = $1 AND status = $2 AND NOT (hash = ANY($3))`,
			feedID, model.EntryStatusRemoved, hashes)
	}
	if err != nil {
		return 0, fmt.Errorf(`store: unable to cleanup entries: %w`, err)
	}
	return result.RowsAffected(), nil
}

// ArchiveEntries changes the status of entries to "removed" after the given
// number of days.
func (s *Storage) ArchiveEntries(ctx context.Context, status string,
	days, limit int,
) (int64, error) {
	if days < 0 || limit <= 0 {
		return 0, nil
	}

	result, err := s.db.Exec(ctx, `
UPDATE entries
   SET status=$1
 WHERE id IN (
   SELECT id
     FROM entries
    WHERE status=$2 AND starred is false AND share_code=''
          AND changed_at < now () - $3::interval
    ORDER BY changed_at ASC LIMIT $4)`,
		model.EntryStatusRemoved, status,
		strconv.FormatInt(int64(days), 10)+" days", limit)
	if err != nil {
		return 0, fmt.Errorf(`store: unable to archive %s entries: %w`,
			status, err)
	}
	return result.RowsAffected(), nil
}

// SetEntriesStatus update the status of the given list of entries.
<<<<<<< HEAD
func (s *Storage) SetEntriesStatus(ctx context.Context, userID int64,
	entryIDs []int64, status string,
) error {
	_, err := s.db.Exec(ctx, `
UPDATE entries
   SET status = $1, changed_at = now()
 WHERE user_id = $2 AND id = ANY($3)`,
		status, userID, entryIDs)
	if err != nil {
		return fmt.Errorf(`store: unable to update entries statuses %v: %w`,
			entryIDs, err)
=======
func (s *Storage) SetEntriesStatus(userID int64, entryIDs []int64, status string) error {
	// Entries that have the model.EntryStatusRemoved status are immutable.
	query := `
		UPDATE
			entries
		SET
			status=$1,
			changed_at=now()
		WHERE
			user_id=$2 AND
			id=ANY($3) AND
			status!=$4
		`
	if _, err := s.db.Exec(query, status, userID, pq.Array(entryIDs), model.EntryStatusRemoved); err != nil {
		return fmt.Errorf(`store: unable to update entries statuses %v: %v`, entryIDs, err)
>>>>>>> eb6f7f30
	}
	return nil
}

func (s *Storage) SetEntriesStatusCount(ctx context.Context, userID int64,
	entryIDs []int64, status string,
) (int, error) {
	err := s.SetEntriesStatus(ctx, userID, entryIDs, status)
	if err != nil {
		return 0, err
	}

	rows, _ := s.db.Query(ctx, `
SELECT count(*)
  FROM entries e
		   JOIN feeds f ON f.id = e.feed_id
		   JOIN categories c ON c.id = f.category_id
 WHERE e.user_id = $1 AND e.id = ANY($2) AND
       NOT f.hide_globally AND NOT c.hide_globally`,
		userID, entryIDs)

	visible, err := pgx.CollectExactlyOneRow(rows, pgx.RowTo[int])
	if err != nil {
		return 0, fmt.Errorf(`store: unable to query entries visibility %v: %w`,
			entryIDs, err)
	}
	return visible, nil
}

// SetEntriesBookmarked update the bookmarked state for the given list of
// entries.
func (s *Storage) SetEntriesBookmarkedState(ctx context.Context, userID int64,
	entryIDs []int64, starred bool,
) error {
	result, err := s.db.Exec(ctx, `
UPDATE entries
   SET starred=$1, changed_at=now()
 WHERE user_id=$2 AND id=ANY($3)`,
		starred, userID, entryIDs)
	if err != nil {
		return fmt.Errorf(`store: unable to update the bookmarked state %v: %w`,
			entryIDs, err)
	}

	if result.RowsAffected() == 0 {
		return errors.New(`store: nothing has been updated`)
	}
	return nil
}

// ToggleBookmark toggles entry bookmark value.
func (s *Storage) ToggleBookmark(ctx context.Context, userID, entryID int64,
) error {
	result, err := s.db.Exec(ctx, `
UPDATE entries
   SET starred = NOT starred, changed_at=now()
 WHERE user_id=$1 AND id=$2`,
		userID, entryID)
	if err != nil {
		return fmt.Errorf(
			`store: unable to toggle bookmark flag for entry #%d: %w`, entryID, err)
	}

	if result.RowsAffected() == 0 {
		return errors.New(`store: nothing has been updated`)
	}
	return nil
}

// FlushHistory changes all entries with the status "read" to "removed".
func (s *Storage) FlushHistory(ctx context.Context, userID int64) error {
	_, err := s.db.Exec(ctx, `
UPDATE entries
   SET status=$1, changed_at=now()
 WHERE user_id=$2 AND status=$3 AND starred is false AND share_code=''`,
		model.EntryStatusRemoved, userID, model.EntryStatusRead)
	if err != nil {
		return fmt.Errorf(`store: unable to flush history: %w`, err)
	}
	return nil
}

// MarkAllAsRead updates all user entries to the read status.
func (s *Storage) MarkAllAsRead(ctx context.Context, userID int64) error {
	result, err := s.db.Exec(ctx, `
UPDATE entries
   SET status=$1, changed_at=now()
 WHERE user_id=$2 AND status=$3`,
		model.EntryStatusRead, userID, model.EntryStatusUnread)
	if err != nil {
		return fmt.Errorf(`store: unable to mark all entries as read: %w`, err)
	}

	logging.FromContext(ctx).Debug("Marked all entries as read",
		slog.Int64("user_id", userID),
		slog.Int64("nb_entries", result.RowsAffected()))
	return nil
}

// MarkAllAsReadBeforeDate updates all user entries to the read status before
// the given date.
func (s *Storage) MarkAllAsReadBeforeDate(ctx context.Context, userID int64,
	before time.Time,
) error {
	result, err := s.db.Exec(ctx, `
UPDATE entries
   SET status=$1, changed_at=now()
 WHERE user_id=$2 AND status=$3 AND published_at < $4`,
		model.EntryStatusRead, userID, model.EntryStatusUnread, before)
	if err != nil {
		return fmt.Errorf(
			"store: unable to mark all entries as read before %s: %w",
			before.Format(time.RFC3339), err)
	}

	slog.Debug("Marked all entries as read before date",
		slog.Int64("user_id", userID),
		slog.Int64("nb_entries", result.RowsAffected()),
		slog.String("before", before.Format(time.RFC3339)))
	return nil
}

// MarkGloballyVisibleFeedsAsRead updates all user entries to the read status.
func (s *Storage) MarkGloballyVisibleFeedsAsRead(ctx context.Context,
	userID int64,
) error {
	result, err := s.db.Exec(ctx, `
UPDATE entries
   SET status=$1, changed_at=now()
  FROM feeds
 WHERE entries.feed_id = feeds.id AND entries.user_id=$2 AND entries.status=$3
       AND feeds.hide_globally=$4`,
		model.EntryStatusRead, userID, model.EntryStatusUnread, false)
	if err != nil {
		return fmt.Errorf(
			`store: unable to mark globally visible feeds as read: %w`, err)
	}

	logging.FromContext(ctx).Debug(
		"Marked globally visible feed entries as read",
		slog.Int64("user_id", userID),
		slog.Int64("nb_entries", result.RowsAffected()))
	return nil
}

// MarkFeedAsRead updates all feed entries to the read status.
func (s *Storage) MarkFeedAsRead(ctx context.Context, userID, feedID int64,
	before time.Time,
) (bool, error) {
	result, err := s.db.Exec(ctx, `
UPDATE entries
   SET status=$1, changed_at=now()
 WHERE user_id=$2 AND feed_id=$3 AND status=$4 AND published_at < $5`,
		model.EntryStatusRead, userID, feedID, model.EntryStatusUnread, before)
	if err != nil {
		return false, fmt.Errorf(
			"storage: unable to mark feed entries as read: %w", err)
	}

	logging.FromContext(ctx).Debug("Marked feed entries as read",
		slog.Int64("user_id", userID),
		slog.Int64("feed_id", feedID),
		slog.Int64("nb_entries", result.RowsAffected()),
		slog.String("before", before.Format(time.RFC3339)))
	return result.RowsAffected() != 0, nil
}

// MarkCategoryAsRead updates all category entries to the read status.
func (s *Storage) MarkCategoryAsRead(ctx context.Context, userID,
	categoryID int64, before time.Time,
) (bool, error) {
	result, err := s.db.Exec(ctx, `
UPDATE entries
   SET status=$1, changed_at=now()
  FROM feeds
 WHERE feed_id=feeds.id AND feeds.user_id=$2 AND status=$3 AND published_at < $4
       AND feeds.category_id=$5`,
		model.EntryStatusRead, userID, model.EntryStatusUnread, before, categoryID)
	if err != nil {
		return false, fmt.Errorf(
			"storage: unable to mark category entries as read: %w", err)
	}

	logging.FromContext(ctx).Debug("Marked category entries as read",
		slog.Int64("user_id", userID),
		slog.Int64("category_id", categoryID),
		slog.Int64("nb_entries", result.RowsAffected()),
		slog.String("before", before.Format(time.RFC3339)))
	return result.RowsAffected() != 0, nil
}

// EntryShareCode returns the share code of the provided entry. It generates a
// new one if not already defined.
func (s *Storage) EntryShareCode(ctx context.Context, userID, entryID int64,
) (string, error) {
	rows, _ := s.db.Query(ctx,
		`SELECT share_code FROM entries WHERE user_id=$1 AND id=$2`,
		userID, entryID)

	shareCode, err := pgx.CollectExactlyOneRow(rows, pgx.RowTo[string])
	if err != nil {
		return "", fmt.Errorf(
			`store: unable to get share code for entry #%d: %w`, entryID, err)
	}

	if shareCode != "" {
		return shareCode, nil
	}
	shareCode = crypto.GenerateRandomStringHex(20)

	_, err = s.db.Exec(ctx,
		`UPDATE entries SET share_code = $1 WHERE user_id=$2 AND id=$3`,
		shareCode, userID, entryID)
	if err != nil {
		return "", fmt.Errorf(`store: unable to set share code for entry #%d: %w`,
			entryID, err)
	}
	return shareCode, nil
}

// UnshareEntry removes the share code for the given entry.
func (s *Storage) UnshareEntry(ctx context.Context, userID, entryID int64,
) error {
	_, err := s.db.Exec(ctx,
		`UPDATE entries SET share_code='' WHERE user_id=$1 AND id=$2`,
		userID, entryID)
	if err != nil {
		return fmt.Errorf(
			`store: unable to remove share code for entry #%d: %w`, entryID, err)
	}
	return nil
}

func (s *Storage) KnownEntryHashes(ctx context.Context, feedID int64,
	hashes []string,
) ([]string, error) {
	if len(hashes) == 0 {
		return nil, nil
	}

	rows, _ := s.db.Query(ctx,
		`SELECT hash FROM entries WHERE feed_id = $1 AND hash = ANY($2)`,
		feedID, hashes)
	known, err := pgx.CollectRows(rows, pgx.RowTo[string])
	if errors.Is(err, pgx.ErrNoRows) {
		return nil, nil
	} else if err != nil {
		return nil, fmt.Errorf(
			"storage: check entries exist: feed=%v hashes=%v: %w",
			feedID, len(hashes), err)
	}
	return known, nil
}<|MERGE_RESOLUTION|>--- conflicted
+++ resolved
@@ -437,35 +437,17 @@
 }
 
 // SetEntriesStatus update the status of the given list of entries.
-<<<<<<< HEAD
 func (s *Storage) SetEntriesStatus(ctx context.Context, userID int64,
 	entryIDs []int64, status string,
 ) error {
 	_, err := s.db.Exec(ctx, `
 UPDATE entries
    SET status = $1, changed_at = now()
- WHERE user_id = $2 AND id = ANY($3)`,
-		status, userID, entryIDs)
+ WHERE user_id = $2 AND id = ANY($3) AND status <> $4`,
+		status, userID, entryIDs, model.EntryStatusRemoved)
 	if err != nil {
 		return fmt.Errorf(`store: unable to update entries statuses %v: %w`,
 			entryIDs, err)
-=======
-func (s *Storage) SetEntriesStatus(userID int64, entryIDs []int64, status string) error {
-	// Entries that have the model.EntryStatusRemoved status are immutable.
-	query := `
-		UPDATE
-			entries
-		SET
-			status=$1,
-			changed_at=now()
-		WHERE
-			user_id=$2 AND
-			id=ANY($3) AND
-			status!=$4
-		`
-	if _, err := s.db.Exec(query, status, userID, pq.Array(entryIDs), model.EntryStatusRemoved); err != nil {
-		return fmt.Errorf(`store: unable to update entries statuses %v: %v`, entryIDs, err)
->>>>>>> eb6f7f30
 	}
 	return nil
 }
