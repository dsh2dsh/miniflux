--- conflicted
+++ resolved
@@ -46,38 +46,19 @@
 // WithCategoryID filter by category ID.
 func (f *FeedQueryBuilder) WithCategoryID(categoryID int64) *FeedQueryBuilder {
 	if categoryID > 0 {
-<<<<<<< HEAD
 		f.conditions = append(f.conditions,
-			fmt.Sprintf("f.category_id = $%d", len(f.args)+1))
+			"f.category_id = $"+strconv.Itoa(len(f.args)+1))
 		f.args = append(f.args, categoryID)
 		f.counterConditions = append(f.counterConditions,
-			fmt.Sprintf("f.category_id = $%d", len(f.counterArgs)+1))
-=======
-		f.conditions = append(f.conditions, "f.category_id = $"+strconv.Itoa(len(f.args)+1))
-		f.args = append(f.args, categoryID)
-		f.counterConditions = append(f.counterConditions, "f.category_id = $"+strconv.Itoa(len(f.counterArgs)+1))
->>>>>>> d59990f1
+			"f.category_id = $"+strconv.Itoa(len(f.counterArgs)+1))
 		f.counterArgs = append(f.counterArgs, categoryID)
 		f.counterJoinFeeds = true
 	}
 	return f
 }
 
-<<<<<<< HEAD
 // WithCounters let the builder return feeds with counters of statuses of
 // entries.
-=======
-// WithFeedID filter by feed ID.
-func (f *FeedQueryBuilder) WithFeedID(feedID int64) *FeedQueryBuilder {
-	if feedID > 0 {
-		f.conditions = append(f.conditions, "f.id = $"+strconv.Itoa(len(f.args)+1))
-		f.args = append(f.args, feedID)
-	}
-	return f
-}
-
-// WithCounters let the builder return feeds with counters of statuses of entries.
->>>>>>> d59990f1
 func (f *FeedQueryBuilder) WithCounters() *FeedQueryBuilder {
 	f.withCounters = true
 	return f
