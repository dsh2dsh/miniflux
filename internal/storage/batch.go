--- conflicted
+++ resolved
@@ -6,11 +6,7 @@
 import (
 	"context"
 	"fmt"
-<<<<<<< HEAD
-=======
-	"log/slog"
 	"strconv"
->>>>>>> 37d539eb
 	"strings"
 
 	"github.com/jackc/pgx/v5"
@@ -36,35 +32,23 @@
 }
 
 func (b *BatchBuilder) WithUserID(userID int64) *BatchBuilder {
-<<<<<<< HEAD
 	b.conditions = append(b.conditions,
-		fmt.Sprintf("user_id = $%d", len(b.args)+1))
-=======
-	b.conditions = append(b.conditions, "user_id = $"+strconv.Itoa(len(b.args)+1))
->>>>>>> 37d539eb
+		"user_id = $"+strconv.Itoa(len(b.args)+1))
 	b.args = append(b.args, userID)
 	return b
 }
 
 func (b *BatchBuilder) WithCategoryID(categoryID int64) *BatchBuilder {
-<<<<<<< HEAD
 	b.conditions = append(b.conditions,
-		fmt.Sprintf("category_id = $%d", len(b.args)+1))
-=======
-	b.conditions = append(b.conditions, "category_id = $"+strconv.Itoa(len(b.args)+1))
->>>>>>> 37d539eb
+		"category_id = $"+strconv.Itoa(len(b.args)+1))
 	b.args = append(b.args, categoryID)
 	return b
 }
 
 func (b *BatchBuilder) WithErrorLimit(limit int) *BatchBuilder {
 	if limit > 0 {
-<<<<<<< HEAD
 		b.conditions = append(b.conditions,
-			fmt.Sprintf("parsing_error_count < $%d", len(b.args)+1))
-=======
-		b.conditions = append(b.conditions, "parsing_error_count < $"+strconv.Itoa(len(b.args)+1))
->>>>>>> 37d539eb
+			"parsing_error_count < $"+strconv.Itoa(len(b.args)+1))
 		b.args = append(b.args, limit)
 	}
 	return b
@@ -86,15 +70,9 @@
 		query += " WHERE " + strings.Join(b.conditions, " AND ")
 	}
 
-<<<<<<< HEAD
+	query += " ORDER BY next_check_at ASC"
 	if b.limit > 0 {
-		query += fmt.Sprintf(" ORDER BY next_check_at ASC LIMIT %d", b.limit)
-=======
-	query += " ORDER BY next_check_at ASC"
-
-	if b.batchSize > 0 {
-		query += " LIMIT " + strconv.Itoa(b.batchSize)
->>>>>>> 37d539eb
+		query += " LIMIT " + strconv.Itoa(b.limit)
 	}
 
 	rows, _ := b.db.Query(ctx, query, b.args...)
