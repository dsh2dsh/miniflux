// SPDX-FileCopyrightText: Copyright The Miniflux Authors. All rights reserved.
// SPDX-License-Identifier: Apache-2.0

package storage // import "miniflux.app/v2/internal/storage"

import (
	"context"
	"fmt"

<<<<<<< HEAD
	"github.com/jackc/pgx/v5"

=======
	"miniflux.app/v2/internal/crypto"
>>>>>>> bfd88603
	"miniflux.app/v2/internal/model"
)

var ErrAPIKeyNotFound = fmt.Errorf("store: API Key not found")

// APIKeyExists checks if an API Key with the same description exists.
func (s *Storage) APIKeyExists(ctx context.Context, userID int64,
	description string,
) (bool, error) {
	rows, _ := s.db.Query(ctx, `
SELECT EXISTS (
  SELECT FROM api_keys
  WHERE user_id=$1 AND lower(description)=lower($2) LIMIT 1)`,
		userID, description)

	result, err := pgx.CollectExactlyOneRow(rows, pgx.RowTo[bool])
	if err != nil {
		return false, fmt.Errorf("storage: failed API key lookup: %w", err)
	}
	return result, nil
}

// SetAPIKeyUsedTimestamp updates the last used date of an API Key.
func (s *Storage) SetAPIKeyUsedTimestamp(ctx context.Context, userID int64,
	token string,
) error {
	_, err := s.db.Exec(ctx, `
UPDATE api_keys SET last_used_at=now() WHERE user_id=$1 and token=$2`,
		userID, token)
	if err != nil {
		return fmt.Errorf(
			`store: unable to update last used date for API key: %w`, err)
	}
	return nil
}

// APIKeys returns all API Keys that belongs to the given user.
func (s *Storage) APIKeys(ctx context.Context, userID int64,
) ([]*model.APIKey, error) {
	rows, _ := s.db.Query(ctx, `
SELECT id, user_id, token, description, last_used_at, created_at
  FROM api_keys
 WHERE user_id=$1
 ORDER BY description ASC`,
		userID)

	apiKeys, err := pgx.CollectRows(rows,
		pgx.RowToAddrOfStructByName[model.APIKey])
	if err != nil {
		return nil, fmt.Errorf(`store: unable to fetch API Keys: %w`, err)
	}
	return apiKeys, nil
}

// CreateAPIKey inserts a new API key.
<<<<<<< HEAD
func (s *Storage) CreateAPIKey(ctx context.Context, apiKey *model.APIKey,
) error {
	rows, _ := s.db.Query(ctx, `
INSERT INTO api_keys (user_id, token, description)
              VALUES ($1,      $2,    $3)
  RETURNING id, created_at`,
		apiKey.UserID, apiKey.Token, apiKey.Description,
=======
func (s *Storage) CreateAPIKey(userID int64, description string) (*model.APIKey, error) {
	query := `
		INSERT INTO api_keys
			(user_id, token, description)
		VALUES
			($1, $2, $3)
		RETURNING
			id, user_id, token, description, last_used_at, created_at
	`
	var apiKey model.APIKey
	err := s.db.QueryRow(
		query,
		userID,
		crypto.GenerateRandomStringHex(32),
		description,
	).Scan(
		&apiKey.ID,
		&apiKey.UserID,
		&apiKey.Token,
		&apiKey.Description,
		&apiKey.LastUsedAt,
		&apiKey.CreatedAt,
>>>>>>> bfd88603
	)

	created, err := pgx.CollectExactlyOneRow(rows,
		pgx.RowToStructByNameLax[model.APIKey])
	if err != nil {
<<<<<<< HEAD
		return fmt.Errorf(`store: unable to create category: %w`, err)
	}

	apiKey.ID = created.ID
	apiKey.CreatedAt = created.CreatedAt
	return nil
}

// RemoveAPIKey deletes an API Key.
func (s *Storage) RemoveAPIKey(ctx context.Context, userID, keyID int64) error {
	_, err := s.db.Exec(ctx, `
DELETE FROM api_keys WHERE id = $1 AND user_id = $2`,
		keyID, userID)
	if err != nil {
		return fmt.Errorf(`store: unable to remove this API Key: %w`, err)
=======
		return nil, fmt.Errorf(`store: unable to create API Key: %v`, err)
	}

	return &apiKey, nil
}

// DeleteAPIKey deletes an API Key.
func (s *Storage) DeleteAPIKey(userID, keyID int64) error {
	result, err := s.db.Exec(`DELETE FROM api_keys WHERE id = $1 AND user_id = $2`, keyID, userID)
	if err != nil {
		return fmt.Errorf(`store: unable to delete this API Key: %v`, err)
	}

	count, err := result.RowsAffected()
	if err != nil {
		return fmt.Errorf(`store: unable to delete this API Key: %v`, err)
	}

	if count == 0 {
		return ErrAPIKeyNotFound
>>>>>>> bfd88603
	}
	return nil
}<|MERGE_RESOLUTION|>--- conflicted
+++ resolved
@@ -5,18 +5,16 @@
 
 import (
 	"context"
+	"errors"
 	"fmt"
 
-<<<<<<< HEAD
 	"github.com/jackc/pgx/v5"
 
-=======
 	"miniflux.app/v2/internal/crypto"
->>>>>>> bfd88603
 	"miniflux.app/v2/internal/model"
 )
 
-var ErrAPIKeyNotFound = fmt.Errorf("store: API Key not found")
+var ErrAPIKeyNotFound = errors.New("store: API Key not found")
 
 // APIKeyExists checks if an API Key with the same description exists.
 func (s *Storage) APIKeyExists(ctx context.Context, userID int64,
@@ -39,8 +37,8 @@
 func (s *Storage) SetAPIKeyUsedTimestamp(ctx context.Context, userID int64,
 	token string,
 ) error {
-	_, err := s.db.Exec(ctx, `
-UPDATE api_keys SET last_used_at=now() WHERE user_id=$1 and token=$2`,
+	_, err := s.db.Exec(ctx,
+		`UPDATE api_keys SET last_used_at=now() WHERE user_id=$1 and token=$2`,
 		userID, token)
 	if err != nil {
 		return fmt.Errorf(
@@ -55,8 +53,7 @@
 	rows, _ := s.db.Query(ctx, `
 SELECT id, user_id, token, description, last_used_at, created_at
   FROM api_keys
- WHERE user_id=$1
- ORDER BY description ASC`,
+ WHERE user_id=$1 ORDER BY description ASC`,
 		userID)
 
 	apiKeys, err := pgx.CollectRows(rows,
@@ -68,81 +65,31 @@
 }
 
 // CreateAPIKey inserts a new API key.
-<<<<<<< HEAD
-func (s *Storage) CreateAPIKey(ctx context.Context, apiKey *model.APIKey,
-) error {
+func (s *Storage) CreateAPIKey(ctx context.Context, userID int64,
+	description string,
+) (*model.APIKey, error) {
 	rows, _ := s.db.Query(ctx, `
 INSERT INTO api_keys (user_id, token, description)
               VALUES ($1,      $2,    $3)
-  RETURNING id, created_at`,
-		apiKey.UserID, apiKey.Token, apiKey.Description,
-=======
-func (s *Storage) CreateAPIKey(userID int64, description string) (*model.APIKey, error) {
-	query := `
-		INSERT INTO api_keys
-			(user_id, token, description)
-		VALUES
-			($1, $2, $3)
-		RETURNING
-			id, user_id, token, description, last_used_at, created_at
-	`
-	var apiKey model.APIKey
-	err := s.db.QueryRow(
-		query,
-		userID,
-		crypto.GenerateRandomStringHex(32),
-		description,
-	).Scan(
-		&apiKey.ID,
-		&apiKey.UserID,
-		&apiKey.Token,
-		&apiKey.Description,
-		&apiKey.LastUsedAt,
-		&apiKey.CreatedAt,
->>>>>>> bfd88603
-	)
+RETURNING id, user_id, token, description, last_used_at, created_at`,
+		userID, crypto.GenerateRandomStringHex(32), description)
 
-	created, err := pgx.CollectExactlyOneRow(rows,
-		pgx.RowToStructByNameLax[model.APIKey])
+	apiKey, err := pgx.CollectExactlyOneRow(rows,
+		pgx.RowToAddrOfStructByName[model.APIKey])
 	if err != nil {
-<<<<<<< HEAD
-		return fmt.Errorf(`store: unable to create category: %w`, err)
+		return nil, fmt.Errorf(`store: unable to create API Key: %w`, err)
 	}
-
-	apiKey.ID = created.ID
-	apiKey.CreatedAt = created.CreatedAt
-	return nil
-}
-
-// RemoveAPIKey deletes an API Key.
-func (s *Storage) RemoveAPIKey(ctx context.Context, userID, keyID int64) error {
-	_, err := s.db.Exec(ctx, `
-DELETE FROM api_keys WHERE id = $1 AND user_id = $2`,
-		keyID, userID)
-	if err != nil {
-		return fmt.Errorf(`store: unable to remove this API Key: %w`, err)
-=======
-		return nil, fmt.Errorf(`store: unable to create API Key: %v`, err)
-	}
-
-	return &apiKey, nil
+	return apiKey, nil
 }
 
 // DeleteAPIKey deletes an API Key.
-func (s *Storage) DeleteAPIKey(userID, keyID int64) error {
-	result, err := s.db.Exec(`DELETE FROM api_keys WHERE id = $1 AND user_id = $2`, keyID, userID)
+func (s *Storage) DeleteAPIKey(ctx context.Context, userID, keyID int64) error {
+	result, err := s.db.Exec(ctx,
+		`DELETE FROM api_keys WHERE id = $1 AND user_id = $2`, keyID, userID)
 	if err != nil {
-		return fmt.Errorf(`store: unable to delete this API Key: %v`, err)
-	}
-
-	count, err := result.RowsAffected()
-	if err != nil {
-		return fmt.Errorf(`store: unable to delete this API Key: %v`, err)
-	}
-
-	if count == 0 {
+		return fmt.Errorf(`store: unable to delete this API Key: %w`, err)
+	} else if result.RowsAffected() == 0 {
 		return ErrAPIKeyNotFound
->>>>>>> bfd88603
 	}
 	return nil
 }