--- conflicted
+++ resolved
@@ -121,7 +121,6 @@
 }
 
 // Integration returns user integration settings.
-<<<<<<< HEAD
 func (s *Storage) Integration(ctx context.Context, userID int64,
 ) (*model.Integration, error) {
 	rows, _ := s.db.Query(ctx, `
@@ -247,262 +246,11 @@
 		return &model.Integration{}, nil
 	} else if err != nil {
 		return nil, fmt.Errorf(`store: unable to fetch integration row: %w`, err)
-=======
-func (s *Storage) Integration(userID int64) (*model.Integration, error) {
-	query := `
-		SELECT
-			user_id,
-			pinboard_enabled,
-			pinboard_token,
-			pinboard_tags,
-			pinboard_mark_as_unread,
-			instapaper_enabled,
-			instapaper_username,
-			instapaper_password,
-			fever_enabled,
-			fever_username,
-			fever_token,
-			googlereader_enabled,
-			googlereader_username,
-			googlereader_password,
-			wallabag_enabled,
-			wallabag_only_url,
-			wallabag_url,
-			wallabag_client_id,
-			wallabag_client_secret,
-			wallabag_username,
-			wallabag_password,
-			notion_enabled,
-			notion_token,
-			notion_page_id,
-			nunux_keeper_enabled,
-			nunux_keeper_url,
-			nunux_keeper_api_key,
-			espial_enabled,
-			espial_url,
-			espial_api_key,
-			espial_tags,
-			readwise_enabled,
-			readwise_api_key,
-			pocket_enabled,
-			pocket_access_token,
-			pocket_consumer_key,
-			telegram_bot_enabled,
-			telegram_bot_token,
-			telegram_bot_chat_id,
-			telegram_bot_topic_id,
-			telegram_bot_disable_web_page_preview,
-			telegram_bot_disable_notification,
-			telegram_bot_disable_buttons,
-			linkace_enabled,
-			linkace_url,
-			linkace_api_key,
-			linkace_tags,
-			linkace_is_private,
-			linkace_check_disabled,
-			linkding_enabled,
-			linkding_url,
-			linkding_api_key,
-			linkding_tags,
-			linkding_mark_as_unread,
-			linkwarden_enabled,
-			linkwarden_url,
-			linkwarden_api_key,
-			matrix_bot_enabled,
-			matrix_bot_user,
-			matrix_bot_password,
-			matrix_bot_url,
-			matrix_bot_chat_id,
-			apprise_enabled,
-			apprise_url,
-			apprise_services_url,
-			readeck_enabled,
-			readeck_url,
-			readeck_api_key,
-			readeck_labels,
-			readeck_only_url,
-			shiori_enabled,
-			shiori_url,
-			shiori_username,
-			shiori_password,
-			shaarli_enabled,
-			shaarli_url,
-			shaarli_api_secret,
-			webhook_enabled,
-			webhook_url,
-			webhook_secret,
-			rssbridge_enabled,
-			rssbridge_url,
-			omnivore_enabled,
-			omnivore_api_key,
-			omnivore_url,
-			raindrop_enabled,
-			raindrop_token,
-			raindrop_collection_id,
-			raindrop_tags,
-			betula_enabled,
-			betula_url,
-			betula_token,
-			ntfy_enabled,
-			ntfy_topic,
-			ntfy_url,
-			ntfy_api_token,
-			ntfy_username,
-			ntfy_password,
-			ntfy_icon_url,
-			ntfy_internal_links,
-			cubox_enabled,
-			cubox_api_link,
-			discord_enabled,
-			discord_webhook_link,
-			slack_enabled,
-			slack_webhook_link,
-			pushover_enabled,
-			pushover_user,
-			pushover_token,
-			pushover_device,
-			pushover_prefix,
-			rssbridge_token,
-			karakeep_enabled,
-			karakeep_api_key,
-			karakeep_url
-		FROM
-			integrations
-		WHERE
-			user_id=$1
-	`
-	var integration model.Integration
-	err := s.db.QueryRow(query, userID).Scan(
-		&integration.UserID,
-		&integration.PinboardEnabled,
-		&integration.PinboardToken,
-		&integration.PinboardTags,
-		&integration.PinboardMarkAsUnread,
-		&integration.InstapaperEnabled,
-		&integration.InstapaperUsername,
-		&integration.InstapaperPassword,
-		&integration.FeverEnabled,
-		&integration.FeverUsername,
-		&integration.FeverToken,
-		&integration.GoogleReaderEnabled,
-		&integration.GoogleReaderUsername,
-		&integration.GoogleReaderPassword,
-		&integration.WallabagEnabled,
-		&integration.WallabagOnlyURL,
-		&integration.WallabagURL,
-		&integration.WallabagClientID,
-		&integration.WallabagClientSecret,
-		&integration.WallabagUsername,
-		&integration.WallabagPassword,
-		&integration.NotionEnabled,
-		&integration.NotionToken,
-		&integration.NotionPageID,
-		&integration.NunuxKeeperEnabled,
-		&integration.NunuxKeeperURL,
-		&integration.NunuxKeeperAPIKey,
-		&integration.EspialEnabled,
-		&integration.EspialURL,
-		&integration.EspialAPIKey,
-		&integration.EspialTags,
-		&integration.ReadwiseEnabled,
-		&integration.ReadwiseAPIKey,
-		&integration.PocketEnabled,
-		&integration.PocketAccessToken,
-		&integration.PocketConsumerKey,
-		&integration.TelegramBotEnabled,
-		&integration.TelegramBotToken,
-		&integration.TelegramBotChatID,
-		&integration.TelegramBotTopicID,
-		&integration.TelegramBotDisableWebPagePreview,
-		&integration.TelegramBotDisableNotification,
-		&integration.TelegramBotDisableButtons,
-		&integration.LinkAceEnabled,
-		&integration.LinkAceURL,
-		&integration.LinkAceAPIKey,
-		&integration.LinkAceTags,
-		&integration.LinkAcePrivate,
-		&integration.LinkAceCheckDisabled,
-		&integration.LinkdingEnabled,
-		&integration.LinkdingURL,
-		&integration.LinkdingAPIKey,
-		&integration.LinkdingTags,
-		&integration.LinkdingMarkAsUnread,
-		&integration.LinkwardenEnabled,
-		&integration.LinkwardenURL,
-		&integration.LinkwardenAPIKey,
-		&integration.MatrixBotEnabled,
-		&integration.MatrixBotUser,
-		&integration.MatrixBotPassword,
-		&integration.MatrixBotURL,
-		&integration.MatrixBotChatID,
-		&integration.AppriseEnabled,
-		&integration.AppriseURL,
-		&integration.AppriseServicesURL,
-		&integration.ReadeckEnabled,
-		&integration.ReadeckURL,
-		&integration.ReadeckAPIKey,
-		&integration.ReadeckLabels,
-		&integration.ReadeckOnlyURL,
-		&integration.ShioriEnabled,
-		&integration.ShioriURL,
-		&integration.ShioriUsername,
-		&integration.ShioriPassword,
-		&integration.ShaarliEnabled,
-		&integration.ShaarliURL,
-		&integration.ShaarliAPISecret,
-		&integration.WebhookEnabled,
-		&integration.WebhookURL,
-		&integration.WebhookSecret,
-		&integration.RSSBridgeEnabled,
-		&integration.RSSBridgeURL,
-		&integration.OmnivoreEnabled,
-		&integration.OmnivoreAPIKey,
-		&integration.OmnivoreURL,
-		&integration.RaindropEnabled,
-		&integration.RaindropToken,
-		&integration.RaindropCollectionID,
-		&integration.RaindropTags,
-		&integration.BetulaEnabled,
-		&integration.BetulaURL,
-		&integration.BetulaToken,
-		&integration.NtfyEnabled,
-		&integration.NtfyTopic,
-		&integration.NtfyURL,
-		&integration.NtfyAPIToken,
-		&integration.NtfyUsername,
-		&integration.NtfyPassword,
-		&integration.NtfyIconURL,
-		&integration.NtfyInternalLinks,
-		&integration.CuboxEnabled,
-		&integration.CuboxAPILink,
-		&integration.DiscordEnabled,
-		&integration.DiscordWebhookLink,
-		&integration.SlackEnabled,
-		&integration.SlackWebhookLink,
-		&integration.PushoverEnabled,
-		&integration.PushoverUser,
-		&integration.PushoverToken,
-		&integration.PushoverDevice,
-		&integration.PushoverPrefix,
-		&integration.RSSBridgeToken,
-		&integration.KarakeepEnabled,
-		&integration.KarakeepAPIKey,
-		&integration.KarakeepURL,
-	)
-	switch {
-	case err == sql.ErrNoRows:
-		return &integration, nil
-	case err != nil:
-		return &integration, fmt.Errorf(`store: unable to fetch integration row: %v`, err)
-	default:
-		return &integration, nil
->>>>>>> 43d302e7
 	}
 	return integration, nil
 }
 
 // UpdateIntegration saves user integration settings.
-<<<<<<< HEAD
 func (s *Storage) UpdateIntegration(ctx context.Context,
 	integration *model.Integration,
 ) error {
@@ -621,132 +369,6 @@
   pushover_prefix=$110,
   extra = $111
 WHERE user_id = $112`,
-=======
-func (s *Storage) UpdateIntegration(integration *model.Integration) error {
-	query := `
-		UPDATE
-			integrations
-		SET
-			pinboard_enabled=$1,
-			pinboard_token=$2,
-			pinboard_tags=$3,
-			pinboard_mark_as_unread=$4,
-			instapaper_enabled=$5,
-			instapaper_username=$6,
-			instapaper_password=$7,
-			fever_enabled=$8,
-			fever_username=$9,
-			fever_token=$10,
-			wallabag_enabled=$11,
-			wallabag_only_url=$12,
-			wallabag_url=$13,
-			wallabag_client_id=$14,
-			wallabag_client_secret=$15,
-			wallabag_username=$16,
-			wallabag_password=$17,
-			nunux_keeper_enabled=$18,
-			nunux_keeper_url=$19,
-			nunux_keeper_api_key=$20,
-			pocket_enabled=$21,
-			pocket_access_token=$22,
-			pocket_consumer_key=$23,
-			googlereader_enabled=$24,
-			googlereader_username=$25,
-			googlereader_password=$26,
-			telegram_bot_enabled=$27,
-			telegram_bot_token=$28,
-			telegram_bot_chat_id=$29,
-			telegram_bot_topic_id=$30,
-			telegram_bot_disable_web_page_preview=$31,
-			telegram_bot_disable_notification=$32,
-			telegram_bot_disable_buttons=$33,
-			espial_enabled=$34,
-			espial_url=$35,
-			espial_api_key=$36,
-			espial_tags=$37,
-			linkace_enabled=$38,
-			linkace_url=$39,
-			linkace_api_key=$40,
-			linkace_tags=$41,
-			linkace_is_private=$42,
-			linkace_check_disabled=$43,
-			linkding_enabled=$44,
-			linkding_url=$45,
-			linkding_api_key=$46,
-			linkding_tags=$47,
-			linkding_mark_as_unread=$48,
-			matrix_bot_enabled=$49,
-			matrix_bot_user=$50,
-			matrix_bot_password=$51,
-			matrix_bot_url=$52,
-			matrix_bot_chat_id=$53,
-			notion_enabled=$54,
-			notion_token=$55,
-			notion_page_id=$56,
-			readwise_enabled=$57,
-			readwise_api_key=$58,
-			apprise_enabled=$59,
-			apprise_url=$60,
-			apprise_services_url=$61,
-			readeck_enabled=$62,
-			readeck_url=$63,
-			readeck_api_key=$64,
-			readeck_labels=$65,
-			readeck_only_url=$66,
-			shiori_enabled=$67,
-			shiori_url=$68,
-			shiori_username=$69,
-			shiori_password=$70,
-			shaarli_enabled=$71,
-			shaarli_url=$72,
-			shaarli_api_secret=$73,
-			webhook_enabled=$74,
-			webhook_url=$75,
-			webhook_secret=$76,
-			rssbridge_enabled=$77,
-			rssbridge_url=$78,
-			omnivore_enabled=$79,
-			omnivore_api_key=$80,
-			omnivore_url=$81,
-			linkwarden_enabled=$82,
-			linkwarden_url=$83,
-			linkwarden_api_key=$84,
-			raindrop_enabled=$85,
-			raindrop_token=$86,
-			raindrop_collection_id=$87,
-			raindrop_tags=$88,
-			betula_enabled=$89,
-			betula_url=$90,
-			betula_token=$91,
-			ntfy_enabled=$92,
-			ntfy_topic=$93,
-			ntfy_url=$94,
-			ntfy_api_token=$95,
-			ntfy_username=$96,
-			ntfy_password=$97,
-			ntfy_icon_url=$98,
-			ntfy_internal_links=$99,
-			cubox_enabled=$100,
-			cubox_api_link=$101,
-			discord_enabled=$102,
-			discord_webhook_link=$103,
-			slack_enabled=$104,
-			slack_webhook_link=$105,
-			pushover_enabled=$106,
-			pushover_user=$107,
-			pushover_token=$108,
-			pushover_device=$109,
-			pushover_prefix=$110,
-			rssbridge_token=$111,
-			karakeep_enabled=$112,
-			karakeep_api_key=$113,
-			karakeep_url=$114
-		WHERE
-			user_id=$115
-	`
-	_, err := s.db.Exec(
-		query,
->>>>>>> 43d302e7
 		integration.PinboardEnabled,
 		integration.PinboardToken,
 		integration.PinboardTags,
@@ -857,25 +479,14 @@
 		integration.PushoverToken,
 		integration.PushoverDevice,
 		integration.PushoverPrefix,
-<<<<<<< HEAD
 		integration.Extra,
 		integration.UserID)
-=======
-		integration.RSSBridgeToken,
-		integration.KarakeepEnabled,
-		integration.KarakeepAPIKey,
-		integration.KarakeepURL,
-		integration.UserID,
-	)
-
->>>>>>> 43d302e7
 	if err != nil {
 		return fmt.Errorf(`store: unable to update integration record: %w`, err)
 	}
 	return nil
 }
 
-<<<<<<< HEAD
 // HasSaveEntry returns true if the given user can save articles to
 // third-parties.
 func (s *Storage) HasSaveEntry(ctx context.Context, userID int64) bool {
@@ -900,52 +511,12 @@
          shaarli_enabled='t' OR
          webhook_enabled='t' OR
          omnivore_enabled='t' OR
+         karakeep_enabled='t' OR
          raindrop_enabled='t' OR
          betula_enabled='t' OR
          cubox_enabled='t' OR
          discord_enabled='t' OR
          slack_enabled='t'))`, userID)
-=======
-// HasSaveEntry returns true if the given user can save articles to third-parties.
-func (s *Storage) HasSaveEntry(userID int64) (result bool) {
-	query := `
-		SELECT
-			true
-		FROM
-			integrations
-		WHERE
-			user_id=$1
-		AND
-			(
-				pinboard_enabled='t' OR
-				instapaper_enabled='t' OR
-				wallabag_enabled='t' OR
-				notion_enabled='t' OR
-				nunux_keeper_enabled='t' OR
-				espial_enabled='t' OR
-				readwise_enabled='t' OR
-				pocket_enabled='t' OR
-				linkace_enabled='t' OR
-				linkding_enabled='t' OR
-				linkwarden_enabled='t' OR
-				apprise_enabled='t' OR
-				shiori_enabled='t' OR
-				readeck_enabled='t' OR
-				shaarli_enabled='t' OR
-				webhook_enabled='t' OR
-				omnivore_enabled='t' OR
-				karakeep_enabled='t' OR
-				raindrop_enabled='t' OR
-				betula_enabled='t' OR
-				cubox_enabled='t' OR
-				discord_enabled='t' OR
-				slack_enabled='t'
-			)
-	`
-	if err := s.db.QueryRow(query, userID).Scan(&result); err != nil {
-		result = false
-	}
->>>>>>> 43d302e7
 
 	result, err := pgx.CollectExactlyOneRow(rows, pgx.RowTo[bool])
 	if err != nil {
