--- conflicted
+++ resolved
@@ -4,21 +4,15 @@
 package storage // import "miniflux.app/v2/internal/storage"
 
 import (
-<<<<<<< HEAD
 	"context"
+	"crypto/rand"
 	"errors"
-=======
-	"crypto/rand"
-	"database/sql"
->>>>>>> 86c58e11
 	"fmt"
 	"log/slog"
 	"strconv"
 
 	"github.com/jackc/pgx/v5"
 
-<<<<<<< HEAD
-	"miniflux.app/v2/internal/crypto"
 	"miniflux.app/v2/internal/logging"
 	"miniflux.app/v2/internal/model"
 )
@@ -27,54 +21,28 @@
 	userAgent, ip string,
 ) (*model.Session, error) {
 	session := &model.Session{
-		ID:     crypto.GenerateRandomString(32),
+		ID:     rand.Text(),
 		UserID: user.ID,
 		Data: &model.SessionData{
-			CSRF:      crypto.GenerateRandomString(64),
+			CSRF:      rand.Text(),
 			Theme:     user.Theme,
 			Language:  user.Language,
 			UserAgent: userAgent,
 			IP:        ip,
-=======
-	"miniflux.app/v2/internal/model"
-)
-
-// CreateAppSessionWithUserPrefs creates a new application session with the given user preferences.
-func (s *Storage) CreateAppSessionWithUserPrefs(userID int64) (*model.Session, error) {
-	user, err := s.UserByID(userID)
-	if err != nil {
-		return nil, err
-	}
-
-	session := model.Session{
-		ID: rand.Text(),
-		Data: &model.SessionData{
-			CSRF:     rand.Text(),
-			Theme:    user.Theme,
-			Language: user.Language,
->>>>>>> 86c58e11
 		},
 	}
 	return s.createAppSession(ctx, session)
 }
 
 // CreateAppSession creates a new application session.
-<<<<<<< HEAD
 func (s *Storage) CreateAppSession(ctx context.Context, userAgent, ip string,
 ) (*model.Session, error) {
 	session := &model.Session{
-		ID: crypto.GenerateRandomString(32),
+		ID: rand.Text(),
 		Data: &model.SessionData{
-			CSRF:      crypto.GenerateRandomString(64),
+			CSRF:      rand.Text(),
 			UserAgent: userAgent,
 			IP:        ip,
-=======
-func (s *Storage) CreateAppSession() (*model.Session, error) {
-	session := model.Session{
-		ID: rand.Text(),
-		Data: &model.SessionData{
-			CSRF: rand.Text(),
->>>>>>> 86c58e11
 		},
 	}
 	return s.createAppSession(ctx, session)
