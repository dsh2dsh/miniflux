--- conflicted
+++ resolved
@@ -250,7 +250,6 @@
 	return nil
 }
 
-<<<<<<< HEAD
 func (s *Storage) createFeed(ctx context.Context, feed *model.Feed) error {
 	err := s.db.QueryRow(ctx, `
 INSERT INTO feeds (
@@ -286,50 +285,6 @@
 VALUES ($1, $2, $3, $4, $5, $6, $7, $8, $9, $10, $11, $12, $13, $14, $15, $16,
         $17, $18, $19, $20, $21, $22,  $23, $24, $25, $26, $27, $28, $29)
 RETURNING id`,
-=======
-// CreateFeed creates a new feed.
-func (s *Storage) CreateFeed(feed *model.Feed) error {
-	sql := `
-		INSERT INTO feeds (
-			feed_url,
-			site_url,
-			title,
-			category_id,
-			user_id,
-			etag_header,
-			last_modified_header,
-			crawler,
-			user_agent,
-			cookie,
-			username,
-			password,
-			disabled,
-			scraper_rules,
-			rewrite_rules,
-			blocklist_rules,
-			keeplist_rules,
-			block_filter_entry_rules,
-			keep_filter_entry_rules,
-			ignore_http_cache,
-			allow_self_signed_certificates,
-			fetch_via_proxy,
-			hide_globally,
-			url_rewrite_rules,
-			no_media_player,
-			apprise_service_urls,
-			webhook_url,
-			disable_http2,
-			description,
-			proxy_url
-		)
-		VALUES
-			($1, $2, $3, $4, $5, $6, $7, $8, $9, $10, $11, $12, $13, $14, $15, $16, $17, $18, $19, $20, $21, $22, $23, $24, $25, $26, $27, $28, $29, $30)
-		RETURNING
-			id
-	`
-	err := s.db.QueryRow(
-		sql,
->>>>>>> 6d580525
 		feed.FeedURL,
 		feed.SiteURL,
 		feed.Title,
@@ -347,8 +302,6 @@
 		feed.RewriteRules,
 		feed.BlocklistRules,
 		feed.KeeplistRules,
-		feed.BlockFilterEntryRules,
-		feed.KeepFilterEntryRules,
 		feed.IgnoreHTTPCache,
 		feed.AllowSelfSignedCertificates,
 		feed.FetchViaProxy,
@@ -368,7 +321,6 @@
 }
 
 // UpdateFeed updates an existing feed.
-<<<<<<< HEAD
 func (s *Storage) UpdateFeed(ctx context.Context, feed *model.Feed) error {
 	_, err := s.db.Exec(ctx, `
 UPDATE feeds
@@ -403,57 +355,10 @@
 	pushover_enabled = $28,
 	pushover_priority = $29,
 	proxy_url = $30,
-  extra['comments_url_template'] = to_jsonb($31::text)
-WHERE id = $32 AND user_id = $33`,
-=======
-func (s *Storage) UpdateFeed(feed *model.Feed) (err error) {
-	query := `
-		UPDATE
-			feeds
-		SET
-			feed_url=$1,
-			site_url=$2,
-			title=$3,
-			category_id=$4,
-			etag_header=$5,
-			last_modified_header=$6,
-			checked_at=$7,
-			parsing_error_msg=$8,
-			parsing_error_count=$9,
-			scraper_rules=$10,
-			rewrite_rules=$11,
-			blocklist_rules=$12,
-			keeplist_rules=$13,
-			block_filter_entry_rules=$14,
-			keep_filter_entry_rules=$15,
-			crawler=$16,
-			user_agent=$17,
-			cookie=$18,
-			username=$19,
-			password=$20,
-			disabled=$21,
-			next_check_at=$22,
-			ignore_http_cache=$23,
-			allow_self_signed_certificates=$24,
-			fetch_via_proxy=$25,
-			hide_globally=$26,
-			url_rewrite_rules=$27,
-			no_media_player=$28,
-			apprise_service_urls=$29,
-			webhook_url=$30,
-			disable_http2=$31,
-			description=$32,
-			ntfy_enabled=$33,
-			ntfy_priority=$34,
-			ntfy_topic=$35,
-			pushover_enabled=$36,
-			pushover_priority=$37,
-			proxy_url=$38
-		WHERE
-			id=$39 AND user_id=$40
-	`
-	_, err = s.db.Exec(query,
->>>>>>> 6d580525
+  extra['comments_url_template'] = to_jsonb($31::text),
+  extra['block_filter_entry_rules'] = to_jsonb($32::text),
+  extra['keep_filter_entry_rules'] = to_jsonb($33::text)
+WHERE id = $34 AND user_id = $35`,
 		feed.FeedURL,
 		feed.SiteURL,
 		feed.Title,
@@ -462,8 +367,6 @@
 		feed.RewriteRules,
 		feed.BlocklistRules,
 		feed.KeeplistRules,
-		feed.BlockFilterEntryRules,
-		feed.KeepFilterEntryRules,
 		feed.Crawler,
 		feed.UserAgent,
 		feed.Cookie,
@@ -487,6 +390,8 @@
 		feed.PushoverPriority,
 		feed.ProxyURL,
 		feed.Extra.CommentsURLTemplate,
+		feed.Extra.BlockFilterEntryRules,
+		feed.Extra.KeepFilterEntryRules,
 		feed.ID, feed.UserID)
 	if err != nil {
 		return fmt.Errorf("storage: unable to update feed #%d (%s): %w",
