--- conflicted
+++ resolved
@@ -17,8 +17,7 @@
 	"miniflux.app/v2/internal/model"
 )
 
-<<<<<<< HEAD
-// handle storage of webauthn credentials
+// AddWebAuthnCredential handles storage of webauthn credentials.
 func (s *Storage) AddWebAuthnCredential(ctx context.Context, userID int64,
 	handle []byte, credential *webauthn.Credential,
 ) error {
@@ -33,18 +32,6 @@
   sign_count,
   clone_warning)
 VALUES ($1, $2, $3, $4, $5, $6, $7, $8)`,
-=======
-// AddWebAuthnCredential handles storage of webauthn credentials.
-func (s *Storage) AddWebAuthnCredential(userID int64, handle []byte, credential *webauthn.Credential) error {
-	query := `
-		INSERT INTO webauthn_credentials
-			(handle, cred_id, user_id, public_key, attestation_type, aaguid, sign_count, clone_warning) 
-		VALUES
-			($1, $2, $3, $4, $5, $6, $7, $8)
-	`
-	_, err := s.db.Exec(
-		query,
->>>>>>> ce6cadc1
 		handle,
 		credential.ID,
 		userID,
