--- conflicted
+++ resolved
@@ -48,21 +48,15 @@
 		entry.Status = model.EntryStatusRead
 	}
 
-<<<<<<< HEAD
+	if v.User().AlwaysOpenExternalLinks() {
+		html.Redirect(w, r, entry.URL)
+		return
+	}
+
 	prevEntry, nextEntry, err := h.store.NewEntryPaginationBuilder(
 		v.UserID(), entry.ID, v.User().EntryOrder, v.User().EntryDirection).
 		WithCategoryID(categoryID).
 		Entries(r.Context())
-=======
-	if user.AlwaysOpenExternalLinks {
-		html.Redirect(w, r, entry.URL)
-		return
-	}
-
-	entryPaginationBuilder := storage.NewEntryPaginationBuilder(h.store, user.ID, entry.ID, user.EntryOrder, user.EntryDirection)
-	entryPaginationBuilder.WithCategoryID(categoryID)
-	prevEntry, nextEntry, err := entryPaginationBuilder.Entries()
->>>>>>> 81422687
 	if err != nil {
 		html.ServerError(w, r, err)
 		return
