// SPDX-FileCopyrightText: Copyright The Miniflux Authors. All rights reserved.
// SPDX-License-Identifier: Apache-2.0

package ui // import "miniflux.app/v2/internal/ui"

import (
	"context"
	"net/http"

	"miniflux.app/v2/internal/http/request"
	"miniflux.app/v2/internal/http/response/html"
	"miniflux.app/v2/internal/http/route"
	"miniflux.app/v2/internal/model"
)

func (h *handler) showReadEntryPage(w http.ResponseWriter, r *http.Request) {
	v := h.View(r).WithSaveEntry()

	entryID := request.RouteInt64Param(r, "entryID")
	var entry *model.Entry
	v.Go(func(ctx context.Context) (err error) {
		entry, err = h.store.NewEntryQueryBuilder(v.UserID()).
			WithEntryID(entryID).
			WithoutStatus(model.EntryStatusRemoved).
			GetEntry(ctx)
		return
	})

	if err := v.Wait(); err != nil {
		html.ServerError(w, r, err)
		return
	} else if entry == nil {
		html.NotFound(w, r)
		return
	}

<<<<<<< HEAD
	prevEntry, nextEntry, err := h.store.NewEntryPaginationBuilder(
		v.UserID(), entry.ID, "changed_at", "desc").
		WithStatus(model.EntryStatusRead).
		Entries(r.Context())
=======
	if user.AlwaysOpenExternalLinks {
		html.Redirect(w, r, entry.URL)
		return
	}

	entryPaginationBuilder := storage.NewEntryPaginationBuilder(h.store, user.ID, entry.ID, "changed_at", "desc")
	entryPaginationBuilder.WithStatus(model.EntryStatusRead)
	prevEntry, nextEntry, err := entryPaginationBuilder.Entries()
>>>>>>> 81422687
	if err != nil {
		html.ServerError(w, r, err)
		return
	}

	var nextEntryRoute string
	if nextEntry != nil {
		nextEntryRoute = route.Path(h.router, "readEntry", "entryID", nextEntry.ID)
	}

	var prevEntryRoute string
	if prevEntry != nil {
		prevEntryRoute = route.Path(h.router, "readEntry", "entryID", prevEntry.ID)
	}

	v.Set("menu", "history").
		Set("entry", entry).
		Set("prevEntry", prevEntry).
		Set("nextEntry", nextEntry).
		Set("nextEntryRoute", nextEntryRoute).
		Set("prevEntryRoute", prevEntryRoute)
	html.OK(w, r, v.Render("entry"))
}<|MERGE_RESOLUTION|>--- conflicted
+++ resolved
@@ -34,21 +34,15 @@
 		return
 	}
 
-<<<<<<< HEAD
+	if v.User().AlwaysOpenExternalLinks() {
+		html.Redirect(w, r, entry.URL)
+		return
+	}
+
 	prevEntry, nextEntry, err := h.store.NewEntryPaginationBuilder(
 		v.UserID(), entry.ID, "changed_at", "desc").
 		WithStatus(model.EntryStatusRead).
 		Entries(r.Context())
-=======
-	if user.AlwaysOpenExternalLinks {
-		html.Redirect(w, r, entry.URL)
-		return
-	}
-
-	entryPaginationBuilder := storage.NewEntryPaginationBuilder(h.store, user.ID, entry.ID, "changed_at", "desc")
-	entryPaginationBuilder.WithStatus(model.EntryStatusRead)
-	prevEntry, nextEntry, err := entryPaginationBuilder.Entries()
->>>>>>> 81422687
 	if err != nil {
 		html.ServerError(w, r, err)
 		return
