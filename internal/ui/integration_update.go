--- conflicted
+++ resolved
@@ -61,23 +61,18 @@
 		i.WebhookSecret = ""
 	}
 
-<<<<<<< HEAD
-	if err := h.store.UpdateUser(ctx, user); err != nil {
-=======
-	if integrationForm.LinktacoEnabled {
-		if integrationForm.LinktacoAPIToken == "" || integrationForm.LinktacoOrgSlug == "" {
+	if f.LinktacoEnabled {
+		if f.LinktacoAPIToken == "" || f.LinktacoOrgSlug == "" {
 			sess.NewFlashErrorMessage(printer.Print("error.linktaco_missing_required_fields"))
-			html.Redirect(w, r, route.Path(h.router, "integrations"))
+			h.redirect(w, r, "integrations")
 			return
 		}
-		if integration.LinktacoVisibility == "" {
-			integration.LinktacoVisibility = "PUBLIC"
+		if i.LinktacoVisibility == "" {
+			i.LinktacoVisibility = "PUBLIC"
 		}
 	}
 
-	err = h.store.UpdateIntegration(integration)
-	if err != nil {
->>>>>>> 60cd7ffe
+	if err := h.store.UpdateUser(ctx, user); err != nil {
 		html.ServerError(w, r, err)
 		return
 	}
