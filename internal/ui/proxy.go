// SPDX-FileCopyrightText: Copyright The Miniflux Authors. All rights reserved.
// SPDX-License-Identifier: Apache-2.0

package ui // import "miniflux.app/v2/internal/ui"

import (
	"crypto/hmac"
	"crypto/sha256"
	"encoding/base64"
	"errors"
	"fmt"
	"log/slog"
	"net/http"
	"net/url"
	"path"
	"time"

	"github.com/klauspost/compress/gzhttp"

	"miniflux.app/v2/internal/config"
	"miniflux.app/v2/internal/crypto"
	"miniflux.app/v2/internal/http/request"
	"miniflux.app/v2/internal/http/response"
	"miniflux.app/v2/internal/http/response/html"
	"miniflux.app/v2/internal/reader/rewrite"
)

func (h *handler) mediaProxy(w http.ResponseWriter, r *http.Request) {
	// If we receive a "If-None-Match" header, we assume the media is already
	// stored in browser cache.
	if r.Header.Get("If-None-Match") != "" {
		w.WriteHeader(http.StatusNotModified)
		return
	}

	encodedURL := request.RouteStringParam(r, "encodedURL")
	if encodedURL == "" {
		html.BadRequest(w, r, errors.New("no URL provided"))
		return
	}

	encodedDigest := request.RouteStringParam(r, "encodedDigest")
	decodedDigest, err := base64.URLEncoding.DecodeString(encodedDigest)
	if err != nil {
		html.BadRequest(w, r, errors.New("unable to decode this digest"))
		return
	}

	decodedURL, err := base64.URLEncoding.DecodeString(encodedURL)
	if err != nil {
		html.BadRequest(w, r, errors.New("unable to decode this URL"))
		return
	}

	mac := hmac.New(sha256.New, config.Opts.MediaProxyPrivateKey())
	mac.Write(decodedURL)
	expectedMAC := mac.Sum(nil)

	if !hmac.Equal(decodedDigest, expectedMAC) {
		html.Forbidden(w, r)
		return
	}

	parsedMediaURL, err := url.Parse(string(decodedURL))
	if err != nil {
		html.BadRequest(w, r, errors.New("invalid URL provided"))
		return
	}

	if parsedMediaURL.Scheme != "http" && parsedMediaURL.Scheme != "https" {
		html.BadRequest(w, r, errors.New("invalid URL provided"))
		return
	}

	if parsedMediaURL.Host == "" {
		html.BadRequest(w, r, errors.New("invalid URL provided"))
		return
	}

	if !parsedMediaURL.IsAbs() {
		html.BadRequest(w, r, errors.New("invalid URL provided"))
		return
	}

	mediaURL := string(decodedURL)
	slog.Debug("MediaProxy: Fetching remote resource",
		slog.String("media_url", mediaURL),
	)

	req, err := http.NewRequest(http.MethodGet, mediaURL, nil)
	if err != nil {
		html.ServerError(w, r, err)
		return
	}

	req.Header.Set("Connection", "close")

	if referer := rewrite.GetRefererForURL(mediaURL); referer != "" {
		req.Header.Set("Referer", referer)
	}

<<<<<<< HEAD
	forwardedRequestHeader := []string{
		"Range", "Accept", "Accept-Encoding", "User-Agent",
	}
=======
	forwardedRequestHeader := [...]string{"Range", "Accept", "Accept-Encoding", "User-Agent"}
>>>>>>> 37d539eb
	for _, requestHeaderName := range forwardedRequestHeader {
		if r.Header.Get(requestHeaderName) != "" {
			req.Header.Set(requestHeaderName, r.Header.Get(requestHeaderName))
		}
	}

	transport := &http.Transport{
		IdleConnTimeout: time.Duration(config.Opts.MediaProxyHTTPClientTimeout()) * time.Second,
	}
	clt := &http.Client{
		Transport: gzhttp.Transport(transport),
		Timeout:   time.Duration(config.Opts.MediaProxyHTTPClientTimeout()) * time.Second,
	}

	resp, err := clt.Do(req)
	if err != nil {
		slog.Error("MediaProxy: Unable to initialize HTTP client",
			slog.String("media_url", mediaURL),
			slog.Any("error", err))
		http.Error(w, http.StatusText(http.StatusInternalServerError),
			http.StatusInternalServerError)
		return
	}
	defer resp.Body.Close()

	if resp.StatusCode == http.StatusRequestedRangeNotSatisfiable {
		slog.Warn(
			"MediaProxy: "+http.StatusText(http.StatusRequestedRangeNotSatisfiable),
			slog.String("media_url", mediaURL),
			slog.Int("status_code", resp.StatusCode))
		html.RequestedRangeNotSatisfiable(w, r, resp.Header.Get("Content-Range"))
		return
	}
	if resp.StatusCode != http.StatusOK && resp.StatusCode != http.StatusPartialContent {
		slog.Warn("MediaProxy: Unexpected response status code",
			slog.String("media_url", mediaURL),
			slog.Int("status_code", resp.StatusCode))

		// Forward the status code from the origin.
		http.Error(w, fmt.Sprintf("Origin status code is %d", resp.StatusCode),
			resp.StatusCode)
		return
	}

	etag := crypto.HashFromBytes(decodedURL)

	response.New(w, r).WithCaching(etag, 72*time.Hour, func(b *response.Builder) {
		b.WithStatus(resp.StatusCode)
		b.WithHeader("Content-Security-Policy",
			response.ContentSecurityPolicyForUntrustedContent)
		b.WithHeader("Content-Type", resp.Header.Get("Content-Type"))

		if filename := path.Base(parsedMediaURL.Path); filename != "" {
			b.WithHeader("Content-Disposition", fmt.Sprintf(`inline; filename="%s"`, filename))
		}

<<<<<<< HEAD
		forwardedResponseHeader := []string{
			"Content-Encoding", "Content-Type", "Content-Length", "Accept-Ranges",
			"Content-Range",
		}
=======
		forwardedResponseHeader := [...]string{"Content-Encoding", "Content-Type", "Content-Length", "Accept-Ranges", "Content-Range"}
>>>>>>> 37d539eb
		for _, responseHeaderName := range forwardedResponseHeader {
			if resp.Header.Get(responseHeaderName) != "" {
				b.WithHeader(responseHeaderName, resp.Header.Get(responseHeaderName))
			}
		}
		b.WithBody(resp.Body)
		b.WithoutCompression()
		b.Write()
	})
}<|MERGE_RESOLUTION|>--- conflicted
+++ resolved
@@ -99,13 +99,9 @@
 		req.Header.Set("Referer", referer)
 	}
 
-<<<<<<< HEAD
-	forwardedRequestHeader := []string{
+	forwardedRequestHeader := [...]string{
 		"Range", "Accept", "Accept-Encoding", "User-Agent",
 	}
-=======
-	forwardedRequestHeader := [...]string{"Range", "Accept", "Accept-Encoding", "User-Agent"}
->>>>>>> 37d539eb
 	for _, requestHeaderName := range forwardedRequestHeader {
 		if r.Header.Get(requestHeaderName) != "" {
 			req.Header.Set(requestHeaderName, r.Header.Get(requestHeaderName))
@@ -162,14 +158,10 @@
 			b.WithHeader("Content-Disposition", fmt.Sprintf(`inline; filename="%s"`, filename))
 		}
 
-<<<<<<< HEAD
-		forwardedResponseHeader := []string{
+		forwardedResponseHeader := [...]string{
 			"Content-Encoding", "Content-Type", "Content-Length", "Accept-Ranges",
 			"Content-Range",
 		}
-=======
-		forwardedResponseHeader := [...]string{"Content-Encoding", "Content-Type", "Content-Length", "Accept-Ranges", "Content-Range"}
->>>>>>> 37d539eb
 		for _, responseHeaderName := range forwardedResponseHeader {
 			if resp.Header.Get(responseHeaderName) != "" {
 				b.WithHeader(responseHeaderName, resp.Header.Get(responseHeaderName))
