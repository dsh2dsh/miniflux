// SPDX-FileCopyrightText: Copyright The Miniflux Authors. All rights reserved.
// SPDX-License-Identifier: Apache-2.0

package ui // import "miniflux.app/v2/internal/ui"

import (
	"context"
	"net/http"

	"miniflux.app/v2/internal/http/request"
	"miniflux.app/v2/internal/http/response/html"
	"miniflux.app/v2/internal/http/route"
	"miniflux.app/v2/internal/model"
)

func (h *handler) showUnreadCategoryEntryPage(w http.ResponseWriter,
	r *http.Request,
) {
	v := h.View(r).WithSaveEntry()

	categoryID := request.RouteInt64Param(r, "categoryID")
	entryID := request.RouteInt64Param(r, "entryID")
	var entry *model.Entry
	v.Go(func(ctx context.Context) (err error) {
		entry, err = h.store.NewEntryQueryBuilder(v.UserID()).
			WithCategoryID(categoryID).
			WithEntryID(entryID).
			WithoutStatus(model.EntryStatusRemoved).
			GetEntry(ctx)
		return
	})

	if err := v.Wait(); err != nil {
		html.ServerError(w, r, err)
		return
	} else if entry == nil {
		html.NotFound(w, r)
		return
	}

	if entry.ShouldMarkAsReadOnView(v.User()) {
		err := h.store.SetEntriesStatus(r.Context(), v.UserID(),
			[]int64{entryID}, model.EntryStatusRead)
		if err != nil {
			html.ServerError(w, r, err)
			return
		}
		entry.Status = model.EntryStatusRead
	}

	pb := h.store.NewEntryPaginationBuilder(v.UserID(), entryID,
		v.User().EntryOrder, v.User().EntryDirection).
		WithCategoryID(categoryID).
		WithStatus(model.EntryStatusUnread)

	if entry.Status == model.EntryStatusRead {
		err := h.store.SetEntriesStatus(r.Context(), v.UserID(),
			[]int64{entryID}, model.EntryStatusUnread)
		if err != nil {
			html.ServerError(w, r, err)
			return
		}
	}

	prevEntry, nextEntry, err := pb.Entries(r.Context())
	if err != nil {
		html.ServerError(w, r, err)
		return
	}

	var nextEntryRoute string
	if nextEntry != nil {
		nextEntryRoute = route.Path(h.router, "unreadCategoryEntry",
			"categoryID", categoryID, "entryID", nextEntry.ID)
	}

	var prevEntryRoute string
	if prevEntry != nil {
		prevEntryRoute = route.Path(h.router, "unreadCategoryEntry",
			"categoryID", categoryID, "entryID", prevEntry.ID)
	}

	// Restore entry read status if needed after fetching the pagination.
	if entry.Status == model.EntryStatusRead {
		err := h.store.SetEntriesStatus(r.Context(), v.UserID(),
			[]int64{entryID}, model.EntryStatusRead)
		if err != nil {
			html.ServerError(w, r, err)
			return
		}
	}

<<<<<<< HEAD
	b := v.Set("menu", "categories").
		Set("entry", entry).
		Set("prevEntry", prevEntry).
		Set("nextEntry", nextEntry).
		Set("nextEntryRoute", nextEntryRoute).
		Set("prevEntryRoute", prevEntryRoute).
		Render("entry")
	html.OK(w, r, b)
=======
	if user.AlwaysOpenExternalLinks {
		html.Redirect(w, r, entry.URL)
		return
	}

	sess := session.New(h.store, request.SessionID(r))
	view := view.New(h.tpl, r, sess)
	view.Set("entry", entry)
	view.Set("prevEntry", prevEntry)
	view.Set("nextEntry", nextEntry)
	view.Set("nextEntryRoute", nextEntryRoute)
	view.Set("prevEntryRoute", prevEntryRoute)
	view.Set("menu", "categories")
	view.Set("user", user)
	view.Set("countUnread", h.store.CountUnreadEntries(user.ID))
	view.Set("countErrorFeeds", h.store.CountUserFeedsWithErrors(user.ID))
	view.Set("hasSaveEntry", h.store.HasSaveEntry(user.ID))

	html.OK(w, r, view.Render("entry"))
>>>>>>> 81422687
}<|MERGE_RESOLUTION|>--- conflicted
+++ resolved
@@ -90,7 +90,11 @@
 		}
 	}
 
-<<<<<<< HEAD
+	if v.User().AlwaysOpenExternalLinks() {
+		html.Redirect(w, r, entry.URL)
+		return
+	}
+
 	b := v.Set("menu", "categories").
 		Set("entry", entry).
 		Set("prevEntry", prevEntry).
@@ -99,25 +103,4 @@
 		Set("prevEntryRoute", prevEntryRoute).
 		Render("entry")
 	html.OK(w, r, b)
-=======
-	if user.AlwaysOpenExternalLinks {
-		html.Redirect(w, r, entry.URL)
-		return
-	}
-
-	sess := session.New(h.store, request.SessionID(r))
-	view := view.New(h.tpl, r, sess)
-	view.Set("entry", entry)
-	view.Set("prevEntry", prevEntry)
-	view.Set("nextEntry", nextEntry)
-	view.Set("nextEntryRoute", nextEntryRoute)
-	view.Set("prevEntryRoute", prevEntryRoute)
-	view.Set("menu", "categories")
-	view.Set("user", user)
-	view.Set("countUnread", h.store.CountUnreadEntries(user.ID))
-	view.Set("countErrorFeeds", h.store.CountUserFeedsWithErrors(user.ID))
-	view.Set("hasSaveEntry", h.store.HasSaveEntry(user.ID))
-
-	html.OK(w, r, view.Render("entry"))
->>>>>>> 81422687
 }