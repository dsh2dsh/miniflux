--- conflicted
+++ resolved
@@ -176,7 +176,6 @@
 	return b
 }
 
-<<<<<<< HEAD
 func StylesheetNameExt(name string) string {
 	if filename, ok := stylesheetHashes[name]; ok {
 		return filename
@@ -192,27 +191,11 @@
 		return fmt.Errorf("ui/static: unmarshal js.json: %w", err)
 	}
 
-	prefixes := map[string]string{"app": "(function(){'use strict';"}
-	suffixes := map[string]string{"app": "})();"}
-=======
-	JavascriptBundles = make(map[string][]byte)
-	JavascriptBundleChecksums = make(map[string]string)
-
-	jsMinifier := js.Minifier{Version: 2020}
->>>>>>> bfbc1c88
-
 	javascriptBundles = make(map[string][]byte, len(bundles))
 	javascriptHashes = make(map[string]string, len(bundles))
 
 	for bundle, srcFiles := range bundles {
 		var buffer bytes.Buffer
-<<<<<<< HEAD
-		if prefix, ok := prefixes[bundle]; ok {
-			buffer.WriteString(prefix)
-		}
-=======
->>>>>>> bfbc1c88
-
 		for _, srcFile := range srcFiles {
 			if ctx.Err() != nil {
 				return fmt.Errorf(
@@ -226,19 +209,8 @@
 			buffer.Write(fileData)
 		}
 
-<<<<<<< HEAD
-		if suffix, ok := suffixes[bundle]; ok {
-			buffer.WriteString(suffix)
-		}
-
 		hash := crypto.HashFromBytes(buffer.Bytes())
 		filename := bundle + "." + hash + jsExt
-=======
-		minifiedData, err := minifier.Bytes("text/javascript", buffer.Bytes())
-		if err != nil {
-			return err
-		}
->>>>>>> bfbc1c88
 
 		javascriptBundles[filename] = buffer.Bytes()
 		javascriptHashes[bundle] = filename
