--- conflicted
+++ resolved
@@ -83,22 +83,7 @@
 
 onClick(".header nav li", (event) => onClickMainMenuListItem(event));
 
-<<<<<<< HEAD
-=======
-// Register the service worker if supported.
-if ("serviceWorker" in navigator) {
-    const serviceWorkerURL = document.body.dataset.serviceWorkerUrl;
-    if (serviceWorkerURL) {
-        navigator.serviceWorker.register(ttpolicy.createScriptURL(serviceWorkerURL), {
-            type: "module"
-        }).catch((error) => {
-            console.error("Service Worker registration failed:", error);
-        });
-    }
-}
-
 // PWA install prompt handling.
->>>>>>> 62410659
 window.addEventListener('beforeinstallprompt', (e) => {
     let deferredPrompt = e;
     const promptHomeScreen = document.getElementById('prompt-home-screen');
@@ -134,18 +119,6 @@
         });
     }
 
-<<<<<<< HEAD
-// Set enclosure media controls handlers
-const mediaControlsElements = document.querySelectorAll("button[data-enclosure-action]");
-mediaControlsElements.forEach((element) => {
-    element.addEventListener("click", () => handleMediaControl(element));
-});
-
-initDataConfirm();
-initServiceWorker();
-initCommentLinks();
-markReadOnScroll();
-=======
     const loginButton = document.getElementById("webauthn-login");
     if (loginButton !== null) {
         const abortController = new AbortController();
@@ -162,4 +135,8 @@
         webauthnHandler.conditionalLogin(abortController).catch(err => WebAuthnHandler.showErrorMessage(err));
     }
 }
->>>>>>> 62410659
+
+initDataConfirm();
+initServiceWorker();
+initCommentLinks();
+markReadOnScroll();