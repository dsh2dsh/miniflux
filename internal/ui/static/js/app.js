// Sentinel values for specific list navigation
const TOP = 9999;
const BOTTOM = -9999;

/**
 * Get the CSRF token from the HTML document.
 *
 * @returns {string} The CSRF token.
 */
function getCsrfToken() {
    return document.body.dataset.csrfToken || "";
}

/**
 * Open a new tab with the given URL.
 *
 * @param {string} url
 */
function openNewTab(url) {
    const win = window.open("");
    win.opener = null;
    win.location = url;
    win.focus();
}

/**
 * Scroll the page to the given element.
 *
 * @param {Element} element
 * @param {boolean} evenIfOnScreen
 */
function scrollPageTo(element, evenIfOnScreen) {
    const windowScrollPosition = window.scrollY;
    const windowHeight = document.documentElement.clientHeight;
    const viewportPosition = windowScrollPosition + windowHeight;
    const itemBottomPosition = element.offsetTop + element.offsetHeight;

    if (evenIfOnScreen || viewportPosition - itemBottomPosition < 0 || viewportPosition - element.offsetTop > windowHeight) {
        window.scrollTo(0, element.offsetTop - 10);
    }
}

/**
 * Attach a click event listener to elements matching the selector.
 *
 * @param {string} selector
 * @param {function} callback
 * @param {boolean} noPreventDefault
 */
function onClick(selector, callback, noPreventDefault) {
    document.querySelectorAll(selector).forEach((element) => {
        element.onclick = (event) => {
            if (!noPreventDefault) {
                event.preventDefault();
            }
            callback(event);
        };
    });
}

/**
 * Attach an auxiliary click event listener to elements matching the selector.
 *
 * @param {string} selector
 * @param {function} callback
 * @param {boolean} noPreventDefault
 */
function onAuxClick(selector, callback, noPreventDefault) {
    document.querySelectorAll(selector).forEach((element) => {
        element.onauxclick = (event) => {
            if (!noPreventDefault) {
                event.preventDefault();
            }
            callback(event);
        };
    });
}

/**
 * Filter visible elements based on the selector.
 *
 * @param {string} selector
 * @returns {Array<Element>}
 */
function getVisibleElements(selector) {
    const elements = document.querySelectorAll(selector);
    return [...elements].filter((element) => element.offsetParent !== null);
}

/**
 * Get all visible entries on the current page.
 *
 * @return {Array<Element>}
 */
function getVisibleEntries() {
    return getVisibleElements(".items .item");
}

/**
 * Check if the current view is a list view.
 *
 * @returns {boolean}
 */
function isListView() {
    return document.querySelector(".items") !== null;
}

/**
 * Check if the current view is an entry view.
 *
 * @return {boolean}
 */
function isEntryView() {
    return document.querySelector("section.entry") !== null;
}

/**
 * Find the entry element for the given element.
 *
 * @returns {Element|null}
 */
function findEntry(element) {
    if (isListView()) {
        if (element) {
            return element.closest(".item");
        }
        return document.querySelector(".current-item");
    }
    return document.querySelector(".entry");
}

/**
 * Insert an icon label element into the parent element.
 *
 * @param {Element} parentElement The parent element to insert the icon label into.
 * @param {string} iconLabelText The text to display in the icon label.
 * @returns {void}
 */
function insertIconLabelElement(parentElement, iconLabelText) {
    const span = document.createElement('span');
    span.classList.add('icon-label');
    span.textContent = iconLabelText;
    parentElement.appendChild(span);
}

/**
 * Navigate to a specific page.
 *
 * @param {string} page - The page to navigate to.
 * @param {boolean} reloadOnFail - If true, reload the current page if the target page is not found.
 */
function goToPage(page, reloadOnFail = false) {
    const element = document.querySelector(":is(a, button)[data-page=" + page + "]");

    if (element) {
        document.location.href = element.href;
    } else if (reloadOnFail) {
        window.location.reload();
    }
}

/**
 * Navigate to the previous page.
 *
 * If the offset is a KeyboardEvent, it will navigate to the previous item in the list.
 * If the offset is a number, it will jump that many items in the list.
 * If the offset is TOP, it will jump to the first item in the list.
 * If the offset is BOTTOM, it will jump to the last item in the list.
 * If the current view is an entry view, it will redirect to the previous page.
 *
 * @param {number|KeyboardEvent} offset - How many items to jump for focus.
 */
function goToPreviousPage(offset) {
    if (offset instanceof KeyboardEvent) offset = -1;
    if (isListView()) {
        goToListItem(offset);
    } else {
        goToPage("previous");
    }
}

/**
 * Navigate to the next page.
 *
 * If the offset is a KeyboardEvent, it will navigate to the next item in the list.
 * If the offset is a number, it will jump that many items in the list.
 * If the offset is TOP, it will jump to the first item in the list.
 * If the offset is BOTTOM, it will jump to the last item in the list.
 * If the current view is an entry view, it will redirect to the next page.
 *
 * @param {number|KeyboardEvent} offset - How many items to jump for focus.
 */
function goToNextPage(offset) {
    if (offset instanceof KeyboardEvent) offset = 1;
    if (isListView()) {
        goToListItem(offset);
    } else {
        goToPage("next");
    }
}

/**
 * Navigate to the individual feed or feeds page.
 *
 * If the current view is an entry view, it will redirect to the feed link of the entry.
 * If the current view is a list view, it will redirect to the feeds page.
 */
function goToFeedOrFeedsPage() {
    if (isEntryView()) {
        goToFeedPage();
    } else {
        goToPage("feeds");
    }
}

/**
 * Navigate to the feed page of the current entry.
 *
 * If the current view is an entry view, it will redirect to the feed link of the entry.
 * If the current view is a list view, it will redirect to the feed link of the currently selected item.
 * If no feed link is available, it will do nothing.
 */
function goToFeedPage() {
    if (isEntryView()) {
        const feedAnchor = document.querySelector("span.entry-website a");
        if (feedAnchor !== null) {
            window.location.href = feedAnchor.href;
        }
    } else {
        const currentItemFeed = document.querySelector(".current-item :is(a, button)[data-feed-link]");
        if (currentItemFeed !== null) {
            window.location.href = currentItemFeed.getAttribute("href");
        }
    }
}

/**
 * Navigate to the add subscription page.
 *
 * @returns {void}
 */
function goToAddSubscriptionPage() {
    window.location.href = document.body.dataset.addSubscriptionUrl;
}

/**
 * Navigate to the next or previous item in the list.
 *
 * If the offset is TOP, it will jump to the first item in the list.
 * If the offset is BOTTOM, it will jump to the last item in the list.
 * If the offset is a number, it will jump that many items in the list.
 * If the current view is an entry view, it will redirect to the next or previous page.
 *
 * @param {number} offset - How many items to jump for focus.
 * @return {void}
 */
function goToListItem(offset) {
    const items = getVisibleEntries();
    if (items.length === 0) {
        return;
    }

    if (document.querySelector(".current-item") === null) {
        items[0].classList.add("current-item");
        items[0].focus();
        return;
    }

    for (let i = 0; i < items.length; i++) {
        if (items[i].classList.contains("current-item")) {
            items[i].classList.remove("current-item");

            // By default adjust selection by offset
            let itemOffset = (i + offset + items.length) % items.length;
            // Allow jumping to top or bottom
            if (offset === TOP) {
                itemOffset = 0;
            } else if (offset === BOTTOM) {
                itemOffset = items.length - 1;
            }
            const item = items[itemOffset];

            item.classList.add("current-item");
            scrollPageTo(item);
            item.focus();

            break;
        }
    }
}

/**
 * Handle the share action for the entry.
 *
 * If the share status is "shared", it will trigger the Web Share API.
 * If the share status is "share", it will send an Ajax request to fetch the share URL and then trigger the Web Share API.
 * If the Web Share API is not supported, it will redirect to the entry URL.
 */
async function handleShare() {
    const link = document.querySelector(':is(a, button)[data-share-status]');
    const title = document.querySelector(".entry-header > h1 > a");
    if (link.dataset.shareStatus === "shared") {
        await triggerWebShare(title, link.href);
    }
    else if (link.dataset.shareStatus === "share") {
        const request = new RequestBuilder(link.href);
        request.withCallback((r) => {
            // Ensure title is not null before passing to triggerWebShare
            triggerWebShare(title, r.url);
        });
        request.withHttpMethod("GET");
        request.execute();
    }
}

/**
 * Trigger the Web Share API to share the entry.
 *
 * If the Web Share API is not supported, it will redirect to the entry URL.
 *
 * @param {Element} title - The title element of the entry.
 * @param {string} url - The URL of the entry to share.
 */
async function triggerWebShare(title, url) {
    if (!navigator.canShare) {
        console.error("Your browser doesn't support the Web Share API.");
        window.location = url;
        return;
    }
    try {
        await navigator.share({
            title: title ? title.textContent : url,
            url: url
        });
    } catch (err) {
        console.error(err);
    }
    window.location.reload();
}

// make logo element as button on mobile layout
function checkMenuToggleModeByLayout() {
    const logoElement = document.querySelector(".logo");
    if (!logoElement) return;

    const homePageLinkElement = document.querySelector(".logo > a");

    if (document.documentElement.clientWidth < 620) {
        const navMenuElement = document.getElementById("header-menu");
        const navMenuElementIsExpanded = navMenuElement.classList.contains("js-menu-show");
        const logoToggleButtonLabel = logoElement.getAttribute("data-toggle-button-label");
        logoElement.setAttribute("role", "button");
        logoElement.setAttribute("tabindex", "0");
        logoElement.setAttribute("aria-label", logoToggleButtonLabel);
        logoElement.setAttribute("aria-expanded", navMenuElementIsExpanded?"true":"false");
        homePageLinkElement.setAttribute("tabindex", "-1");
    } else {
        logoElement.removeAttribute("role");
        logoElement.removeAttribute("tabindex");
        logoElement.removeAttribute("aria-expanded");
        logoElement.removeAttribute("aria-label");
        homePageLinkElement.removeAttribute("tabindex");
    }
}

function fixVoiceOverDetailsSummaryBug() {
    document.querySelectorAll("details").forEach((details) => {
        const summaryElement = details.querySelector("summary");
        summaryElement.setAttribute("role", "button");
        summaryElement.setAttribute("aria-expanded", details.open? "true": "false");

        details.addEventListener("toggle", () => {
            summaryElement.setAttribute("aria-expanded", details.open? "true": "false");
        });
    });
}

// Show and hide the main menu on mobile devices.
function toggleMainMenu(event) {
    if (event.type === "keydown" && !(event.key === "Enter" || event.key === " ")) {
        return;
    }

    if (event.currentTarget.getAttribute("role")) {
        event.preventDefault();
    }

    const menu = document.querySelector(".header nav ul");
    const menuToggleButton = document.querySelector(".logo");
    if (menu.classList.contains("js-menu-show")) {
        menuToggleButton.setAttribute("aria-expanded", "false");
    } else {
        menuToggleButton.setAttribute("aria-expanded", "true");
    }
    menu.classList.toggle("js-menu-show");
}

// Handle click events for the main menu (<li> and <a>).
function onClickMainMenuListItem(event) {
    const element = event.target;

    if (element.tagName === "A") {
        window.location.href = element.getAttribute("href");
    } else {
        const linkElement = element.querySelector("a") || element.closest("a");
        window.location.href = linkElement.getAttribute("href");
    }
}

/**
 * This function changes the button label to the loading state and disables the button.
 *
 * @returns {void}
 */
function disableSubmitButtonsOnFormSubmit() {
    document.querySelectorAll("form").forEach((element) => {
        element.onsubmit = () => {
            const buttons = element.querySelectorAll("button[type=submit]");
            buttons.forEach((button) => {
                if (button.dataset.labelLoading) {
                    button.textContent = button.dataset.labelLoading;
                }
                button.disabled = true;
            });
        };
    });
}

// Show modal dialog with the list of keyboard shortcuts.
function showKeyboardShortcuts() {
    const template = document.getElementById("keyboard-shortcuts");
    ModalHandler.open(template.content, "dialog-title");
}

// Mark as read visible items of the current page.
function markPageAsRead() {
    const items = getVisibleEntries();
    const entryIDs = [];

    items.forEach((element) => {
        element.classList.add("item-status-read");
        entryIDs.push(parseInt(element.dataset.id, 10));
    });

    if (entryIDs.length > 0) {
        updateEntriesStatus(entryIDs, "read", () => {
            // Make sure the Ajax request reach the server before we reload the page.

            const element = document.querySelector(":is(a, button)[data-action=markPageAsRead]");
            let showOnlyUnread = false;
            if (element) {
                showOnlyUnread = element.dataset.showOnlyUnread || false;
            }

            if (showOnlyUnread) {
                window.location.href = window.location.href;
            } else {
                goToPage("next", true);
            }
        });
    }
}

/**
 * Handle entry status changes from the list view and entry view.
 * Focus the next or the previous entry if it exists.
 *
 * @param {string} navigationDirection Navigation direction: "previous" or "next".
 * @param {Element} element Element that triggered the action.
 * @param {boolean} setToRead If true, set the entry to read instead of toggling the status.
 * @returns {void}
 */
function handleEntryStatus(navigationDirection, element, setToRead) {
    const toasting = !element;
    const currentEntry = findEntry(element);

    if (currentEntry) {
        if (!setToRead || currentEntry.querySelector(":is(a, button)[data-toggle-status]").dataset.value === "unread") {
            toggleEntryStatus(currentEntry, toasting);
        }
        if (isListView() && currentEntry.classList.contains('current-item')) {
            switch (navigationDirection) {
            case "previous":
                goToListItem(-1);
                break;
            case "next":
                goToListItem(1);
                break;
            }
        }
    }
}

/**
 * Toggle the entry status between "read" and "unread".
 *
 * @param {Element} element The entry element to toggle the status for.
 * @param {boolean} toasting If true, show a toast notification after toggling the status.
 */
function toggleEntryStatus(element, toasting) {
    const entryID = parseInt(element.dataset.id, 10);
    const link = element.querySelector(":is(a, button)[data-toggle-status]");
    if (!link) {
        return;
    }

    const currentStatus = link.dataset.value;
    const newStatus = currentStatus === "read" ? "unread" : "read";

    link.querySelector("span").textContent = link.dataset.labelLoading;
    updateEntriesStatus([entryID], newStatus, () => {
        let iconElement, label;

        if (currentStatus === "read") {
            iconElement = document.querySelector("template#icon-read");
            label = link.dataset.labelRead;
            if (toasting) {
                showToast(link.dataset.toastUnread, iconElement);
            }
        } else {
            iconElement = document.querySelector("template#icon-unread");
            label = link.dataset.labelUnread;
            if (toasting) {
                showToast(link.dataset.toastRead, iconElement);
            }
        }

        link.replaceChildren(iconElement.content.cloneNode(true));
        insertIconLabelElement(link, label);
        link.dataset.value = newStatus;

        if (element.classList.contains("item-status-" + currentStatus)) {
            element.classList.remove("item-status-" + currentStatus);
            element.classList.add("item-status-" + newStatus);
        }

        if (isListView() && getVisibleEntries().length === 0) {
            window.location.reload();
        }
    });
}

/**
 * Mark the entry as read if it is currently unread.
 *
 * @param {Element} element The entry element to mark as read.
 */
function markEntryAsRead(element) {
    if (element.classList.contains("item-status-unread")) {
        element.classList.remove("item-status-unread");
        element.classList.add("item-status-read");

        const entryID = parseInt(element.dataset.id, 10);
        updateEntriesStatus([entryID], "read");
    }
}

/**
 * Handle the refresh of all feeds.
 *
 * This function redirects the user to the URL specified in the data-refresh-all-feeds-url attribute of the body element.
 */
function handleRefreshAllFeeds() {
    const refreshAllFeedsUrl = document.body.dataset.refreshAllFeedsUrl;
    if (refreshAllFeedsUrl) {
        window.location.href = refreshAllFeedsUrl;
    }
}

/**
 * Update the status of multiple entries.
 *
 * @param {Array<number>} entryIDs - The IDs of the entries to update.
 * @param {string} status - The new status to set for the entries (e.g., "read", "unread").
 */
function updateEntriesStatus(entryIDs, status, callback) {
    const url = document.body.dataset.entriesStatusUrl;
    const request = new RequestBuilder(url);
    request.withBody({ entry_ids: entryIDs, status: status });
    request.withCallback((resp) => {
        resp.json().then(count => {
            if (callback) {
                callback(resp);
            }

            if (status === "read") {
                decrementUnreadCounter(count);
            } else {
                incrementUnreadCounter(count);
            }
        });
    });
    request.execute();
}

/**
 * Handle save entry from list view and entry view.
 *
 * @param {Element} element
 */
function handleSaveEntry(element) {
    const toasting = !element;
    const currentEntry = findEntry(element);
    if (currentEntry) {
        saveEntry(currentEntry.querySelector(":is(a, button)[data-save-entry]"), toasting);
    }
}

/**
 * Save the entry by sending an Ajax request to the server.
 *
 * @param {Element} element The element that triggered the save action.
 * @param {boolean} toasting If true, show a toast notification after saving the entry.
 * @return {void}
 */
function saveEntry(element, toasting) {
    if (!element || element.dataset.completed) {
        return;
    }

    element.textContent = "";
    insertIconLabelElement(element, element.dataset.labelLoading);

    const request = new RequestBuilder(element.dataset.saveUrl);
    request.withCallback(() => {
        element.textContent = "";
        insertIconLabelElement(element, element.dataset.labelDone);
        element.dataset.completed = "true";
        if (toasting) {
            const iconElement = document.querySelector("template#icon-save");
            showToast(element.dataset.toastDone, iconElement);
        }
    });
    request.execute();
}

/**
 * Handle bookmarking an entry.
 *
 * @param {Element} element - The element that triggered the bookmark action.
 */
function handleBookmark(element) {
    const toasting = !element;
    const currentEntry = findEntry(element);
    if (currentEntry) {
        toggleBookmark(currentEntry, toasting);
    }
}

/**
 * Toggle the bookmark status of an entry.
 *
 * @param {Element} parentElement - The parent element containing the bookmark button.
 * @param {boolean} toasting - Whether to show a toast notification.
 * @returns {void}
 */
function toggleBookmark(parentElement, toasting) {
    const buttonElement = parentElement.querySelector(":is(a, button)[data-toggle-bookmark]");
    if (!buttonElement) {
        return;
    }

    buttonElement.textContent = "";
    insertIconLabelElement(buttonElement, buttonElement.dataset.labelLoading);

    const request = new RequestBuilder(buttonElement.dataset.bookmarkUrl);
    request.withCallback(() => {
        const currentStarStatus = buttonElement.dataset.value;
        const newStarStatus = currentStarStatus === "star" ? "unstar" : "star";

        let iconElement, label;
        if (currentStarStatus === "star") {
            iconElement = document.querySelector("template#icon-star");
            label = buttonElement.dataset.labelStar;
            if (toasting) {
                showToast(buttonElement.dataset.toastUnstar, iconElement);
            }
        } else {
            iconElement = document.querySelector("template#icon-unstar");
            label = buttonElement.dataset.labelUnstar;
            if (toasting) {
                showToast(buttonElement.dataset.toastStar, iconElement);
            }
        }

        buttonElement.replaceChildren(iconElement.content.cloneNode(true));
        insertIconLabelElement(buttonElement, label);
        buttonElement.dataset.value = newStarStatus;
    });
    request.execute();
}

/**
 * Handle fetching the original content of an entry.
 *
 * @returns {void}
 */
function handleFetchOriginalContent() {
    if (isListView()) {
        return;
    }

    const buttonElement = document.querySelector(":is(a, button)[data-fetch-content-entry]");
    if (!buttonElement) {
        return;
    }

    const previousElement = buttonElement.cloneNode(true);

    buttonElement.textContent = "";
    insertIconLabelElement(buttonElement, buttonElement.dataset.labelLoading);

    const request = new RequestBuilder(buttonElement.dataset.fetchContentUrl);
    request.withCallback((response) => {
        buttonElement.textContent = '';
        buttonElement.appendChild(previousElement);

        response.json().then((data) => {
            if (data.hasOwnProperty("content") && data.hasOwnProperty("reading_time")) {
                document.querySelector(".entry-content").innerHTML = ttpolicy.createHTML(data.content);
                const entryReadingtimeElement = document.querySelector(".entry-reading-time");
                if (entryReadingtimeElement) {
                    entryReadingtimeElement.textContent = data.reading_time;
                }
            }
        });
    });
    request.execute();
}

/**
 * Open the original link of an entry.
 *
 * @param {boolean} openLinkInCurrentTab - Whether to open the link in the current tab.
 * @returns {void}
 */
function openOriginalLink(openLinkInCurrentTab) {
    const entryLink = document.querySelector(".entry h1 a");
    if (entryLink !== null) {
        if (openLinkInCurrentTab) {
            window.location.href = entryLink.getAttribute("href");
        } else {
            openNewTab(entryLink.getAttribute("href"));
        }
        return;
    }

    const currentItemOriginalLink = document.querySelector(".current-item :is(a, button)[data-original-link]");
    if (currentItemOriginalLink !== null) {
        openNewTab(currentItemOriginalLink.getAttribute("href"));

        const currentItem = document.querySelector(".current-item");
        // If we are not on the list of starred items, move to the next item
        if (document.location.href !== document.querySelector(':is(a, button)[data-page=starred]').href) {
            goToListItem(1);
        }
        markEntryAsRead(currentItem);
    }
}

/**
 * Open the comments link of an entry.
 *
 * @param {boolean} openLinkInCurrentTab - Whether to open the link in the current tab.
 * @returns {void}
 */
function openCommentLink(openLinkInCurrentTab) {
    if (!isListView()) {
        const entryLink = document.querySelector(":is(a, button)[data-comments-link]");
        if (entryLink !== null) {
            if (openLinkInCurrentTab) {
                window.location.href = entryLink.getAttribute("href");
            } else {
                openNewTab(entryLink.getAttribute("href"));
            }
        }
    } else {
        const currentItemCommentsLink = document.querySelector(".current-item :is(a, button)[data-comments-link]");
        if (currentItemCommentsLink !== null)
            openNewTab(currentItemCommentsLink.getAttribute("href"));
    }
}

/**
 * Open the selected item in the current view.
 *
 * If the current view is a list view, it will navigate to the link of the currently selected item.
 * If the current view is an entry view, it will navigate to the link of the entry.
 */
function openSelectedItem() {
    const currentItemLink = document.querySelector(".current-item .item-title a");
    if (currentItemLink !== null) {
        window.location.href = currentItemLink.getAttribute("href");
    }
}

/**
 * Unsubscribe from the feed of the currently selected item.
 */
function unsubscribeFromFeed() {
    const unsubscribeLinks = document.querySelectorAll("[data-action=remove-feed]");
    if (unsubscribeLinks.length === 1) {
        const unsubscribeLink = unsubscribeLinks[0];

        const request = new RequestBuilder(unsubscribeLink.dataset.url);
        request.withCallback(() => {
            if (unsubscribeLink.dataset.redirectUrl) {
                window.location.href = unsubscribeLink.dataset.redirectUrl;
            } else {
                window.location.reload();
            }
        });
        request.execute();
    }
}

/**
 * Scroll the page to the currently selected item.
 */
function scrollToCurrentItem() {
    const currentItem = document.querySelector(".current-item");
    if (currentItem !== null) {
        scrollPageTo(currentItem, true);
    }
}

/**
 * Decrement the unread counter by a specified amount.
 *
 * @param {number} n - The amount to decrement the counter by.
 */
function decrementUnreadCounter(n) {
    updateUnreadCounterValue((current) => {
        return current - n;
    });
}

/**
 * Increment the unread counter by a specified amount.
 *
 * @param {number} n - The amount to increment the counter by.
 */
function incrementUnreadCounter(n) {
    updateUnreadCounterValue((current) => {
        return current + n;
    });
}

/**
 * Update the unread counter value.
 *
 * @param {function} callback - The function to call with the old value.
 */
function updateUnreadCounterValue(callback) {
    document.querySelectorAll("span.unread-counter").forEach((element) => {
        const oldValue = parseInt(element.textContent, 10);
        element.textContent = callback(oldValue);
    });

    if (window.location.href.endsWith('/unread')) {
        const oldValue = parseInt(document.title.split('(')[1], 10);
        const newValue = callback(oldValue);

        document.title = document.title.replace(
            /(.*?)\(\d+\)(.*?)/,
            function (match, prefix, suffix, offset, string) {
                return prefix + '(' + newValue + ')' + suffix;
            }
        );
    }
}

/**
 * Handle confirmation messages for actions that require user confirmation.
 *
 * This function modifies the link element to show a confirmation question with "Yes" and "No" buttons.
 * If the user clicks "Yes", it calls the provided callback with the URL and redirect URL.
 * If the user clicks "No", it either redirects to a no-action URL or restores the link element.
 *
 * @param {Element} linkElement - The link or button element that triggered the confirmation.
 * @param {function} callback - The callback function to execute if the user confirms the action.
 * @returns {void}
 */
function handleConfirmationMessage(linkElement, callback) {
    if (linkElement.tagName !== 'A' && linkElement.tagName !== "BUTTON") {
        linkElement = linkElement.parentNode;
    }

    linkElement.style.display = "none";

    const containerElement = linkElement.parentNode;
    const questionElement = document.createElement("span");

    function createLoadingElement() {
        const loadingElement = document.createElement("span");
        loadingElement.className = "loading";
        loadingElement.appendChild(document.createTextNode(linkElement.dataset.labelLoading));

        questionElement.remove();
        containerElement.appendChild(loadingElement);
    }

    const yesElement = document.createElement("button");
    yesElement.appendChild(document.createTextNode(linkElement.dataset.labelYes));
    yesElement.onclick = (event) => {
        event.preventDefault();

        createLoadingElement();

        callback(linkElement.dataset.url, linkElement.dataset.redirectUrl);
    };

    const noElement = document.createElement("button");
    noElement.appendChild(document.createTextNode(linkElement.dataset.labelNo));
    noElement.onclick = (event) => {
        event.preventDefault();

        const noActionUrl = linkElement.dataset.noActionUrl;
        if (noActionUrl) {
            createLoadingElement();

            callback(noActionUrl, linkElement.dataset.redirectUrl);
        } else {
            linkElement.style.display = "inline";
            questionElement.remove();
        }
    };

    questionElement.className = "confirm";
    questionElement.appendChild(document.createTextNode(linkElement.dataset.labelQuestion + " "));
    questionElement.appendChild(yesElement);
    questionElement.appendChild(document.createTextNode(", "));
    questionElement.appendChild(noElement);

    containerElement.appendChild(questionElement);
}

/**
 * Show a toast notification.
 *
 * @param {string} toastMessage - The label to display in the toast.
 * @param {Element} iconElement - The icon element to display in the toast.
 * @returns {void}
 */
function showToast(toastMessage, iconElement) {
    if (!toastMessage || !iconElement) {
        return;
    }

    const toastMsgElement = document.getElementById("toast-msg");
    toastMsgElement.replaceChildren(iconElement.content.cloneNode(true));
    insertIconLabelElement(toastMsgElement, toastMessage);

    const toastElementWrapper = document.getElementById("toast-wrapper");
    toastElementWrapper.classList.remove('toast-animate');
    setTimeout(() => {
        toastElementWrapper.classList.add('toast-animate');
    }, 100);
}

/**
 * Check if the player is actually playing a media
 *
 * @param mediaElement the player element itself
 * @returns {boolean}
 */
function isPlayerPlaying(mediaElement) {
    return mediaElement &&
        mediaElement.currentTime > 0 &&
        !mediaElement.paused &&
        !mediaElement.ended &&
        mediaElement.readyState > 2; // https://developer.mozilla.org/en-US/docs/Web/API/HTMLMediaElement/readyState
}

/**
 * Handle player progression save and mark as read on completion.
 *
 * This function is triggered on the `timeupdate` event of the media player.
 * It saves the current playback position and marks the entry as read if the completion percentage is reached.
 *
 * @param {Element} playerElement The media player element (audio or video).
 */
function handlePlayerProgressionSaveAndMarkAsReadOnCompletion(playerElement) {
    if (!isPlayerPlaying(playerElement)) {
        return;
    }

    const currentPositionInSeconds = Math.floor(playerElement.currentTime);
    const lastKnownPositionInSeconds = parseInt(playerElement.dataset.lastPosition, 10);
    const markAsReadOnCompletion = parseFloat(playerElement.dataset.markReadOnCompletion);
    const recordInterval = 10;

    // We limit the number of update to only one by interval. Otherwise, we would have multiple update per seconds
    if (currentPositionInSeconds >= (lastKnownPositionInSeconds + recordInterval) ||
        currentPositionInSeconds <= (lastKnownPositionInSeconds - recordInterval)
    ) {
        playerElement.dataset.lastPosition = currentPositionInSeconds.toString();

        const request = new RequestBuilder(playerElement.dataset.saveUrl);
        request.withBody({ media_progression: currentPositionInSeconds });
        request.execute();

        // Handle the mark as read on completion
        if (markAsReadOnCompletion >= 0 && playerElement.duration > 0) {
            const completion =  currentPositionInSeconds / playerElement.duration;
            if (completion >= markAsReadOnCompletion) {
                handleEntryStatus("none", document.querySelector(":is(a, button)[data-toggle-status]"), true);
            }
        }
    }
}

/**
 * Handle media control actions like seeking and changing playback speed.
 *
 * This function is triggered by clicking on media control buttons.
 * It adjusts the playback position or speed of media elements with the same enclosure ID.
 *
 * @param {Element} mediaPlayerButtonElement
 */
function handleMediaControlButtonClick(mediaPlayerButtonElement) {
    const actionType = mediaPlayerButtonElement.dataset.enclosureAction;
    const actionValue = parseFloat(mediaPlayerButtonElement.dataset.actionValue);
    const enclosureID = mediaPlayerButtonElement.dataset.enclosureId;
    const mediaElements = document.querySelectorAll(`audio[data-enclosure-id="${enclosureID}"],video[data-enclosure-id="${enclosureID}"]`);
    const speedIndicatorElements = document.querySelectorAll(`span.speed-indicator[data-enclosure-id="${enclosureID}"]`);
    mediaElements.forEach((mediaElement) => {
        switch (actionType) {
        case "seek":
            mediaElement.currentTime = Math.max(mediaElement.currentTime + actionValue, 0);
            break;
        case "speed":
            // 0.25 was chosen because it will allow to get back to 1x in two "faster" clicks.
            // A lower value would result in a playback rate of 0, effectively pausing playback.
            mediaElement.playbackRate = Math.max(0.25, mediaElement.playbackRate + actionValue);
            speedIndicatorElements.forEach((speedIndicatorElement) => {
                speedIndicatorElement.innerText = `${mediaElement.playbackRate.toFixed(2)}x`;
            });
            break;
        case "speed-reset":
            mediaElement.playbackRate = actionValue ;
            speedIndicatorElements.forEach((speedIndicatorElement) => {
                // Two digit precision to ensure we always have the same number of characters (4) to avoid controls moving when clicking buttons because of more or less characters.
                // The trick only works on rates less than 10, but it feels an acceptable trade-off considering the feature
                speedIndicatorElement.innerText = `${mediaElement.playbackRate.toFixed(2)}x`;
            });
            break;
        }
    });
}

<<<<<<< HEAD
function initDataConfirm() {
  document.body.addEventListener("click", (event) => {
    if (!event.target.matches(":is(a, button)[data-confirm]")) return;
    handleConfirmationMessage(event.target, (url, redirectURL) => {
      const request = new RequestBuilder(url);
      request.withRedirect("manual").withCallback((response) => {
        if (redirectURL) {
          window.location.href = redirectURL;
        } else if (response.type == "opaqueredirect" && response.url) {
          window.location.href = response.url;
        } else {
          window.location.reload();
        }
      });
      request.execute();
    });
  });
}

function initServiceWorker() {
  if ("serviceWorker" in navigator === false) return;

  const serviceWorkerURL = document.body.dataset.serviceWorkerUrl;
  if (!serviceWorkerURL) return;

	navigator.serviceWorker.
    register(ttpolicy.createScriptURL(serviceWorkerURL), {type: "module"}).
    catch((error) => {
      console.warn(`Service worker registration failed: ${error}`);
    });
}

function initCommentLinks() {
  document.body.addEventListener("click", (event) => {
    if (event.target.matches("a[data-comments-link=true]")) {
      handleEntryStatus("next", event.target, true);
    }
  });
=======
/**
 * Initialize media player event handlers.
 */
function initializeMediaPlayerHandlers() {
    document.querySelectorAll("button[data-enclosure-action]").forEach((element) => {
        element.addEventListener("click", () => handleMediaControlButtonClick(element));
    });

    // Set playback from the last position if available
    document.querySelectorAll("audio[data-last-position],video[data-last-position]").forEach((element) => {
        if (element.dataset.lastPosition) {
            element.currentTime = element.dataset.lastPosition;
        }
        element.ontimeupdate = () => handlePlayerProgressionSaveAndMarkAsReadOnCompletion(element);
    });

    // Set playback speed from the data attribute if available
    document.querySelectorAll("audio[data-playback-rate],video[data-playback-rate]").forEach((element) => {
        if (element.dataset.playbackRate) {
            element.playbackRate = element.dataset.playbackRate;
            if (element.dataset.enclosureId) {
                document.querySelectorAll(`span.speed-indicator[data-enclosure-id="${element.dataset.enclosureId}"]`).forEach((speedIndicatorElement) => {
                    speedIndicatorElement.innerText = `${parseFloat(element.dataset.playbackRate).toFixed(2)}x`;
                });
            }
        }
    });
>>>>>>> 62410659
}<|MERGE_RESOLUTION|>--- conflicted
+++ resolved
@@ -1049,7 +1049,6 @@
     });
 }
 
-<<<<<<< HEAD
 function initDataConfirm() {
   document.body.addEventListener("click", (event) => {
     if (!event.target.matches(":is(a, button)[data-confirm]")) return;
@@ -1088,7 +1087,8 @@
       handleEntryStatus("next", event.target, true);
     }
   });
-=======
+}
+
 /**
  * Initialize media player event handlers.
  */
@@ -1116,5 +1116,4 @@
             }
         }
     });
->>>>>>> 62410659
 }