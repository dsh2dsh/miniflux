// Sentinel values for specific list navigation.
const TOP = 9999;
const BOTTOM = -9999;

/**
 * Send a POST request to the specified URL with the given body.
 *
 * @param {string} url - The URL to send the request to.
 * @param {Object} [body] - The body of the request (optional).
 * @returns {Promise<Response>} The response from the fetch request.
 */
function sendPOSTRequest(url, body = null) {
    const options = {
        method: "POST",
        headers: {
            "X-Csrf-Token": document.body.dataset.csrfToken || ""
        }
    };

    if (body !== null) {
        options.headers["Content-Type"] = "application/json";
        options.body = JSON.stringify(body);
    }

    return fetch(url, options);
}

/**
 * Open a new tab with the given URL.
 *
 * @param {string} url
 */
function openNewTab(url) {
    const win = window.open("");
    win.opener = null;
    win.location = url;
    win.focus();
}

/**
 * Scroll the page to the given element.
 *
 * @param {Element} element
 * @param {boolean} evenIfOnScreen
 */
function scrollPageTo(element, evenIfOnScreen) {
    const windowScrollPosition = window.scrollY;
    const windowHeight = document.documentElement.clientHeight;
    const viewportPosition = windowScrollPosition + windowHeight;
    const itemBottomPosition = element.offsetTop + element.offsetHeight;

    if (evenIfOnScreen || viewportPosition - itemBottomPosition < 0 || viewportPosition - element.offsetTop > windowHeight) {
        window.scrollTo(0, element.offsetTop - 10);
    }
}

/**
 * Attach a click event listener to elements matching the selector.
 *
 * @param {string} selector
 * @param {function} callback
 * @param {boolean} noPreventDefault
 */
function onClick(selector, callback, noPreventDefault) {
    document.querySelectorAll(selector).forEach((element) => {
        element.onclick = (event) => {
            if (!noPreventDefault) {
                event.preventDefault();
            }
            callback(event);
        };
    });
}

/**
 * Attach an auxiliary click event listener to elements matching the selector.
 *
 * @param {string} selector
 * @param {function} callback
 * @param {boolean} noPreventDefault
 */
function onAuxClick(selector, callback, noPreventDefault) {
    document.querySelectorAll(selector).forEach((element) => {
        element.onauxclick = (event) => {
            if (!noPreventDefault) {
                event.preventDefault();
            }
            callback(event);
        };
    });
}

/**
 * Filter visible elements based on the selector.
 *
 * @param {string} selector
 * @returns {Array<Element>}
 */
function getVisibleElements(selector) {
    const elements = document.querySelectorAll(selector);
    return [...elements].filter((element) => element.offsetParent !== null);
}

/**
 * Get all visible entries on the current page.
 *
 * @return {Array<Element>}
 */
function getVisibleEntries() {
    return getVisibleElements(".items .item");
}

/**
 * Check if the current view is a list view.
 *
 * @returns {boolean}
 */
function isListView() {
    return document.querySelector(".items") !== null;
}

/**
 * Check if the current view is an entry view.
 *
 * @return {boolean}
 */
function isEntryView() {
    return document.querySelector("section.entry") !== null;
}

/**
 * Find the entry element for the given element.
 *
 * @returns {Element|null}
 */
function findEntry(element) {
    if (isListView()) {
        if (element) {
            return element.closest(".item");
        }
        return document.querySelector(".current-item");
    }
    return document.querySelector(".entry");
}

/**
 * Create an icon label element with the given text.
 *
 * @param {string} labelText - The text to display in the icon label.
 * @returns {Element} The created icon label element.
 */
function createIconLabelElement(labelText) {
    const labelElement = document.createElement("span");
    labelElement.classList.add("icon-label");
    labelElement.textContent = labelText;
    return labelElement;
}

/**
 * Set the icon and label element in the parent element.
 *
 * @param {Element} parentElement - The parent element to insert the icon and label into.
 * @param {string} iconName - The name of the icon to display.
 * @param {string} labelText - The text to display in the label.
 */
function setIconAndLabelElement(parentElement, iconName, labelText) {
    const iconElement = document.querySelector(`template#icon-${iconName}`);
    if (iconElement) {
        const iconClone = iconElement.content.cloneNode(true);
        parentElement.textContent = ""; // Clear existing content
        parentElement.appendChild(iconClone);
    }

    if (labelText) {
        const labelElement = createIconLabelElement(labelText);
        parentElement.appendChild(labelElement);
    }
}

/**
 * Set the button to a loading state and return a clone of the original button element.
 *
 * @param {Element} buttonElement - The button element to set to loading state.
 * @return {Element} The original button element cloned before modification.
 */
function setButtonToLoadingState(buttonElement) {
    const originalButtonElement = buttonElement.cloneNode(true);

    buttonElement.textContent = "";
    buttonElement.appendChild(createIconLabelElement(buttonElement.dataset.labelLoading));

    return originalButtonElement;
}

/**
 * Restore the button to its original state.
 *
 * @param {Element} buttonElement The button element to restore.
 * @param {Element} originalButtonElement The original button element to restore from.
 * @returns {void}
 */
function restoreButtonState(buttonElement, originalButtonElement) {
    buttonElement.textContent = "";
    buttonElement.appendChild(originalButtonElement);
}

/**
 * Set the button to a saved state.
 *
 * @param {Element} buttonElement The button element to set to saved state.
 */
function setButtonToSavedState(buttonElement) {
    buttonElement.dataset.completed = "true";
    setIconAndLabelElement(buttonElement, "save", buttonElement.dataset.labelDone);
}

/**
 * Set the bookmark button state.
 *
 * @param {Element} buttonElement - The button element to update.
 * @param {string} newState - The new state to set ("star" or "unstar").
 */
function setBookmarkButtonState(buttonElement, newState) {
    buttonElement.dataset.value = newState;
    const iconType = newState === "star" ? "unstar" : "star";
    setIconAndLabelElement(buttonElement, iconType, buttonElement.dataset[newState === "star" ? "labelUnstar" : "labelStar"]);
}

/**
 * Set the read status button state.
 *
 * @param {Element} buttonElement - The button element to update.
 * @param {string} newState - The new state to set ("read" or "unread").
 */
function setReadStatusButtonState(buttonElement, newState) {
    buttonElement.dataset.value = newState;
    const iconType = newState === "read" ? "unread" : "read";
    setIconAndLabelElement(buttonElement, iconType, buttonElement.dataset[newState === "read" ? "labelUnread" : "labelRead"]);
}

/**
 * Show a toast notification.
 *
 * @param {string} iconType - The type of icon to display.
 * @param {string} notificationMessage - The message to display in the toast.
 * @returns {void}
 */
function showToastNotification(iconType, notificationMessage) {
    const toastMsgElement = document.createElement("span");
    toastMsgElement.id = "toast-msg";

    setIconAndLabelElement(toastMsgElement, iconType, notificationMessage);

    const toastElementWrapper = document.createElement("div");
    toastElementWrapper.id = "toast-wrapper";
    toastElementWrapper.setAttribute("role", "alert");
    toastElementWrapper.setAttribute("aria-live", "assertive");
    toastElementWrapper.setAttribute("aria-atomic", "true");
    toastElementWrapper.appendChild(toastMsgElement);
    toastElementWrapper.addEventListener("animationend", () => {
        toastElementWrapper.remove();
    });

    document.body.appendChild(toastElementWrapper);

    setTimeout(() => toastElementWrapper.classList.add("toast-animate"), 100);
}

/**
 * Navigate to a specific page.
 *
 * @param {string} page - The page to navigate to.
 * @param {boolean} reloadOnFail - If true, reload the current page if the target page is not found.
 */
function goToPage(page, reloadOnFail = false) {
    const element = document.querySelector(":is(a, button)[data-page=" + page + "]");

    if (element) {
        document.location.href = element.href;
    } else if (reloadOnFail) {
        window.location.reload();
    }
}

/**
 * Navigate to the previous page.
 *
 * If the offset is a KeyboardEvent, it will navigate to the previous item in the list.
 * If the offset is a number, it will jump that many items in the list.
 * If the offset is TOP, it will jump to the first item in the list.
 * If the offset is BOTTOM, it will jump to the last item in the list.
 * If the current view is an entry view, it will redirect to the previous page.
 *
 * @param {number|KeyboardEvent} offset - How many items to jump for focus.
 */
function goToPreviousPage(offset) {
    if (offset instanceof KeyboardEvent) offset = -1;
    if (isListView()) {
        goToListItem(offset);
    } else {
        goToPage("previous");
    }
}

/**
 * Navigate to the next page.
 *
 * If the offset is a KeyboardEvent, it will navigate to the next item in the list.
 * If the offset is a number, it will jump that many items in the list.
 * If the offset is TOP, it will jump to the first item in the list.
 * If the offset is BOTTOM, it will jump to the last item in the list.
 * If the current view is an entry view, it will redirect to the next page.
 *
 * @param {number|KeyboardEvent} offset - How many items to jump for focus.
 */
function goToNextPage(offset) {
    if (offset instanceof KeyboardEvent) offset = 1;
    if (isListView()) {
        goToListItem(offset);
    } else {
        goToPage("next");
    }
}

/**
 * Navigate to the individual feed or feeds page.
 *
 * If the current view is an entry view, it will redirect to the feed link of the entry.
 * If the current view is a list view, it will redirect to the feeds page.
 */
function goToFeedOrFeedsPage() {
    if (isEntryView()) {
        goToFeedPage();
    } else {
        goToPage("feeds");
    }
}

/**
 * Navigate to the feed page of the current entry.
 *
 * If the current view is an entry view, it will redirect to the feed link of the entry.
 * If the current view is a list view, it will redirect to the feed link of the currently selected item.
 * If no feed link is available, it will do nothing.
 */
function goToFeedPage() {
    if (isEntryView()) {
        const feedAnchor = document.querySelector("span.entry-website a");
        if (feedAnchor !== null) {
            window.location.href = feedAnchor.href;
        }
    } else {
        const currentItemFeed = document.querySelector(".current-item :is(a, button)[data-feed-link]");
        if (currentItemFeed !== null) {
            window.location.href = currentItemFeed.getAttribute("href");
        }
    }
}

/**
 * Navigate to the add subscription page.
 *
 * @returns {void}
 */
function goToAddSubscriptionPage() {
    window.location.href = document.body.dataset.addSubscriptionUrl;
}

/**
 * Navigate to the next or previous item in the list.
 *
 * If the offset is TOP, it will jump to the first item in the list.
 * If the offset is BOTTOM, it will jump to the last item in the list.
 * If the offset is a number, it will jump that many items in the list.
 * If the current view is an entry view, it will redirect to the next or previous page.
 *
 * @param {number} offset - How many items to jump for focus.
 * @return {void}
 */
function goToListItem(offset) {
    const items = getVisibleEntries();
    if (items.length === 0) {
        return;
    }

    const currentItem = document.querySelector(".current-item");

    // If no current item exists, select the first item
    if (!currentItem) {
        items[0].classList.add("current-item");
        items[0].focus();
        scrollPageTo(items[0]);
        return;
    }

    // Find the index of the current item
    const currentIndex = items.indexOf(currentItem);
    if (currentIndex === -1) {
        // Current item not found in visible items, select first item
        currentItem.classList.remove("current-item");
        items[0].classList.add("current-item");
        items[0].focus();
        scrollPageTo(items[0]);
        return;
    }

    // Calculate the new item index
    let newIndex;
    if (offset === TOP) {
        newIndex = 0;
    } else if (offset === BOTTOM) {
        newIndex = items.length - 1;
    } else {
        newIndex = (currentIndex + offset + items.length) % items.length;
    }

    // Update selection if moving to a different item
    if (newIndex !== currentIndex) {
        const newItem = items[newIndex];

        currentItem.classList.remove("current-item");
        newItem.classList.add("current-item");
        newItem.focus();
        scrollPageTo(newItem);
    }
}

/**
 * Handle the share action for the entry.
 *
 * If the share status is "shared", it will trigger the Web Share API.
 * If the share status is "share", it will send an Ajax request to fetch the share URL and then trigger the Web Share API.
 * If the Web Share API is not supported, it will redirect to the entry URL.
 */
async function handleEntryShareAction() {
    const link = document.querySelector(':is(a, button)[data-share-status]');
    if (link.dataset.shareStatus === "shared") {
        const title = document.querySelector(".entry-header > h1 > a");
        const url = link.href;

        if (!navigator.canShare) {
            console.error("Your browser doesn't support the Web Share API.");
            window.location = url;
            return;
        }
        try {
            await navigator.share({
                title: title ? title.textContent : url,
                url: url
            });
        } catch (err) {
            console.error(err);
        }
    }
}

/**
 * Toggle the ARIA attributes on the main menu based on the viewport width.
 */
function toggleAriaAttributesOnMainMenu() {
    const logoElement = document.querySelector(".logo");
    const homePageLinkElement = document.querySelector(".logo > a");

    if (!logoElement || !homePageLinkElement) return;

    const isMobile = document.documentElement.clientWidth < 650;

    if (isMobile) {
        const navMenuElement = document.getElementById("header-menu");
        const isExpanded = navMenuElement?.classList.contains("js-menu-show") ?? false;
        const toggleButtonLabel = logoElement.getAttribute("data-toggle-button-label");

        // Set mobile menu button attributes
        Object.assign(logoElement, {
            role: "button",
            tabIndex: 0,
            ariaLabel: toggleButtonLabel,
            ariaExpanded: isExpanded.toString()
        });
        homePageLinkElement.tabIndex = -1;
    } else {
        // Remove mobile menu button attributes
        ["role", "tabindex", "aria-expanded", "aria-label"].forEach(attr =>
            logoElement.removeAttribute(attr)
        );
        homePageLinkElement.removeAttribute("tabindex");
    }
}

/**
 * Toggle the main menu dropdown.
 *
 * @param {Event} event - The event object.
 */
function toggleMainMenuDropdown(event) {
    // Only handle Enter, Space, or click events
    if (event.type === "keydown" && !["Enter", " "].includes(event.key)) {
        return;
    }

    // Prevent default only if element has role attribute (mobile menu button)
    if (event.currentTarget.getAttribute("role")) {
        event.preventDefault();
    }

    const navigationMenu = document.querySelector(".header nav ul");
    const menuToggleButton = document.querySelector(".logo");

    if (!navigationMenu || !menuToggleButton) {
        return;
    }

    const isShowing = navigationMenu.classList.toggle("js-menu-show");
    menuToggleButton.setAttribute("aria-expanded", isShowing.toString());
}

/**
 * Initialize the main menu handlers.
 */
function initializeMainMenuHandlers() {
    toggleAriaAttributesOnMainMenu();
    window.addEventListener("resize", toggleAriaAttributesOnMainMenu, { passive: true });

    const logoElement = document.querySelector(".logo");
    if (logoElement) {
        logoElement.addEventListener("click", toggleMainMenuDropdown);
        logoElement.addEventListener("keydown", toggleMainMenuDropdown);
    }

    onClick(".header nav li", (event) => {
        const linkElement = event.target.closest("a") || event.target.querySelector("a");
        if (linkElement) {
            window.location.href = linkElement.getAttribute("href");
        }
    });
}

/**
 * This function changes the button label to the loading state and disables the button.
 *
 * @returns {void}
 */
function initializeFormHandlers() {
    document.querySelectorAll("form").forEach((element) => {
        element.onsubmit = () => {
            const buttons = element.querySelectorAll("button[type=submit]");
            buttons.forEach((button) => {
                if (button.dataset.labelLoading) {
                    button.textContent = button.dataset.labelLoading;
                }
                button.disabled = true;
            });
        };
    });
}

/**
 * Show the keyboard shortcuts modal.
 */
function showKeyboardShortcutsAction() {
    const template = document.getElementById("keyboard-shortcuts");
    ModalHandler.open(template.content, "dialog-title");
}

/**
 * Mark all visible entries on the current page as read.
 */
function markPageAsReadAction() {
    const items = getVisibleEntries();
    if (items.length === 0) return;

    const entryIDs = items.map((element) => {
        element.classList.add("item-status-read");
        return parseInt(element.dataset.id, 10);
    });

    updateEntriesStatus(entryIDs, "read", () => {
        const element = document.querySelector(":is(a, button)[data-action=markPageAsRead]");
        const showOnlyUnread = element?.dataset.showOnlyUnread || false;

        if (showOnlyUnread) {
            window.location.reload();
        } else {
            goToPage("next", true);
        }
    });
}

/**
 * Handle entry status changes from the list view and entry view.
 * Focus the next or the previous entry if it exists.
 *
 * @param {string} navigationDirection Navigation direction: "previous" or "next".
 * @param {Element} element Element that triggered the action.
 * @param {boolean} setToRead If true, set the entry to read instead of toggling the status.
 * @returns {void}
 */
function handleEntryStatus(navigationDirection, element, setToRead) {
    const currentEntry = findEntry(element);

    if (currentEntry) {
        if (!setToRead || currentEntry.querySelector(":is(a, button)[data-toggle-status]").dataset.value === "unread") {
            toggleEntryStatus(currentEntry, isEntryView());
        }
        if (isListView() && currentEntry.classList.contains('current-item')) {
            switch (navigationDirection) {
            case "previous":
                goToListItem(-1);
                break;
            case "next":
                goToListItem(1);
                break;
            }
        }
    }
}

/**
 * Toggle the entry status between "read" and "unread".
 *
 * @param {Element} element The entry element to toggle the status for.
 * @param {boolean} toasting If true, show a toast notification after toggling the status.
 */
function toggleEntryStatus(element, toasting) {
    const entryID = parseInt(element.dataset.id, 10);
    const buttonElement = element.querySelector(":is(a, button)[data-toggle-status]");
    if (!buttonElement) return;

    const currentStatus = buttonElement.dataset.value;
    const newStatus = currentStatus === "read" ? "unread" : "read";

    setButtonToLoadingState(buttonElement);

    updateEntriesStatus([entryID], newStatus, () => {
        setReadStatusButtonState(buttonElement, newStatus);

        if (toasting) {
            showToastNotification(currentStatus, currentStatus === "read" ? buttonElement.dataset.toastUnread : buttonElement.dataset.toastRead);
        }

        if (element.classList.contains("item-status-" + currentStatus)) {
            element.classList.remove("item-status-" + currentStatus);
            element.classList.add("item-status-" + newStatus);
        }

        if (isListView() && getVisibleEntries().length === 0) {
            window.location.reload();
        }
    });
}

/**
 * Handle the refresh of all feeds.
 *
 * This function redirects the user to the URL specified in the data-refresh-all-feeds-url attribute of the body element.
 */
function handleRefreshAllFeedsAction() {
    const refreshAllFeedsUrl = document.body.dataset.refreshAllFeedsUrl;
    if (refreshAllFeedsUrl) {
        window.location.href = refreshAllFeedsUrl;
    }
}

/**
 * Update the status of multiple entries.
 *
 * @param {Array<number>} entryIDs - The IDs of the entries to update.
 * @param {string} status - The new status to set for the entries (e.g., "read", "unread").
 */
function updateEntriesStatus(entryIDs, status, callback) {
    const url = document.body.dataset.entriesStatusUrl;
    sendPOSTRequest(url, { entry_ids: entryIDs, status: status }).then((resp) => {
        resp.json().then(count => {
            if (callback) {
                callback(resp);
            }
            updateUnreadCounterValue(status === "read" ? -count : count);
        });
    });
}

/**
 * Handle save entry from list view and entry view.
 *
 * @param {Element|null} element - The element that triggered the save action (optional).
 */
function handleSaveEntryAction(element = null) {
    const currentEntry = findEntry(element);
    if (!currentEntry) return;

    const buttonElement = currentEntry.querySelector(":is(a, button)[data-save-entry]");
    if (!buttonElement || buttonElement.dataset.completed) return;

    setButtonToLoadingState(buttonElement);

    sendPOSTRequest(buttonElement.dataset.saveUrl).then(() => {
        setButtonToSavedState(buttonElement);
        if (isEntryView()) {
            showToastNotification("save", buttonElement.dataset.toastDone);
        }
    });
}

/**
 * Handle bookmarking an entry.
 *
 * @param {Element} element - The element that triggered the bookmark action.
 */
function handleBookmarkAction(element) {
    const currentEntry = findEntry(element);
    if (!currentEntry) return;

    const buttonElement = currentEntry.querySelector(":is(a, button)[data-toggle-bookmark]");
    if (!buttonElement) return;

    setButtonToLoadingState(buttonElement);

    sendPOSTRequest(buttonElement.dataset.bookmarkUrl).then(() => {
        const isStarred = buttonElement.dataset.value === "star";
        const newStarStatus = isStarred ? "unstar" : "star";

        setBookmarkButtonState(buttonElement, newStarStatus);

        if (isEntryView()) {
            showToastNotification(newStarStatus, buttonElement.dataset[isStarred ? "toastUnstar" : "toastStar"]);
        }
    });
}

/**
 * Handle fetching the original content of an entry.
 *
 * @returns {void}
 */
function handleFetchOriginalContentAction() {
    if (isListView()) return;

    const buttonElement = document.querySelector(":is(a, button)[data-fetch-content-entry]");
    if (!buttonElement) return;

    const originalButtonElement = setButtonToLoadingState(buttonElement);

    sendPOSTRequest(buttonElement.dataset.fetchContentUrl).then((response) => {
        restoreButtonState(buttonElement, originalButtonElement);

        response.json().then((data) => {
            if (data.content && data.reading_time) {
                document.querySelector(".entry-content").innerHTML = ttpolicy.createHTML(data.content);
                const entryReadingtimeElement = document.querySelector(".entry-reading-time");
                if (entryReadingtimeElement) {
                    entryReadingtimeElement.textContent = data.reading_time;
                }
            }
        });
    });
}

/**
 * Open the original link of an entry.
 *
 * @param {boolean} openLinkInCurrentTab - Whether to open the link in the current tab.
 * @returns {void}
 */
function openOriginalLinkAction(openLinkInCurrentTab) {
    if (isEntryView()) {
        openOriginalLinkFromEntryView(openLinkInCurrentTab);
    } else if (isListView()) {
        openOriginalLinkFromListView();
    }
}

/**
 * Open the original link from entry view.
 *
 * @param {boolean} openLinkInCurrentTab - Whether to open the link in the current tab.
 * @returns {void}
 */
function openOriginalLinkFromEntryView(openLinkInCurrentTab) {
    const entryLink = document.querySelector(".entry h1 a");
    if (!entryLink) return;

    const url = entryLink.getAttribute("href");
    if (openLinkInCurrentTab) {
        window.location.href = url;
    } else {
        openNewTab(url);
    }
}

/**
 * Open the original link from list view.
 *
 * @returns {void}
 */
function openOriginalLinkFromListView() {
    const currentItem = document.querySelector(".current-item");
    const originalLink = currentItem?.querySelector(":is(a, button)[data-original-link]");

    if (!currentItem || !originalLink) return;

    // Open the link
    openNewTab(originalLink.getAttribute("href"));

    // Don't navigate or mark as read on starred page
    const isStarredPage = document.location.href === document.querySelector(':is(a, button)[data-page=starred]').href;
    if (isStarredPage) return;

    // Navigate to next item
    goToListItem(1);

    // Mark as read if currently unread
    if (currentItem.classList.contains("item-status-unread")) {
        currentItem.classList.remove("item-status-unread");
        currentItem.classList.add("item-status-read");

        const entryID = parseInt(currentItem.dataset.id, 10);
        updateEntriesStatus([entryID], "read");
    }
}

/**
 * Open the comments link of an entry.
 *
 * @param {boolean} openLinkInCurrentTab - Whether to open the link in the current tab.
 * @returns {void}
 */
function openCommentLinkAction(openLinkInCurrentTab) {
    const entryLink = document.querySelector(isListView() ? ".current-item :is(a, button)[data-comments-link]" : ":is(a, button)[data-comments-link]");

    if (entryLink) {
        if (openLinkInCurrentTab) {
            window.location.href = entryLink.getAttribute("href");
        } else {
            openNewTab(entryLink.getAttribute("href"));
        }
    }
}

/**
 * Open the selected item in the current view.
 *
 * If the current view is a list view, it will navigate to the link of the currently selected item.
 * If the current view is an entry view, it will navigate to the link of the entry.
 */
function openSelectedItemAction() {
    const currentItemLink = document.querySelector(".current-item .item-title a");
    if (currentItemLink) {
        window.location.href = currentItemLink.getAttribute("href");
    }
}

/**
 * Unsubscribe from the feed of the currently selected item.
 */
function handleRemoveFeedAction() {
    const unsubscribeLink = document.querySelector("[data-action=remove-feed]");
    if (unsubscribeLink) {
        sendPOSTRequest(unsubscribeLink.dataset.url).then(() => {
            window.location.href = unsubscribeLink.dataset.redirectUrl || window.location.href;
        });
    }
}

/**
 * Scroll the page to the currently selected item.
 */
function scrollToCurrentItemAction() {
    const currentItem = document.querySelector(".current-item");
    if (currentItem) {
        scrollPageTo(currentItem, true);
    }
}

/**
 * Update the unread counter value.
 *
 * @param {number} delta - The amount to change the counter by.
 */
function updateUnreadCounterValue(delta) {
    document.querySelectorAll("span.unread-counter").forEach((element) => {
        const oldValue = parseInt(element.textContent, 10);
        element.textContent = oldValue + delta;
    });

    if (window.location.href.endsWith('/unread')) {
        const oldValue = parseInt(document.title.split('(')[1], 10);
        const newValue = oldValue + delta;
        document.title = document.title.replace(/(.*?)\(\d+\)(.*?)/, `$1(${newValue})$2`);
    }
}

/**
 * Handle confirmation messages for actions that require user confirmation.
 *
 * This function modifies the link element to show a confirmation question with "Yes" and "No" buttons.
 * If the user clicks "Yes", it calls the provided callback with the URL and redirect URL.
 * If the user clicks "No", it either redirects to a no-action URL or restores the link element.
 *
 * @param {Element} linkElement - The link or button element that triggered the confirmation.
 * @param {function} callback - The callback function to execute if the user confirms the action.
 * @returns {void}
 */
function handleConfirmationMessage(linkElement, callback) {
    if (linkElement.tagName !== 'A' && linkElement.tagName !== "BUTTON") {
        linkElement = linkElement.parentNode;
    }

    linkElement.style.display = "none";

    const containerElement = linkElement.parentNode;
    const questionElement = document.createElement("span");

    function createLoadingElement() {
        const loadingElement = document.createElement("span");
        loadingElement.className = "loading";
        loadingElement.appendChild(document.createTextNode(linkElement.dataset.labelLoading));

        questionElement.remove();
        containerElement.appendChild(loadingElement);
    }

    const yesElement = document.createElement("button");
    yesElement.appendChild(document.createTextNode(linkElement.dataset.labelYes));
    yesElement.onclick = (event) => {
        event.preventDefault();

        createLoadingElement();

        callback(linkElement.dataset.url, linkElement.dataset.redirectUrl);
    };

    const noElement = document.createElement("button");
    noElement.appendChild(document.createTextNode(linkElement.dataset.labelNo));
    noElement.onclick = (event) => {
        event.preventDefault();

        const noActionUrl = linkElement.dataset.noActionUrl;
        if (noActionUrl) {
            createLoadingElement();

            callback(noActionUrl, linkElement.dataset.redirectUrl);
        } else {
            linkElement.style.display = "inline";
            questionElement.remove();
        }
    };

    questionElement.className = "confirm";
    questionElement.appendChild(document.createTextNode(linkElement.dataset.labelQuestion + " "));
    questionElement.appendChild(yesElement);
    questionElement.appendChild(document.createTextNode(", "));
    questionElement.appendChild(noElement);

    containerElement.appendChild(questionElement);
}

/**
 * Check if the player is actually playing a media
 *
 * @param mediaElement the player element itself
 * @returns {boolean}
 */
function isPlayerPlaying(mediaElement) {
    return mediaElement &&
        mediaElement.currentTime > 0 &&
        !mediaElement.paused &&
        !mediaElement.ended &&
        mediaElement.readyState > 2; // https://developer.mozilla.org/en-US/docs/Web/API/HTMLMediaElement/readyState
}

/**
 * Handle player progression save and mark as read on completion.
 *
 * This function is triggered on the `timeupdate` event of the media player.
 * It saves the current playback position and marks the entry as read if the completion percentage is reached.
 *
 * @param {Element} playerElement The media player element (audio or video).
 */
function handlePlayerProgressionSaveAndMarkAsReadOnCompletion(playerElement) {
    if (!isPlayerPlaying(playerElement)) {
        return;
    }

    const currentPositionInSeconds = Math.floor(playerElement.currentTime);
    const lastKnownPositionInSeconds = parseInt(playerElement.dataset.lastPosition, 10);
    const markAsReadOnCompletion = parseFloat(playerElement.dataset.markReadOnCompletion);
    const recordInterval = 10;

    // We limit the number of update to only one by interval. Otherwise, we would have multiple update per seconds
    if (currentPositionInSeconds >= (lastKnownPositionInSeconds + recordInterval) ||
        currentPositionInSeconds <= (lastKnownPositionInSeconds - recordInterval)
    ) {
        playerElement.dataset.lastPosition = currentPositionInSeconds.toString();

<<<<<<< HEAD
        const request = new RequestBuilder(playerElement.dataset.saveUrl);
        request.withBody({ media_progression: currentPositionInSeconds });
        request.execute();
=======
        sendPOSTRequest(playerElement.dataset.saveUrl, { progression: currentPositionInSeconds });
>>>>>>> 3bb96591

        // Handle the mark as read on completion
        if (markAsReadOnCompletion >= 0 && playerElement.duration > 0) {
            const completion =  currentPositionInSeconds / playerElement.duration;
            if (completion >= markAsReadOnCompletion) {
                handleEntryStatus("none", document.querySelector(":is(a, button)[data-toggle-status]"), true);
            }
        }
    }
}

/**
 * Handle media control actions like seeking and changing playback speed.
 *
 * This function is triggered by clicking on media control buttons.
 * It adjusts the playback position or speed of media elements with the same enclosure ID.
 *
 * @param {Element} mediaPlayerButtonElement
 */
function handleMediaControlButtonClick(mediaPlayerButtonElement) {
    const actionType = mediaPlayerButtonElement.dataset.enclosureAction;
    const actionValue = parseFloat(mediaPlayerButtonElement.dataset.actionValue);
    const enclosureID = mediaPlayerButtonElement.dataset.enclosureId;
    const mediaElements = document.querySelectorAll(`audio[data-enclosure-id="${enclosureID}"],video[data-enclosure-id="${enclosureID}"]`);
    const speedIndicatorElements = document.querySelectorAll(`span.speed-indicator[data-enclosure-id="${enclosureID}"]`);
    mediaElements.forEach((mediaElement) => {
        switch (actionType) {
        case "seek":
            mediaElement.currentTime = Math.max(mediaElement.currentTime + actionValue, 0);
            break;
        case "speed":
            // 0.25 was chosen because it will allow to get back to 1x in two "faster" clicks.
            // A lower value would result in a playback rate of 0, effectively pausing playback.
            mediaElement.playbackRate = Math.max(0.25, mediaElement.playbackRate + actionValue);
            speedIndicatorElements.forEach((speedIndicatorElement) => {
                speedIndicatorElement.innerText = `${mediaElement.playbackRate.toFixed(2)}x`;
            });
            break;
        case "speed-reset":
            mediaElement.playbackRate = actionValue ;
            speedIndicatorElements.forEach((speedIndicatorElement) => {
                // Two digit precision to ensure we always have the same number of characters (4) to avoid controls moving when clicking buttons because of more or less characters.
                // The trick only works on rates less than 10, but it feels an acceptable trade-off considering the feature
                speedIndicatorElement.innerText = `${mediaElement.playbackRate.toFixed(2)}x`;
            });
            break;
        }
    });
}

/**
 * Initialize media player event handlers.
 */
function initializeMediaPlayerHandlers() {
    document.querySelectorAll("button[data-enclosure-action]").forEach((element) => {
        element.addEventListener("click", () => handleMediaControlButtonClick(element));
    });

    // Set playback from the last position if available
    document.querySelectorAll("audio[data-last-position],video[data-last-position]").forEach((element) => {
        if (element.dataset.lastPosition) {
            element.currentTime = element.dataset.lastPosition;
        }
        element.ontimeupdate = () => handlePlayerProgressionSaveAndMarkAsReadOnCompletion(element);
    });

    // Set playback speed from the data attribute if available
    document.querySelectorAll("audio[data-playback-rate],video[data-playback-rate]").forEach((element) => {
        if (element.dataset.playbackRate) {
            element.playbackRate = element.dataset.playbackRate;
            if (element.dataset.enclosureId) {
                document.querySelectorAll(`span.speed-indicator[data-enclosure-id="${element.dataset.enclosureId}"]`).forEach((speedIndicatorElement) => {
                    speedIndicatorElement.innerText = `${parseFloat(element.dataset.playbackRate).toFixed(2)}x`;
                });
            }
        }
    });
}

/**
 * Initialize PWA installation prompt.
 */
function initializePWA() {
    // PWA installation prompt handling
    window.addEventListener("beforeinstallprompt", (event) => {
        let deferredPrompt = event;
        const promptHomeScreen = document.getElementById("prompt-home-screen");
        const btnAddToHomeScreen = document.getElementById("btn-add-to-home-screen");

        if (!promptHomeScreen || !btnAddToHomeScreen) return;

        promptHomeScreen.style.display = "block";

        btnAddToHomeScreen.addEventListener("click", (event) => {
            event.preventDefault();
            deferredPrompt.prompt();
            deferredPrompt.userChoice.then(() => {
                deferredPrompt = null;
                promptHomeScreen.style.display = "none";
            });
        });
    });
}

/**
 * Initialize WebAuthn handlers if supported.
 */
function initializeWebAuthn() {
    if (!WebAuthnHandler.isWebAuthnSupported()) return;

    const webauthnHandler = new WebAuthnHandler();

    // Setup delete credentials handler
    onClick("#webauthn-delete", () => { webauthnHandler.removeAllCredentials(); });

    // Setup registration
    const registerButton = document.getElementById("webauthn-register");
    if (registerButton) {
        registerButton.disabled = false;
        onClick("#webauthn-register", () => {
            webauthnHandler.register().catch((err) => WebAuthnHandler.showErrorMessage(err));
        });
    }

    // Setup login
    const loginButton = document.getElementById("webauthn-login");
    const usernameField = document.getElementById("form-username");

    if (loginButton && usernameField) {
        const abortController = new AbortController();
        loginButton.disabled = false;

        onClick("#webauthn-login", () => {
            abortController.abort();
            webauthnHandler.login(usernameField.value).catch(err => WebAuthnHandler.showErrorMessage(err));
        });

        webauthnHandler.conditionalLogin(abortController).catch(err => WebAuthnHandler.showErrorMessage(err));
    }
}

/**
 * Initialize keyboard shortcuts for navigation and actions.
 */
function initializeKeyboardShortcuts() {
    if (document.querySelector("body[data-disable-keyboard-shortcuts=true]")) return;

    const keyboardHandler = new KeyboardHandler();

    // Navigation shortcuts
    keyboardHandler.on("g u", () => goToPage("unread"));
    keyboardHandler.on("g b", () => goToPage("starred"));
    keyboardHandler.on("g h", () => goToPage("history"));
    keyboardHandler.on("g f", goToFeedOrFeedsPage);
    keyboardHandler.on("g c", () => goToPage("categories"));
    keyboardHandler.on("g s", () => goToPage("settings"));
    keyboardHandler.on("g g", () => goToPreviousPage(TOP));
    keyboardHandler.on("G", () => goToNextPage(BOTTOM));
    keyboardHandler.on("/", () => goToPage("search"));

    // Item navigation
    keyboardHandler.on("ArrowLeft", goToPreviousPage);
    keyboardHandler.on("ArrowRight", goToNextPage);
    keyboardHandler.on("k", goToPreviousPage);
    keyboardHandler.on("p", goToPreviousPage);
    keyboardHandler.on("j", goToNextPage);
    keyboardHandler.on("n", goToNextPage);
    keyboardHandler.on("h", () => goToPage("previous"));
    keyboardHandler.on("l", () => goToPage("next"));
    keyboardHandler.on("z t", scrollToCurrentItemAction);

    // Item actions
    keyboardHandler.on("o", openSelectedItemAction);
    keyboardHandler.on("Enter", () => openSelectedItemAction());
    keyboardHandler.on("v", () => openOriginalLinkAction(false));
    keyboardHandler.on("V", () => openOriginalLinkAction(true));
    keyboardHandler.on("c", () => openCommentLinkAction(false));
    keyboardHandler.on("C", () => openCommentLinkAction(true));

    // Entry management
    keyboardHandler.on("m", () => handleEntryStatus("next"));
    keyboardHandler.on("M", () => handleEntryStatus("previous"));
    keyboardHandler.on("A", markPageAsReadAction);
    keyboardHandler.on("s", () => handleSaveEntryAction());
    keyboardHandler.on("d", handleFetchOriginalContentAction);
    keyboardHandler.on("f", () => handleBookmarkAction());

    // Feed actions
    keyboardHandler.on("F", goToFeedPage);
    keyboardHandler.on("R", handleRefreshAllFeedsAction);
    keyboardHandler.on("+", goToAddSubscriptionPage);
    keyboardHandler.on("#", handleRemoveFeedAction);

    // UI actions
    keyboardHandler.on("?", showKeyboardShortcutsAction);
    keyboardHandler.on("Escape", () => ModalHandler.close());
    keyboardHandler.on("a", () => {
        const enclosureElement = document.querySelector('.entry-enclosures');
        if (enclosureElement) {
            enclosureElement.toggleAttribute('open');
        }
    });

    keyboardHandler.listen();
}

/**
 * Initialize touch handler for mobile devices.
 */
function initializeTouchHandler() {
    const touchHandler = new TouchHandler();
    touchHandler.listen();
}

/**
 * Initialize click handlers for various UI elements.
 */
function initializeClickHandlers() {
    // Entry actions
    onClick(":is(a, button)[data-save-entry]", (event) => handleSaveEntryAction(event.target));
    onClick(":is(a, button)[data-toggle-bookmark]", (event) => handleBookmarkAction(event.target));
    onClick(":is(a, button)[data-toggle-status]", (event) => handleEntryStatus("next", event.target));
    onClick(":is(a, button)[data-fetch-content-entry]", handleFetchOriginalContentAction);
    onClick(":is(a, button)[data-share-status]", handleEntryShareAction);

    // Page actions with confirmation
    onClick(":is(a, button)[data-action=markPageAsRead]", (event) => handleConfirmationMessage(event.target, markPageAsReadAction));

<<<<<<< HEAD
=======
    // Generic confirmation handler
    onClick(":is(a, button)[data-confirm]", (event) => {
        handleConfirmationMessage(event.target, (url, redirectURL) => {
            sendPOSTRequest(url).then((response) => {
                if (redirectURL) {
                    window.location.href = redirectURL;
                } else if (response?.redirected && response.url) {
                    window.location.href = response.url;
                } else {
                    window.location.reload();
                }
            });
        });
    });

>>>>>>> 3bb96591
    // Original link handlers (both click and middle-click)
    const handleOriginalLink = (event) => handleEntryStatus("next", event.target, true);

    onClick("a[data-original-link='true']", handleOriginalLink, true);
    onAuxClick("a[data-original-link='true']", (event) => {
        if (event.button === 1) {
            handleOriginalLink(event);
        }
    }, true);
}

// Initialize application handlers
initializeMainMenuHandlers();
initializeFormHandlers();
initializeMediaPlayerHandlers();
initializeWebAuthn();
initializeKeyboardShortcuts();
initializeTouchHandler();
initializeClickHandlers();
initializePWA();<|MERGE_RESOLUTION|>--- conflicted
+++ resolved
@@ -992,13 +992,7 @@
     ) {
         playerElement.dataset.lastPosition = currentPositionInSeconds.toString();
 
-<<<<<<< HEAD
-        const request = new RequestBuilder(playerElement.dataset.saveUrl);
-        request.withBody({ media_progression: currentPositionInSeconds });
-        request.execute();
-=======
-        sendPOSTRequest(playerElement.dataset.saveUrl, { progression: currentPositionInSeconds });
->>>>>>> 3bb96591
+        sendPOSTRequest(playerElement.dataset.saveUrl, { media_progression: currentPositionInSeconds });
 
         // Handle the mark as read on completion
         if (markAsReadOnCompletion >= 0 && playerElement.duration > 0) {
@@ -1227,25 +1221,7 @@
     // Page actions with confirmation
     onClick(":is(a, button)[data-action=markPageAsRead]", (event) => handleConfirmationMessage(event.target, markPageAsReadAction));
 
-<<<<<<< HEAD
-=======
-    // Generic confirmation handler
-    onClick(":is(a, button)[data-confirm]", (event) => {
-        handleConfirmationMessage(event.target, (url, redirectURL) => {
-            sendPOSTRequest(url).then((response) => {
-                if (redirectURL) {
-                    window.location.href = redirectURL;
-                } else if (response?.redirected && response.url) {
-                    window.location.href = response.url;
-                } else {
-                    window.location.reload();
-                }
-            });
-        });
-    });
-
->>>>>>> 3bb96591
-    // Original link handlers (both click and middle-click)
+   // Original link handlers (both click and middle-click)
     const handleOriginalLink = (event) => handleEntryStatus("next", event.target, true);
 
     onClick("a[data-original-link='true']", handleOriginalLink, true);
