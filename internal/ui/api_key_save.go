// SPDX-FileCopyrightText: Copyright The Miniflux Authors. All rights reserved.
// SPDX-License-Identifier: Apache-2.0

package ui // import "miniflux.app/v2/internal/ui"

import (
	"log/slog"
	"net/http"

	"miniflux.app/v2/internal/http/response/html"
	"miniflux.app/v2/internal/http/route"
<<<<<<< HEAD
	"miniflux.app/v2/internal/locale"
	"miniflux.app/v2/internal/logging"
	"miniflux.app/v2/internal/model"
	"miniflux.app/v2/internal/ui/form"
)

func (h *handler) saveAPIKey(w http.ResponseWriter, r *http.Request) {
	v := h.View(r)
	if err := v.Wait(); err != nil {
=======
	"miniflux.app/v2/internal/model"
	"miniflux.app/v2/internal/ui/form"
	"miniflux.app/v2/internal/ui/session"
	"miniflux.app/v2/internal/ui/view"
	"miniflux.app/v2/internal/validator"
)

func (h *handler) saveAPIKey(w http.ResponseWriter, r *http.Request) {
	loggedUser, err := h.store.UserByID(request.UserID(r))
	if err != nil {
>>>>>>> bfd88603
		html.ServerError(w, r, err)
		return
	}

<<<<<<< HEAD
	keyForm := form.NewAPIKeyForm(r)
	v.Set("menu", "settings").
		Set("form", keyForm)

	if lerr := keyForm.Validate(); lerr != nil {
		v.Set("errorMessage", lerr.Translate(v.User().Language))
		html.OK(w, r, v.Render("create_api_key"))
		return
	}

	alreadyExists, err := h.store.APIKeyExists(r.Context(), v.User().ID,
		keyForm.Description)
	if err != nil {
		logging.FromContext(r.Context()).Error("failed API key lookup",
			slog.Int64("user_id", v.User().ID),
			slog.String("description", keyForm.Description),
			slog.Any("error", err))
		html.ServerError(w, r, err)
		return
	}

	if alreadyExists {
		lerr := locale.NewLocalizedError("error.api_key_already_exists")
		v.Set("errorMessage", lerr.Translate(v.User().Language))
		html.OK(w, r, v.Render("create_api_key"))
		return
	}

	apiKey := model.NewAPIKey(v.User().ID, keyForm.Description)
	if err = h.store.CreateAPIKey(r.Context(), apiKey); err != nil {
=======
	apiKeyForm := form.NewAPIKeyForm(r)
	apiKeyCreationRequest := &model.APIKeyCreationRequest{
		Description: apiKeyForm.Description,
	}

	if validationErr := validator.ValidateAPIKeyCreation(h.store, loggedUser.ID, apiKeyCreationRequest); validationErr != nil {
		sess := session.New(h.store, request.SessionID(r))
		view := view.New(h.tpl, r, sess)
		view.Set("form", apiKeyForm)
		view.Set("menu", "settings")
		view.Set("user", loggedUser)
		view.Set("countUnread", h.store.CountUnreadEntries(loggedUser.ID))
		view.Set("countErrorFeeds", h.store.CountUserFeedsWithErrors(loggedUser.ID))
		view.Set("errorMessage", validationErr.Translate(loggedUser.Language))
		html.OK(w, r, view.Render("create_api_key"))
		return
	}

	if _, err = h.store.CreateAPIKey(loggedUser.ID, apiKeyCreationRequest.Description); err != nil {
>>>>>>> bfd88603
		html.ServerError(w, r, err)
		return
	}
	html.Redirect(w, r, route.Path(h.router, "apiKeys"))
}<|MERGE_RESOLUTION|>--- conflicted
+++ resolved
@@ -4,89 +4,40 @@
 package ui // import "miniflux.app/v2/internal/ui"
 
 import (
-	"log/slog"
 	"net/http"
 
 	"miniflux.app/v2/internal/http/response/html"
 	"miniflux.app/v2/internal/http/route"
-<<<<<<< HEAD
-	"miniflux.app/v2/internal/locale"
-	"miniflux.app/v2/internal/logging"
 	"miniflux.app/v2/internal/model"
 	"miniflux.app/v2/internal/ui/form"
+	"miniflux.app/v2/internal/validator"
 )
 
 func (h *handler) saveAPIKey(w http.ResponseWriter, r *http.Request) {
 	v := h.View(r)
 	if err := v.Wait(); err != nil {
-=======
-	"miniflux.app/v2/internal/model"
-	"miniflux.app/v2/internal/ui/form"
-	"miniflux.app/v2/internal/ui/session"
-	"miniflux.app/v2/internal/ui/view"
-	"miniflux.app/v2/internal/validator"
-)
-
-func (h *handler) saveAPIKey(w http.ResponseWriter, r *http.Request) {
-	loggedUser, err := h.store.UserByID(request.UserID(r))
-	if err != nil {
->>>>>>> bfd88603
 		html.ServerError(w, r, err)
 		return
 	}
 
-<<<<<<< HEAD
 	keyForm := form.NewAPIKeyForm(r)
-	v.Set("menu", "settings").
-		Set("form", keyForm)
+	keyCreationRequest := model.APIKeyCreationRequest{
+		Description: keyForm.Description,
+	}
 
-	if lerr := keyForm.Validate(); lerr != nil {
-		v.Set("errorMessage", lerr.Translate(v.User().Language))
+	lerr := validator.ValidateAPIKeyCreation(r.Context(), h.store, v.UserID(),
+		&keyCreationRequest)
+	if lerr != nil {
+		v.Set("menu", "settings").
+			Set("form", keyForm).
+			Set("errorMessage", lerr.Translate(v.User().Language))
 		html.OK(w, r, v.Render("create_api_key"))
 		return
 	}
 
-	alreadyExists, err := h.store.APIKeyExists(r.Context(), v.User().ID,
-		keyForm.Description)
+	_, err := h.store.CreateAPIKey(r.Context(), v.UserID(),
+		keyCreationRequest.Description)
 	if err != nil {
-		logging.FromContext(r.Context()).Error("failed API key lookup",
-			slog.Int64("user_id", v.User().ID),
-			slog.String("description", keyForm.Description),
-			slog.Any("error", err))
-		html.ServerError(w, r, err)
-		return
-	}
-
-	if alreadyExists {
-		lerr := locale.NewLocalizedError("error.api_key_already_exists")
-		v.Set("errorMessage", lerr.Translate(v.User().Language))
-		html.OK(w, r, v.Render("create_api_key"))
-		return
-	}
-
-	apiKey := model.NewAPIKey(v.User().ID, keyForm.Description)
-	if err = h.store.CreateAPIKey(r.Context(), apiKey); err != nil {
-=======
-	apiKeyForm := form.NewAPIKeyForm(r)
-	apiKeyCreationRequest := &model.APIKeyCreationRequest{
-		Description: apiKeyForm.Description,
-	}
-
-	if validationErr := validator.ValidateAPIKeyCreation(h.store, loggedUser.ID, apiKeyCreationRequest); validationErr != nil {
-		sess := session.New(h.store, request.SessionID(r))
-		view := view.New(h.tpl, r, sess)
-		view.Set("form", apiKeyForm)
-		view.Set("menu", "settings")
-		view.Set("user", loggedUser)
-		view.Set("countUnread", h.store.CountUnreadEntries(loggedUser.ID))
-		view.Set("countErrorFeeds", h.store.CountUserFeedsWithErrors(loggedUser.ID))
-		view.Set("errorMessage", validationErr.Translate(loggedUser.Language))
-		html.OK(w, r, view.Render("create_api_key"))
-		return
-	}
-
-	if _, err = h.store.CreateAPIKey(loggedUser.ID, apiKeyCreationRequest.Description); err != nil {
->>>>>>> bfd88603
 		html.ServerError(w, r, err)
 		return
 	}
