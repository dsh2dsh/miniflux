--- conflicted
+++ resolved
@@ -52,15 +52,10 @@
 		return
 	}
 
-	var rssBridgeURL string
-<<<<<<< HEAD
+	var rssBridgeURL, rssBridgeToken string
 	if intg != nil && intg.RSSBridgeEnabled {
-=======
-	var rssBridgeToken string
-	if intg, err := h.store.Integration(user.ID); err == nil && intg != nil && intg.RSSBridgeEnabled {
->>>>>>> 553c578f
 		rssBridgeURL = intg.RSSBridgeURL
-		rssBridgeToken = intg.RSSBridgeToken
+		rssBridgeToken = intg.Extra.RSSBridgeToken
 	}
 
 	requestBuilder := fetcher.NewRequestBuilder().
@@ -78,22 +73,11 @@
 		DisableHTTP2(subscriptionForm.DisableHTTP2)
 
 	subscriptionFinder := subscription.NewSubscriptionFinder(requestBuilder)
-<<<<<<< HEAD
 	subscriptions, lerr := subscriptionFinder.FindSubscriptions(r.Context(),
-		subscriptionForm.URL, rssBridgeURL)
+		subscriptionForm.URL, rssBridgeURL, rssBridgeToken)
 	if lerr != nil {
 		v.Set("form", subscriptionForm).
 			Set("errorMessage", lerr.Translate(v.User().Language))
-=======
-	subscriptions, localizedError := subscriptionFinder.FindSubscriptions(
-		subscriptionForm.URL,
-		rssBridgeURL,
-		rssBridgeToken,
-	)
-	if localizedError != nil {
-		v.Set("form", subscriptionForm)
-		v.Set("errorMessage", localizedError.Translate(user.Language))
->>>>>>> 553c578f
 		html.OK(w, r, v.Render("add_subscription"))
 		return
 	}
