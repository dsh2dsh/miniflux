// SPDX-FileCopyrightText: Copyright The Miniflux Authors. All rights reserved.
// SPDX-License-Identifier: Apache-2.0

package config // import "miniflux.app/v2/internal/config"

import (
	"os"
	"testing"

	"github.com/stretchr/testify/assert"
	"github.com/stretchr/testify/require"
)

func TestLogFileDefaultValue(t *testing.T) {
	os.Clearenv()
	opts := parseEnvironmentVariables(t)
	assert.Equal(t, NewOptions().LogFile(), opts.LogFile())
}

func parseEnvironmentVariables(t *testing.T) *Options {
	t.Helper()
	parser := NewParser()
	opts, err := parser.ParseEnvironmentVariables()
	require.NoError(t, err)
	require.NotNil(t, opts)
	return opts
}

func TestLogFileWithCustomFilename(t *testing.T) {
	os.Clearenv()
	const want = "foobar.log"
	t.Setenv("LOG_FILE", want)
	opts := parseEnvironmentVariables(t)
	assert.Equal(t, want, opts.LogFile())
}

func TestLogFileWithEmptyValue(t *testing.T) {
	os.Clearenv()
	t.Setenv("LOG_FILE", "")
	opts := parseEnvironmentVariables(t)
	assert.Equal(t, NewOptions().LogFile(), opts.LogFile())
}

func TestLogLevelDefaultValue(t *testing.T) {
	os.Clearenv()
	opts := parseEnvironmentVariables(t)
	assert.Equal(t, NewOptions().LogLevel(), opts.LogLevel())
}

func TestLogLevelWithCustomValue(t *testing.T) {
	os.Clearenv()
	const want = "warning"
	t.Setenv("LOG_LEVEL", want)
	opts := parseEnvironmentVariables(t)
	assert.Equal(t, want, opts.LogLevel())
}

func TestLogLevelWithInvalidValue(t *testing.T) {
	os.Clearenv()
	t.Setenv("LOG_LEVEL", "invalid")
	_, err := NewParser().ParseEnvironmentVariables()
	require.ErrorContains(t, err, "oneof")
}

func TestLogDateTimeDefaultValue(t *testing.T) {
	os.Clearenv()
	opts := parseEnvironmentVariables(t)
	assert.Equal(t, NewOptions().LogDateTime(), opts.LogDateTime())
}

func TestLogDateTimeWithCustomValue(t *testing.T) {
	os.Clearenv()
	t.Setenv("LOG_DATE_TIME", "true")
	opts := parseEnvironmentVariables(t)
	assert.True(t, opts.LogDateTime())
}

func TestLogDateTimeWithInvalidValue(t *testing.T) {
	os.Clearenv()
	t.Setenv("LOG_DATE_TIME", "invalid")
	_, err := NewParser().ParseEnvironmentVariables()
	t.Log(err)
	require.ErrorContains(t, err, "invalid syntax")
}

func TestLogFormatDefaultValue(t *testing.T) {
	os.Clearenv()
	opts := parseEnvironmentVariables(t)
	assert.Equal(t, NewOptions().LogFormat(), opts.LogFormat())
}

func TestLogFormatWithCustomValue(t *testing.T) {
	os.Clearenv()
	const want = "json"
	t.Setenv("LOG_FORMAT", want)
	opts := parseEnvironmentVariables(t)
	assert.Equal(t, want, opts.LogFormat())
}

func TestLogFormatWithInvalidValue(t *testing.T) {
	os.Clearenv()
<<<<<<< HEAD
	t.Setenv("LOG_FORMAT", "invalid")
	_, err := NewParser().ParseEnvironmentVariables()
	t.Log(err)
	require.ErrorContains(t, err, "failed on the 'oneof' tag")
=======
	os.Setenv("LOG_FORMAT", "invalid")

	parser := NewParser()
	opts, err := parser.ParseEnvironmentVariables()
	if err != nil {
		t.Fatalf(`Parsing failure: %v`, err)
	}

	if opts.LogFormat() != defaultLogFormat {
		t.Fatalf(`Unexpected log format value, got %q`, opts.LogFormat())
	}
>>>>>>> d291d6a7
}

func TestCustomBaseURL(t *testing.T) {
	os.Clearenv()
	const want = "http://example.org"
	t.Setenv("BASE_URL", want)
	opts := parseEnvironmentVariables(t)
	assert.Equal(t, want, opts.BaseURL())
	assert.Equal(t, want, opts.RootURL())
	assert.Empty(t, opts.BasePath())
}

func TestCustomBaseURLWithTrailingSlash(t *testing.T) {
	os.Clearenv()
	t.Setenv("BASE_URL", "http://example.org/folder/")
	opts := parseEnvironmentVariables(t)
	assert.Equal(t, "http://example.org/folder", opts.BaseURL())
	assert.Equal(t, "http://example.org", opts.RootURL())
	assert.Equal(t, "/folder", opts.BasePath())
}

func TestCustomBaseURLWithCustomPort(t *testing.T) {
	os.Clearenv()
	t.Setenv("BASE_URL", "http://example.org:88/folder/")
	opts := parseEnvironmentVariables(t)
	assert.Equal(t, "http://example.org:88/folder", opts.BaseURL())
	assert.Equal(t, "http://example.org:88", opts.RootURL())
	assert.Equal(t, "/folder", opts.BasePath())
}

func TestBaseURLWithoutScheme(t *testing.T) {
	os.Clearenv()
	t.Setenv("BASE_URL", "example.org/folder/")
	_, err := NewParser().ParseEnvironmentVariables()
	require.Error(t, err)
}

func TestBaseURLWithInvalidScheme(t *testing.T) {
	os.Clearenv()
	t.Setenv("BASE_URL", "ftp://example.org/folder/")
	_, err := NewParser().ParseEnvironmentVariables()
	require.Error(t, err)
}

func TestInvalidBaseURL(t *testing.T) {
	os.Clearenv()
	t.Setenv("BASE_URL", "http://example|org")
	_, err := NewParser().ParseEnvironmentVariables()
	require.Error(t, err)
}

func TestDefaultBaseURL(t *testing.T) {
	os.Clearenv()
	opts := parseEnvironmentVariables(t)
	defs := NewOptions()
	assert.Equal(t, defs.BaseURL(), opts.BaseURL())
	assert.Equal(t, defs.RootURL(), opts.RootURL())
	assert.Empty(t, opts.BasePath())
}

func TestDatabaseURL(t *testing.T) {
	os.Clearenv()
	const expected = "foobar"
	t.Setenv("DATABASE_URL", expected)
	opts := parseEnvironmentVariables(t)
	assert.Equal(t, expected, opts.DatabaseURL())
	assert.False(t, opts.IsDefaultDatabaseURL())
}

func TestDefaultDatabaseURLValue(t *testing.T) {
	os.Clearenv()
	opts := parseEnvironmentVariables(t)
	assert.Equal(t, NewOptions().DatabaseURL(), opts.DatabaseURL())
	assert.True(t, opts.IsDefaultDatabaseURL())
}

func TestDefaultDatabaseMaxConnsValue(t *testing.T) {
	os.Clearenv()
	opts := parseEnvironmentVariables(t)
	assert.Equal(t, NewOptions().DatabaseMaxConns(), opts.DatabaseMaxConns())
}

func TestDatabaseMaxConns(t *testing.T) {
	os.Clearenv()
	t.Setenv("DATABASE_MAX_CONNS", "42")
	opts := parseEnvironmentVariables(t)
	assert.Equal(t, 42, opts.DatabaseMaxConns())
}

func TestDefaultDatabaseMinConnsValue(t *testing.T) {
	os.Clearenv()
	opts := parseEnvironmentVariables(t)
	assert.Equal(t, NewOptions().DatabaseMinConns(), opts.DatabaseMinConns())
}

func TestDatabaseMinConns(t *testing.T) {
	os.Clearenv()
	t.Setenv("DATABASE_MIN_CONNS", "42")
	opts := parseEnvironmentVariables(t)
	assert.Equal(t, 42, opts.DatabaseMinConns())
}

func TestListenAddr(t *testing.T) {
	os.Clearenv()
	const expected = "foobar"
	t.Setenv("LISTEN_ADDR", expected)
	opts := parseEnvironmentVariables(t)
	assert.Equal(t, expected, opts.ListenAddr())
}

func TestListenAddrWithPortDefined(t *testing.T) {
	os.Clearenv()
	t.Setenv("PORT", "3000")
	t.Setenv("LISTEN_ADDR", "foobar")
	opts := parseEnvironmentVariables(t)
	assert.Equal(t, ":3000", opts.ListenAddr())
}

func TestDefaultListenAddrValue(t *testing.T) {
	os.Clearenv()
	opts := parseEnvironmentVariables(t)
	assert.Equal(t, NewOptions().ListenAddr(), opts.ListenAddr())
}

func TestCertFile(t *testing.T) {
	os.Clearenv()
	const expected = "foobar"
	t.Setenv("CERT_FILE", expected)
	opts := parseEnvironmentVariables(t)
	assert.Equal(t, expected, opts.CertFile())
}

func TestDefaultCertFileValue(t *testing.T) {
	os.Clearenv()
	opts := parseEnvironmentVariables(t)
	assert.Equal(t, NewOptions().CertFile(), opts.CertFile())
}

func TestKeyFile(t *testing.T) {
	os.Clearenv()
	const expected = "foobar"
	t.Setenv("KEY_FILE", expected)
	opts := parseEnvironmentVariables(t)
	assert.Equal(t, expected, opts.CertKeyFile())
}

func TestDefaultKeyFileValue(t *testing.T) {
	os.Clearenv()
	opts := parseEnvironmentVariables(t)
	assert.Equal(t, NewOptions().CertKeyFile(), opts.CertKeyFile())
}

func TestCertDomain(t *testing.T) {
	os.Clearenv()
	const expected = "example.org"
	t.Setenv("CERT_DOMAIN", expected)
	opts := parseEnvironmentVariables(t)
	assert.Equal(t, expected, opts.CertDomain())
}

func TestDefaultCertDomainValue(t *testing.T) {
	os.Clearenv()
	opts := parseEnvironmentVariables(t)
	assert.Equal(t, NewOptions().CertDomain(), opts.CertDomain())
}

func TestDefaultCleanupFrequencyHoursValue(t *testing.T) {
	os.Clearenv()
	opts := parseEnvironmentVariables(t)
	assert.Equal(t, NewOptions().CleanupFrequencyHours(),
		opts.CleanupFrequencyHours())
}

func TestCleanupFrequencyHours(t *testing.T) {
	os.Clearenv()
	t.Setenv("CLEANUP_FREQUENCY_HOURS", "42")
	t.Setenv("CLEANUP_FREQUENCY", "19")
	opts := parseEnvironmentVariables(t)
	assert.Equal(t, 42, opts.CleanupFrequencyHours())
}

func TestDefaultCleanupArchiveReadDaysValue(t *testing.T) {
	os.Clearenv()
	opts := parseEnvironmentVariables(t)
	assert.Equal(t, 60, opts.CleanupArchiveReadDays())
}

func TestCleanupArchiveReadDays(t *testing.T) {
	os.Clearenv()
	t.Setenv("CLEANUP_ARCHIVE_READ_DAYS", "7")
	t.Setenv("ARCHIVE_READ_DAYS", "19")
	opts := parseEnvironmentVariables(t)
	assert.Equal(t, 7, opts.CleanupArchiveReadDays())
}

func TestDefaultCleanupRemoveSessionsDaysValue(t *testing.T) {
	os.Clearenv()
	opts := parseEnvironmentVariables(t)
	assert.Equal(t, 30, opts.CleanupRemoveSessionsDays())
}

func TestCleanupRemoveSessionsDays(t *testing.T) {
	os.Clearenv()
	t.Setenv("CLEANUP_REMOVE_SESSIONS_DAYS", "7")
	opts := parseEnvironmentVariables(t)
	assert.Equal(t, 7, opts.CleanupRemoveSessionsDays())
}

func TestDefaultWorkerPoolSizeValue(t *testing.T) {
	os.Clearenv()
	opts := parseEnvironmentVariables(t)
	assert.Equal(t, NewOptions().WorkerPoolSize(), opts.WorkerPoolSize())
}

func TestWorkerPoolSize(t *testing.T) {
	os.Clearenv()
	t.Setenv("WORKER_POOL_SIZE", "42")
	opts := parseEnvironmentVariables(t)
	assert.Equal(t, 42, opts.WorkerPoolSize())
}

func TestDefautPollingFrequencyValue(t *testing.T) {
	os.Clearenv()
	opts := parseEnvironmentVariables(t)
	assert.Equal(t, NewOptions().PollingFrequency(), opts.PollingFrequency())
}

func TestPollingFrequency(t *testing.T) {
	os.Clearenv()
	t.Setenv("POLLING_FREQUENCY", "42")
	opts := parseEnvironmentVariables(t)
	assert.Equal(t, 42, opts.PollingFrequency())
}

func TestDefautForceRefreshInterval(t *testing.T) {
	os.Clearenv()
	opts := parseEnvironmentVariables(t)
	assert.Equal(t, NewOptions().ForceRefreshInterval(),
		opts.ForceRefreshInterval())
}

func TestForceRefreshInterval(t *testing.T) {
	os.Clearenv()
	t.Setenv("FORCE_REFRESH_INTERVAL", "42")
	opts := parseEnvironmentVariables(t)
	assert.Equal(t, 42, opts.ForceRefreshInterval())
}

func TestDefaultBatchSizeValue(t *testing.T) {
	os.Clearenv()
	opts := parseEnvironmentVariables(t)
	assert.Equal(t, NewOptions().BatchSize(), opts.BatchSize())
}

func TestBatchSize(t *testing.T) {
	os.Clearenv()
	t.Setenv("BATCH_SIZE", "42")
	opts := parseEnvironmentVariables(t)
	assert.Equal(t, 42, opts.BatchSize())
}

func TestDefaultSchedulerRoundRobinValue(t *testing.T) {
	os.Clearenv()
	opts := parseEnvironmentVariables(t)
	assert.Equal(t, NewOptions().SchedulerRoundRobinMinInterval(),
		opts.SchedulerRoundRobinMinInterval())
}

func TestSchedulerRoundRobin(t *testing.T) {
	os.Clearenv()
	t.Setenv("SCHEDULER_ROUND_ROBIN_MIN_INTERVAL", "15")
	opts := parseEnvironmentVariables(t)
	assert.Equal(t, 15, opts.SchedulerRoundRobinMinInterval())
}

func TestDefaultSchedulerRoundRobinMaxIntervalValue(t *testing.T) {
	os.Clearenv()
	opts := parseEnvironmentVariables(t)
	assert.Equal(t, NewOptions().SchedulerRoundRobinMaxInterval(),
		opts.SchedulerRoundRobinMaxInterval())
}

func TestSchedulerRoundRobinMaxInterval(t *testing.T) {
	os.Clearenv()
	t.Setenv("SCHEDULER_ROUND_ROBIN_MAX_INTERVAL", "150")
	opts := parseEnvironmentVariables(t)
	assert.Equal(t, 150, opts.SchedulerRoundRobinMaxInterval())
}

func TestPollingParsingErrorLimit(t *testing.T) {
	os.Clearenv()
	t.Setenv("POLLING_PARSING_ERROR_LIMIT", "100")
	opts := parseEnvironmentVariables(t)
	assert.Equal(t, 100, opts.PollingParsingErrorLimit())
}

func TestOAuth2UserCreationWhenUnset(t *testing.T) {
	os.Clearenv()
	opts := parseEnvironmentVariables(t)
	assert.False(t, opts.IsOAuth2UserCreationAllowed())
}

func TestOAuth2UserCreationAdmin(t *testing.T) {
	os.Clearenv()
	t.Setenv("OAUTH2_USER_CREATION", "1")
	opts := parseEnvironmentVariables(t)
	assert.True(t, opts.IsOAuth2UserCreationAllowed())
}

func TestOAuth2ClientID(t *testing.T) {
	os.Clearenv()
	const expected = "foobar"
	t.Setenv("OAUTH2_CLIENT_ID", expected)
	opts := parseEnvironmentVariables(t)
	assert.Equal(t, expected, opts.OAuth2ClientID())
}

func TestDefaultOAuth2ClientIDValue(t *testing.T) {
	os.Clearenv()
	opts := parseEnvironmentVariables(t)
	assert.Equal(t, NewOptions().OAuth2ClientID(), opts.OAuth2ClientID())
}

func TestOAuth2ClientSecret(t *testing.T) {
	os.Clearenv()
	const expected = "secret"
	t.Setenv("OAUTH2_CLIENT_SECRET", expected)
	opts := parseEnvironmentVariables(t)
	assert.Equal(t, expected, opts.OAuth2ClientSecret())
}

func TestDefaultOAuth2ClientSecretValue(t *testing.T) {
	os.Clearenv()
	opts := parseEnvironmentVariables(t)
	assert.Equal(t, NewOptions().OAuth2ClientSecret(), opts.OAuth2ClientSecret())
}

func TestOAuth2RedirectURL(t *testing.T) {
	os.Clearenv()
	const expected = "http://example.org"
	t.Setenv("OAUTH2_REDIRECT_URL", expected)
	opts := parseEnvironmentVariables(t)
	assert.Equal(t, expected, opts.OAuth2RedirectURL())
}

func TestDefaultOAuth2RedirectURLValue(t *testing.T) {
	os.Clearenv()
	opts := parseEnvironmentVariables(t)
	assert.Equal(t, NewOptions().OAuth2RedirectURL(), opts.OAuth2RedirectURL())
}

func TestOAuth2OIDCDiscoveryEndpoint(t *testing.T) {
	os.Clearenv()
	const expected = "http://example.org"
	t.Setenv("OAUTH2_OIDC_DISCOVERY_ENDPOINT", expected)
	opts := parseEnvironmentVariables(t)
	assert.Equal(t, expected, opts.OIDCDiscoveryEndpoint())
}

func TestDefaultOIDCDiscoveryEndpointValue(t *testing.T) {
	os.Clearenv()
	opts := parseEnvironmentVariables(t)
	assert.Equal(t, NewOptions().OIDCDiscoveryEndpoint(),
		opts.OIDCDiscoveryEndpoint())
}

func TestOAuth2Provider(t *testing.T) {
	os.Clearenv()
	const expected = "google"
	t.Setenv("OAUTH2_PROVIDER", expected)
	opts := parseEnvironmentVariables(t)
	assert.Equal(t, expected, opts.OAuth2Provider())
}

func TestDefaultOAuth2ProviderValue(t *testing.T) {
	os.Clearenv()
	opts := parseEnvironmentVariables(t)
	assert.Equal(t, NewOptions().OAuth2Provider(), opts.OAuth2Provider())
}

func TestHSTSWhenUnset(t *testing.T) {
	os.Clearenv()
	opts := parseEnvironmentVariables(t)
	assert.True(t, opts.HasHSTS())
}

func TestHSTS(t *testing.T) {
	os.Clearenv()
	t.Setenv("DISABLE_HSTS", "1")
	opts := parseEnvironmentVariables(t)
	assert.False(t, opts.HasHSTS())
}

func TestDisableHTTPServiceWhenUnset(t *testing.T) {
	os.Clearenv()
	opts := parseEnvironmentVariables(t)
	assert.True(t, opts.HasHTTPService())
}

func TestDisableHTTPService(t *testing.T) {
	os.Clearenv()
	t.Setenv("DISABLE_HTTP_SERVICE", "1")
	opts := parseEnvironmentVariables(t)
	assert.False(t, opts.HasHTTPService())
}

<<<<<<< HEAD
func TestDisableSchedulerServiceWhenUnset(t *testing.T) {
	os.Clearenv()
	opts := parseEnvironmentVariables(t)
	assert.True(t, opts.HasSchedulerService())
}

func TestDisableSchedulerService(t *testing.T) {
	os.Clearenv()
	t.Setenv("DISABLE_SCHEDULER_SERVICE", "1")
	opts := parseEnvironmentVariables(t)
	assert.False(t, opts.HasSchedulerService())
}

func TestRunMigrationsWhenUnset(t *testing.T) {
	os.Clearenv()
	opts := parseEnvironmentVariables(t)
	assert.False(t, opts.RunMigrations())
}

func TestRunMigrations(t *testing.T) {
	os.Clearenv()
	t.Setenv("RUN_MIGRATIONS", "1")
	opts := parseEnvironmentVariables(t)
	assert.True(t, opts.RunMigrations())
=======
func TestRunMigrations(t *testing.T) {
	os.Clearenv()
	os.Setenv("RUN_MIGRATIONS", "yes")

	parser := NewParser()
	opts, err := parser.ParseEnvironmentVariables()
	if err != nil {
		t.Fatalf(`Parsing failure: %v`, err)
	}

	expected := true
	result := opts.RunMigrations()

	if result != expected {
		t.Fatalf(`Unexpected RUN_MIGRATIONS value, got %v instead of %v`, result, expected)
	}
>>>>>>> d291d6a7
}

func TestCreateAdminWhenUnset(t *testing.T) {
	os.Clearenv()
<<<<<<< HEAD
	opts := parseEnvironmentVariables(t)
	assert.False(t, opts.CreateAdmin())
=======

	parser := NewParser()
	opts, err := parser.ParseEnvironmentVariables()
	if err != nil {
		t.Fatalf(`Parsing failure: %v`, err)
	}

	expected := false
	result := opts.CreateAdmin()

	if result != expected {
		t.Fatalf(`Unexpected CREATE_ADMIN value, got %v instead of %v`, result, expected)
	}
>>>>>>> d291d6a7
}

func TestCreateAdmin(t *testing.T) {
	os.Clearenv()
<<<<<<< HEAD
	t.Setenv("CREATE_ADMIN", "true")
	opts := parseEnvironmentVariables(t)
	assert.True(t, opts.CreateAdmin())
}

func TestPocketConsumerKeyFromEnvVariable(t *testing.T) {
	os.Clearenv()
	const expected = "something"
	t.Setenv("POCKET_CONSUMER_KEY", expected)
	opts := parseEnvironmentVariables(t)
	assert.Equal(t, expected, opts.PocketConsumerKey("default"))
}

func TestPocketConsumerKeyFromUserPrefs(t *testing.T) {
	os.Clearenv()
	opts := parseEnvironmentVariables(t)
	const expected = "default"
	assert.Equal(t, expected, opts.PocketConsumerKey(expected))
=======
	os.Setenv("CREATE_ADMIN", "true")

	parser := NewParser()
	opts, err := parser.ParseEnvironmentVariables()
	if err != nil {
		t.Fatalf(`Parsing failure: %v`, err)
	}

	expected := true
	result := opts.CreateAdmin()

	if result != expected {
		t.Fatalf(`Unexpected CREATE_ADMIN value, got %v instead of %v`, result, expected)
	}
>>>>>>> d291d6a7
}

func TestMediaProxyMode(t *testing.T) {
	os.Clearenv()
<<<<<<< HEAD
	const expected = "all"
	t.Setenv("MEDIA_PROXY_MODE", expected)
	opts := parseEnvironmentVariables(t)
	assert.Equal(t, expected, opts.MediaProxyMode())
=======
	os.Setenv("MEDIA_PROXY_MODE", "all")

	parser := NewParser()
	opts, err := parser.ParseEnvironmentVariables()
	if err != nil {
		t.Fatalf(`Parsing failure: %v`, err)
	}

	expected := "all"
	result := opts.MediaProxyMode()

	if result != expected {
		t.Fatalf(`Unexpected MEDIA_PROXY_MODE value, got %q instead of %q`, result, expected)
	}
>>>>>>> d291d6a7
}

func TestDefaultMediaProxyModeValue(t *testing.T) {
	os.Clearenv()
<<<<<<< HEAD
	opts := parseEnvironmentVariables(t)
	assert.Equal(t, NewOptions().MediaProxyMode(), opts.MediaProxyMode())
=======

	parser := NewParser()
	opts, err := parser.ParseEnvironmentVariables()
	if err != nil {
		t.Fatalf(`Parsing failure: %v`, err)
	}

	expected := defaultMediaProxyMode
	result := opts.MediaProxyMode()

	if result != expected {
		t.Fatalf(`Unexpected MEDIA_PROXY_MODE value, got %q instead of %q`, result, expected)
	}
>>>>>>> d291d6a7
}

func TestMediaProxyResourceTypes(t *testing.T) {
	os.Clearenv()
<<<<<<< HEAD
	t.Setenv("MEDIA_PROXY_RESOURCE_TYPES", "image,audio")
	opts := parseEnvironmentVariables(t)
	assert.Equal(t, []string{"image", "audio"}, opts.MediaProxyResourceTypes())
=======
	os.Setenv("MEDIA_PROXY_RESOURCE_TYPES", "image,audio")

	parser := NewParser()
	opts, err := parser.ParseEnvironmentVariables()
	if err != nil {
		t.Fatalf(`Parsing failure: %v`, err)
	}

	expected := []string{"audio", "image"}

	if len(expected) != len(opts.MediaProxyResourceTypes()) {
		t.Fatalf(`Unexpected MEDIA_PROXY_RESOURCE_TYPES value, got %v instead of %v`, opts.MediaProxyResourceTypes(), expected)
	}

	resultMap := make(map[string]bool)
	for _, mediaType := range opts.MediaProxyResourceTypes() {
		resultMap[mediaType] = true
	}

	for _, mediaType := range expected {
		if !resultMap[mediaType] {
			t.Fatalf(`Unexpected MEDIA_PROXY_RESOURCE_TYPES value, got %v instead of %v`, opts.MediaProxyResourceTypes(), expected)
		}
	}
>>>>>>> d291d6a7
}

func TestMediaProxyResourceTypesWithDuplicatedValues(t *testing.T) {
	os.Clearenv()
<<<<<<< HEAD
	t.Setenv("MEDIA_PROXY_RESOURCE_TYPES", "image,audio, image")
	opts := parseEnvironmentVariables(t)
	assert.Equal(t, []string{"image", "audio"}, opts.MediaProxyResourceTypes())
=======
	os.Setenv("MEDIA_PROXY_RESOURCE_TYPES", "image,audio, image")

	parser := NewParser()
	opts, err := parser.ParseEnvironmentVariables()
	if err != nil {
		t.Fatalf(`Parsing failure: %v`, err)
	}

	expected := []string{"audio", "image"}
	if len(expected) != len(opts.MediaProxyResourceTypes()) {
		t.Fatalf(`Unexpected MEDIA_PROXY_RESOURCE_TYPES value, got %v instead of %v`, opts.MediaProxyResourceTypes(), expected)
	}

	resultMap := make(map[string]bool)
	for _, mediaType := range opts.MediaProxyResourceTypes() {
		resultMap[mediaType] = true
	}

	for _, mediaType := range expected {
		if !resultMap[mediaType] {
			t.Fatalf(`Unexpected MEDIA_PROXY_RESOURCE_TYPES value, got %v instead of %v`, opts.MediaProxyResourceTypes(), expected)
		}
	}
>>>>>>> d291d6a7
}

func TestDefaultMediaProxyResourceTypes(t *testing.T) {
	os.Clearenv()
<<<<<<< HEAD
	opts := parseEnvironmentVariables(t)
	assert.Equal(t, []string{"image"}, opts.MediaProxyResourceTypes())
=======

	parser := NewParser()
	opts, err := parser.ParseEnvironmentVariables()
	if err != nil {
		t.Fatalf(`Parsing failure: %v`, err)
	}

	expected := []string{"image"}

	if len(expected) != len(opts.MediaProxyResourceTypes()) {
		t.Fatalf(`Unexpected MEDIA_PROXY_RESOURCE_TYPES value, got %v instead of %v`, opts.MediaProxyResourceTypes(), expected)
	}

	resultMap := make(map[string]bool)
	for _, mediaType := range opts.MediaProxyResourceTypes() {
		resultMap[mediaType] = true
	}

	for _, mediaType := range expected {
		if !resultMap[mediaType] {
			t.Fatalf(`Unexpected MEDIA_PROXY_RESOURCE_TYPES value, got %v instead of %v`, opts.MediaProxyResourceTypes(), expected)
		}
	}
>>>>>>> d291d6a7
}

func TestMediaProxyHTTPClientTimeout(t *testing.T) {
	os.Clearenv()
<<<<<<< HEAD
	t.Setenv("MEDIA_PROXY_HTTP_CLIENT_TIMEOUT", "24")
	opts := parseEnvironmentVariables(t)
	assert.Equal(t, 24, opts.MediaProxyHTTPClientTimeout())
=======
	os.Setenv("MEDIA_PROXY_HTTP_CLIENT_TIMEOUT", "24")

	parser := NewParser()
	opts, err := parser.ParseEnvironmentVariables()
	if err != nil {
		t.Fatalf(`Parsing failure: %v`, err)
	}

	expected := 24
	result := opts.MediaProxyHTTPClientTimeout()

	if result != expected {
		t.Fatalf(`Unexpected MEDIA_PROXY_HTTP_CLIENT_TIMEOUT value, got %d instead of %d`, result, expected)
	}
>>>>>>> d291d6a7
}

func TestDefaultMediaProxyHTTPClientTimeoutValue(t *testing.T) {
	os.Clearenv()
<<<<<<< HEAD
	opts := parseEnvironmentVariables(t)
	assert.Equal(t, NewOptions().MediaProxyHTTPClientTimeout(),
		opts.MediaProxyHTTPClientTimeout())
=======

	parser := NewParser()
	opts, err := parser.ParseEnvironmentVariables()
	if err != nil {
		t.Fatalf(`Parsing failure: %v`, err)
	}

	expected := defaultMediaProxyHTTPClientTimeout
	result := opts.MediaProxyHTTPClientTimeout()

	if result != expected {
		t.Fatalf(`Unexpected MEDIA_PROXY_HTTP_CLIENT_TIMEOUT value, got %d instead of %d`, result, expected)
	}
>>>>>>> d291d6a7
}

func TestMediaProxyCustomURL(t *testing.T) {
	os.Clearenv()
<<<<<<< HEAD
	const expected = "http://example.org/proxy"
	t.Setenv("MEDIA_PROXY_CUSTOM_URL", expected)
	opts := parseEnvironmentVariables(t)
	assert.Equal(t, expected, opts.MediaCustomProxyURL())
=======
	os.Setenv("MEDIA_PROXY_CUSTOM_URL", "http://example.org/proxy")

	parser := NewParser()
	opts, err := parser.ParseEnvironmentVariables()
	if err != nil {
		t.Fatalf(`Parsing failure: %v`, err)
	}
	expected := "http://example.org/proxy"
	result := opts.MediaCustomProxyURL()
	if result != expected {
		t.Fatalf(`Unexpected MEDIA_PROXY_CUSTOM_URL value, got %q instead of %q`, result, expected)
	}
>>>>>>> d291d6a7
}

func TestMediaProxyPrivateKey(t *testing.T) {
	os.Clearenv()
<<<<<<< HEAD
	const foobar = "foobar"
	t.Setenv("MEDIA_PROXY_PRIVATE_KEY", foobar)
	opts := parseEnvironmentVariables(t)
	assert.Equal(t, []byte(foobar), opts.MediaProxyPrivateKey())
=======
	os.Setenv("MEDIA_PROXY_PRIVATE_KEY", "foobar")

	parser := NewParser()
	opts, err := parser.ParseEnvironmentVariables()
	if err != nil {
		t.Fatalf(`Parsing failure: %v`, err)
	}

	expected := []byte("foobar")
	result := opts.MediaProxyPrivateKey()

	if !bytes.Equal(result, expected) {
		t.Fatalf(`Unexpected MEDIA_PROXY_PRIVATE_KEY value, got %q instead of %q`, result, expected)
	}
>>>>>>> d291d6a7
}

func TestHTTPSOff(t *testing.T) {
	os.Clearenv()
	opts := parseEnvironmentVariables(t)
	assert.False(t, opts.HTTPS())
}

func TestHTTPSOn(t *testing.T) {
	os.Clearenv()
	t.Setenv("HTTPS", "1")
	opts := parseEnvironmentVariables(t)
	assert.True(t, opts.HTTPS())
}

func TestHTTPClientTimeout(t *testing.T) {
	os.Clearenv()
	t.Setenv("HTTP_CLIENT_TIMEOUT", "42")
	opts := parseEnvironmentVariables(t)
	assert.Equal(t, 42, opts.HTTPClientTimeout())
}

func TestDefaultHTTPClientTimeoutValue(t *testing.T) {
	os.Clearenv()
	opts := parseEnvironmentVariables(t)
	assert.Equal(t, NewOptions().HTTPClientTimeout(), opts.HTTPClientTimeout())
}

func TestHTTPClientMaxBodySize(t *testing.T) {
	os.Clearenv()
	t.Setenv("HTTP_CLIENT_MAX_BODY_SIZE", "42")
	opts := parseEnvironmentVariables(t)
	assert.Equal(t, int64(42*1024*1024), opts.HTTPClientMaxBodySize())
}

func TestDefaultHTTPClientMaxBodySizeValue(t *testing.T) {
	os.Clearenv()
	opts := parseEnvironmentVariables(t)
	assert.Equal(t, NewOptions().HTTPClientMaxBodySize()*1024*1024,
		opts.HTTPClientMaxBodySize())
}

func TestHTTPServerTimeout(t *testing.T) {
	os.Clearenv()
	t.Setenv("HTTP_SERVER_TIMEOUT", "342")
	opts := parseEnvironmentVariables(t)
	assert.Equal(t, 342, opts.HTTPServerTimeout())
}

func TestDefaultHTTPServerTimeoutValue(t *testing.T) {
	os.Clearenv()
	opts := parseEnvironmentVariables(t)
	assert.Equal(t, NewOptions().HTTPServerTimeout(), opts.HTTPServerTimeout())
}

func TestParseConfigFile(t *testing.T) {
	content := []byte(`
 # This is a comment

LOG_LEVEL = debug

<<<<<<< HEAD
 POCKET_CONSUMER_KEY= >#1234
=======
Invalid text
>>>>>>> d291d6a7
`)

	tmpfile, err := os.CreateTemp(t.TempDir(), "miniflux.*.unit_test.conf")
	require.NoError(t, err)
	_, err = tmpfile.Write(content)
	require.NoError(t, err)
	require.NoError(t, tmpfile.Close())

	os.Clearenv()
	parser := NewParser()
	opts, err := parser.ParseFile(tmpfile.Name())
	require.NoError(t, err)
	require.NotNil(t, opts)

<<<<<<< HEAD
	assert.Equal(t, "debug", opts.LogLevel())
	assert.Equal(t, ">#1234", opts.PocketConsumerKey("default"))
}

func TestParseConfigFile_invalid(t *testing.T) {
	invalidContent := []byte(`
 # This is a comment
=======
	if opts.LogLevel() != "debug" {
		t.Errorf(`Unexpected log level value, got %q`, opts.LogLevel())
	}
>>>>>>> d291d6a7

LOG_LEVEL = debug

 POCKET_CONSUMER_KEY= >#1234

Invalid text
`)

	tmpfile, err := os.CreateTemp(t.TempDir(), "miniflux.*.unit_test.conf")
	require.NoError(t, err)
	_, err = tmpfile.Write(invalidContent)
	require.NoError(t, err)
	require.NoError(t, tmpfile.Close())

	os.Clearenv()
	parser := NewParser()
	_, err = parser.ParseFile(tmpfile.Name())
	t.Log(err)
	require.ErrorContains(t, err, "Invalid text")
}

func TestAuthProxyHeader(t *testing.T) {
	os.Clearenv()
	const expected = "X-Forwarded-User"
	t.Setenv("AUTH_PROXY_HEADER", expected)
	opts := parseEnvironmentVariables(t)
	assert.Equal(t, expected, opts.AuthProxyHeader())
}

func TestDefaultAuthProxyHeaderValue(t *testing.T) {
	os.Clearenv()
	opts := parseEnvironmentVariables(t)
	assert.Equal(t, NewOptions().AuthProxyHeader(), opts.AuthProxyHeader())
}

func TestAuthProxyUserCreationWhenUnset(t *testing.T) {
	os.Clearenv()
	opts := parseEnvironmentVariables(t)
	assert.False(t, opts.IsAuthProxyUserCreationAllowed())
}

func TestAuthProxyUserCreationAdmin(t *testing.T) {
	os.Clearenv()
	t.Setenv("AUTH_PROXY_USER_CREATION", "1")
	opts := parseEnvironmentVariables(t)
	assert.True(t, opts.IsAuthProxyUserCreationAllowed())
}

func TestFetchBilibiliWatchTime(t *testing.T) {
	os.Clearenv()
	t.Setenv("FETCH_BILIBILI_WATCH_TIME", "1")
	opts := parseEnvironmentVariables(t)
	assert.True(t, opts.FetchBilibiliWatchTime())
}

func TestFetchNebulaWatchTime(t *testing.T) {
	os.Clearenv()
	t.Setenv("FETCH_NEBULA_WATCH_TIME", "1")
	opts := parseEnvironmentVariables(t)
	assert.True(t, opts.FetchNebulaWatchTime())
}

func TestFetchOdyseeWatchTime(t *testing.T) {
	os.Clearenv()
	t.Setenv("FETCH_ODYSEE_WATCH_TIME", "1")
	opts := parseEnvironmentVariables(t)
	assert.True(t, opts.FetchOdyseeWatchTime())
}

func TestFetchYouTubeWatchTime(t *testing.T) {
	os.Clearenv()
	t.Setenv("FETCH_YOUTUBE_WATCH_TIME", "1")
	opts := parseEnvironmentVariables(t)
	assert.True(t, opts.FetchYouTubeWatchTime())
}

func TestYouTubeApiKey(t *testing.T) {
	os.Clearenv()
	const expected = "AAAAAAAAAAAAAaaaaaaaaaaaaa0000000000000"
	t.Setenv("YOUTUBE_API_KEY", expected)
	opts := parseEnvironmentVariables(t)
	assert.Equal(t, expected, opts.YouTubeApiKey())
}

func TestDefaultYouTubeEmbedUrl(t *testing.T) {
	os.Clearenv()
	opts := parseEnvironmentVariables(t)
	const expected = "https://www.youtube-nocookie.com/embed/"
	assert.Equal(t, expected, opts.YouTubeEmbedUrlOverride())
	assert.Equal(t, "www.youtube-nocookie.com", opts.YouTubeEmbedDomain())
}

func TestYouTubeEmbedUrlOverride(t *testing.T) {
	os.Clearenv()
	const expected = "https://invidious.custom/embed/"
	t.Setenv("YOUTUBE_EMBED_URL_OVERRIDE", expected)
	opts := parseEnvironmentVariables(t)
	assert.Equal(t, expected, opts.YouTubeEmbedUrlOverride())
	assert.Equal(t, "invidious.custom", opts.YouTubeEmbedDomain())
}

func TestParseConfigDumpOutput(t *testing.T) {
	wantOpts := parseEnvironmentVariables(t)
	wantOpts.env.AdminUsername = "my-username"

	serialized := wantOpts.String()
	tmpfile, err := os.CreateTemp(t.TempDir(), "miniflux.*.unit_test.conf")
	require.NoError(t, err)

	_, err = tmpfile.WriteString(serialized)
	require.NoError(t, err)
	require.NoError(t, tmpfile.Close())

	os.Clearenv()
	parsedOpts, err := NewParser().ParseFile(tmpfile.Name())
	require.NoError(t, err)
	require.NotNil(t, parsedOpts)
	assert.Equal(t, wantOpts.AdminUsername(), parsedOpts.AdminUsername())
}

func TestHTTPClientProxies(t *testing.T) {
	os.Clearenv()
	const proxy1 = "http://proxy1.example.com"
	const proxy2 = "http://proxy2.example.com"
	t.Setenv("HTTP_CLIENT_PROXIES", proxy1+","+proxy2)
	opts := parseEnvironmentVariables(t)
	assert.Equal(t, []string{proxy1, proxy2}, opts.HTTPClientProxies())
}

func TestDefaultHTTPClientProxiesValue(t *testing.T) {
	os.Clearenv()
	opts := parseEnvironmentVariables(t)
	assert.Empty(t, opts.HTTPClientProxies())
}

func TestHTTPClientProxy(t *testing.T) {
	os.Clearenv()
	const expected = "http://proxy.example.com"
	t.Setenv("HTTP_CLIENT_PROXY", expected)
	opts := parseEnvironmentVariables(t)
	require.NotNil(t, opts.HTTPClientProxyURL())
	assert.Equal(t, expected, opts.HTTPClientProxyURL().String())
}

func TestInvalidHTTPClientProxy(t *testing.T) {
	os.Clearenv()
	t.Setenv("HTTP_CLIENT_PROXY", "sche|me://invalid-proxy-url")
	_, err := NewParser().ParseEnvironmentVariables()
	t.Log(err)
	require.ErrorContains(t, err, "HttpClientProxyURL")
}

func TestOptions_Logging_default(t *testing.T) {
	os.Clearenv()
	opts := parseEnvironmentVariables(t)
	want := []Log{
		{
			LogFile:     opts.LogFile(),
			LogDateTime: opts.LogDateTime(),
			LogFormat:   opts.LogFormat(),
			LogLevel:    opts.LogLevel(),
		},
	}
	assert.Equal(t, want, opts.Logging())
}

func TestOptions_Logging_multiple(t *testing.T) {
	os.Clearenv()
	t.Setenv("LOG_0_FILE", "stderr")
	t.Setenv("LOG_0_FORMAT", "human")
	t.Setenv("LOG_0_LEVEL", "warning")
	t.Setenv("LOG_1_FILE", "/var/log/miniflux/miniflux.log")
	t.Setenv("LOG_1_DATE_TIME", "true")
	t.Setenv("LOG_1_FORMAT", "human")
	t.Setenv("LOG_1_LEVEL", "info")
	opts := parseEnvironmentVariables(t)
	want := []Log{
		{
			LogFile:   "stderr",
			LogFormat: "human",
			LogLevel:  "warning",
		},
		{
			LogFile:     "/var/log/miniflux/miniflux.log",
			LogDateTime: true,
			LogFormat:   "human",
			LogLevel:    "info",
		},
	}
	assert.Equal(t, want, opts.Logging())
}

func TestOptions_Logging_priority(t *testing.T) {
	os.Clearenv()
	t.Setenv("LOG_FILE", "stdout")
	t.Setenv("LOG_FORMAT", "json")
	t.Setenv("LOG_LEVEL", "debug")
	t.Setenv("LOG_0_FILE", "stderr")
	t.Setenv("LOG_0_FORMAT", "human")
	t.Setenv("LOG_0_LEVEL", "warning")
	opts := parseEnvironmentVariables(t)
	want := []Log{
		{
			LogFile:   "stderr",
			LogFormat: "human",
			LogLevel:  "warning",
		},
	}
	assert.Equal(t, want, opts.Logging())
}

func TestTrustedProxies(t *testing.T) {
	opts := parseEnvironmentVariables(t)
	assert.True(t, opts.TrustedProxy("127.0.0.1"))
	assert.False(t, opts.TrustedProxy("127.0.0.2"))

	os.Clearenv()
	t.Setenv("TRUSTED_PROXIES", "127.0.0.1")
	opts = parseEnvironmentVariables(t)
	assert.True(t, opts.TrustedProxy("127.0.0.1"))

	t.Setenv("TRUSTED_PROXIES", "127.0.0.1,127.0.0.2")
	opts = parseEnvironmentVariables(t)
	assert.True(t, opts.TrustedProxy("127.0.0.1"))
	assert.True(t, opts.TrustedProxy("127.0.0.2"))
}<|MERGE_RESOLUTION|>--- conflicted
+++ resolved
@@ -99,24 +99,10 @@
 
 func TestLogFormatWithInvalidValue(t *testing.T) {
 	os.Clearenv()
-<<<<<<< HEAD
 	t.Setenv("LOG_FORMAT", "invalid")
 	_, err := NewParser().ParseEnvironmentVariables()
 	t.Log(err)
 	require.ErrorContains(t, err, "failed on the 'oneof' tag")
-=======
-	os.Setenv("LOG_FORMAT", "invalid")
-
-	parser := NewParser()
-	opts, err := parser.ParseEnvironmentVariables()
-	if err != nil {
-		t.Fatalf(`Parsing failure: %v`, err)
-	}
-
-	if opts.LogFormat() != defaultLogFormat {
-		t.Fatalf(`Unexpected log format value, got %q`, opts.LogFormat())
-	}
->>>>>>> d291d6a7
 }
 
 func TestCustomBaseURL(t *testing.T) {
@@ -523,7 +509,6 @@
 	assert.False(t, opts.HasHTTPService())
 }
 
-<<<<<<< HEAD
 func TestDisableSchedulerServiceWhenUnset(t *testing.T) {
 	os.Clearenv()
 	opts := parseEnvironmentVariables(t)
@@ -548,326 +533,83 @@
 	t.Setenv("RUN_MIGRATIONS", "1")
 	opts := parseEnvironmentVariables(t)
 	assert.True(t, opts.RunMigrations())
-=======
-func TestRunMigrations(t *testing.T) {
-	os.Clearenv()
-	os.Setenv("RUN_MIGRATIONS", "yes")
-
-	parser := NewParser()
-	opts, err := parser.ParseEnvironmentVariables()
-	if err != nil {
-		t.Fatalf(`Parsing failure: %v`, err)
-	}
-
-	expected := true
-	result := opts.RunMigrations()
-
-	if result != expected {
-		t.Fatalf(`Unexpected RUN_MIGRATIONS value, got %v instead of %v`, result, expected)
-	}
->>>>>>> d291d6a7
 }
 
 func TestCreateAdminWhenUnset(t *testing.T) {
 	os.Clearenv()
-<<<<<<< HEAD
 	opts := parseEnvironmentVariables(t)
 	assert.False(t, opts.CreateAdmin())
-=======
-
-	parser := NewParser()
-	opts, err := parser.ParseEnvironmentVariables()
-	if err != nil {
-		t.Fatalf(`Parsing failure: %v`, err)
-	}
-
-	expected := false
-	result := opts.CreateAdmin()
-
-	if result != expected {
-		t.Fatalf(`Unexpected CREATE_ADMIN value, got %v instead of %v`, result, expected)
-	}
->>>>>>> d291d6a7
 }
 
 func TestCreateAdmin(t *testing.T) {
 	os.Clearenv()
-<<<<<<< HEAD
 	t.Setenv("CREATE_ADMIN", "true")
 	opts := parseEnvironmentVariables(t)
 	assert.True(t, opts.CreateAdmin())
 }
 
-func TestPocketConsumerKeyFromEnvVariable(t *testing.T) {
-	os.Clearenv()
-	const expected = "something"
-	t.Setenv("POCKET_CONSUMER_KEY", expected)
-	opts := parseEnvironmentVariables(t)
-	assert.Equal(t, expected, opts.PocketConsumerKey("default"))
-}
-
-func TestPocketConsumerKeyFromUserPrefs(t *testing.T) {
-	os.Clearenv()
-	opts := parseEnvironmentVariables(t)
-	const expected = "default"
-	assert.Equal(t, expected, opts.PocketConsumerKey(expected))
-=======
-	os.Setenv("CREATE_ADMIN", "true")
-
-	parser := NewParser()
-	opts, err := parser.ParseEnvironmentVariables()
-	if err != nil {
-		t.Fatalf(`Parsing failure: %v`, err)
-	}
-
-	expected := true
-	result := opts.CreateAdmin()
-
-	if result != expected {
-		t.Fatalf(`Unexpected CREATE_ADMIN value, got %v instead of %v`, result, expected)
-	}
->>>>>>> d291d6a7
-}
-
 func TestMediaProxyMode(t *testing.T) {
 	os.Clearenv()
-<<<<<<< HEAD
 	const expected = "all"
 	t.Setenv("MEDIA_PROXY_MODE", expected)
 	opts := parseEnvironmentVariables(t)
 	assert.Equal(t, expected, opts.MediaProxyMode())
-=======
-	os.Setenv("MEDIA_PROXY_MODE", "all")
-
-	parser := NewParser()
-	opts, err := parser.ParseEnvironmentVariables()
-	if err != nil {
-		t.Fatalf(`Parsing failure: %v`, err)
-	}
-
-	expected := "all"
-	result := opts.MediaProxyMode()
-
-	if result != expected {
-		t.Fatalf(`Unexpected MEDIA_PROXY_MODE value, got %q instead of %q`, result, expected)
-	}
->>>>>>> d291d6a7
 }
 
 func TestDefaultMediaProxyModeValue(t *testing.T) {
 	os.Clearenv()
-<<<<<<< HEAD
 	opts := parseEnvironmentVariables(t)
 	assert.Equal(t, NewOptions().MediaProxyMode(), opts.MediaProxyMode())
-=======
-
-	parser := NewParser()
-	opts, err := parser.ParseEnvironmentVariables()
-	if err != nil {
-		t.Fatalf(`Parsing failure: %v`, err)
-	}
-
-	expected := defaultMediaProxyMode
-	result := opts.MediaProxyMode()
-
-	if result != expected {
-		t.Fatalf(`Unexpected MEDIA_PROXY_MODE value, got %q instead of %q`, result, expected)
-	}
->>>>>>> d291d6a7
 }
 
 func TestMediaProxyResourceTypes(t *testing.T) {
 	os.Clearenv()
-<<<<<<< HEAD
 	t.Setenv("MEDIA_PROXY_RESOURCE_TYPES", "image,audio")
 	opts := parseEnvironmentVariables(t)
 	assert.Equal(t, []string{"image", "audio"}, opts.MediaProxyResourceTypes())
-=======
-	os.Setenv("MEDIA_PROXY_RESOURCE_TYPES", "image,audio")
-
-	parser := NewParser()
-	opts, err := parser.ParseEnvironmentVariables()
-	if err != nil {
-		t.Fatalf(`Parsing failure: %v`, err)
-	}
-
-	expected := []string{"audio", "image"}
-
-	if len(expected) != len(opts.MediaProxyResourceTypes()) {
-		t.Fatalf(`Unexpected MEDIA_PROXY_RESOURCE_TYPES value, got %v instead of %v`, opts.MediaProxyResourceTypes(), expected)
-	}
-
-	resultMap := make(map[string]bool)
-	for _, mediaType := range opts.MediaProxyResourceTypes() {
-		resultMap[mediaType] = true
-	}
-
-	for _, mediaType := range expected {
-		if !resultMap[mediaType] {
-			t.Fatalf(`Unexpected MEDIA_PROXY_RESOURCE_TYPES value, got %v instead of %v`, opts.MediaProxyResourceTypes(), expected)
-		}
-	}
->>>>>>> d291d6a7
 }
 
 func TestMediaProxyResourceTypesWithDuplicatedValues(t *testing.T) {
 	os.Clearenv()
-<<<<<<< HEAD
 	t.Setenv("MEDIA_PROXY_RESOURCE_TYPES", "image,audio, image")
 	opts := parseEnvironmentVariables(t)
 	assert.Equal(t, []string{"image", "audio"}, opts.MediaProxyResourceTypes())
-=======
-	os.Setenv("MEDIA_PROXY_RESOURCE_TYPES", "image,audio, image")
-
-	parser := NewParser()
-	opts, err := parser.ParseEnvironmentVariables()
-	if err != nil {
-		t.Fatalf(`Parsing failure: %v`, err)
-	}
-
-	expected := []string{"audio", "image"}
-	if len(expected) != len(opts.MediaProxyResourceTypes()) {
-		t.Fatalf(`Unexpected MEDIA_PROXY_RESOURCE_TYPES value, got %v instead of %v`, opts.MediaProxyResourceTypes(), expected)
-	}
-
-	resultMap := make(map[string]bool)
-	for _, mediaType := range opts.MediaProxyResourceTypes() {
-		resultMap[mediaType] = true
-	}
-
-	for _, mediaType := range expected {
-		if !resultMap[mediaType] {
-			t.Fatalf(`Unexpected MEDIA_PROXY_RESOURCE_TYPES value, got %v instead of %v`, opts.MediaProxyResourceTypes(), expected)
-		}
-	}
->>>>>>> d291d6a7
 }
 
 func TestDefaultMediaProxyResourceTypes(t *testing.T) {
 	os.Clearenv()
-<<<<<<< HEAD
 	opts := parseEnvironmentVariables(t)
 	assert.Equal(t, []string{"image"}, opts.MediaProxyResourceTypes())
-=======
-
-	parser := NewParser()
-	opts, err := parser.ParseEnvironmentVariables()
-	if err != nil {
-		t.Fatalf(`Parsing failure: %v`, err)
-	}
-
-	expected := []string{"image"}
-
-	if len(expected) != len(opts.MediaProxyResourceTypes()) {
-		t.Fatalf(`Unexpected MEDIA_PROXY_RESOURCE_TYPES value, got %v instead of %v`, opts.MediaProxyResourceTypes(), expected)
-	}
-
-	resultMap := make(map[string]bool)
-	for _, mediaType := range opts.MediaProxyResourceTypes() {
-		resultMap[mediaType] = true
-	}
-
-	for _, mediaType := range expected {
-		if !resultMap[mediaType] {
-			t.Fatalf(`Unexpected MEDIA_PROXY_RESOURCE_TYPES value, got %v instead of %v`, opts.MediaProxyResourceTypes(), expected)
-		}
-	}
->>>>>>> d291d6a7
 }
 
 func TestMediaProxyHTTPClientTimeout(t *testing.T) {
 	os.Clearenv()
-<<<<<<< HEAD
 	t.Setenv("MEDIA_PROXY_HTTP_CLIENT_TIMEOUT", "24")
 	opts := parseEnvironmentVariables(t)
 	assert.Equal(t, 24, opts.MediaProxyHTTPClientTimeout())
-=======
-	os.Setenv("MEDIA_PROXY_HTTP_CLIENT_TIMEOUT", "24")
-
-	parser := NewParser()
-	opts, err := parser.ParseEnvironmentVariables()
-	if err != nil {
-		t.Fatalf(`Parsing failure: %v`, err)
-	}
-
-	expected := 24
-	result := opts.MediaProxyHTTPClientTimeout()
-
-	if result != expected {
-		t.Fatalf(`Unexpected MEDIA_PROXY_HTTP_CLIENT_TIMEOUT value, got %d instead of %d`, result, expected)
-	}
->>>>>>> d291d6a7
 }
 
 func TestDefaultMediaProxyHTTPClientTimeoutValue(t *testing.T) {
 	os.Clearenv()
-<<<<<<< HEAD
 	opts := parseEnvironmentVariables(t)
 	assert.Equal(t, NewOptions().MediaProxyHTTPClientTimeout(),
 		opts.MediaProxyHTTPClientTimeout())
-=======
-
-	parser := NewParser()
-	opts, err := parser.ParseEnvironmentVariables()
-	if err != nil {
-		t.Fatalf(`Parsing failure: %v`, err)
-	}
-
-	expected := defaultMediaProxyHTTPClientTimeout
-	result := opts.MediaProxyHTTPClientTimeout()
-
-	if result != expected {
-		t.Fatalf(`Unexpected MEDIA_PROXY_HTTP_CLIENT_TIMEOUT value, got %d instead of %d`, result, expected)
-	}
->>>>>>> d291d6a7
 }
 
 func TestMediaProxyCustomURL(t *testing.T) {
 	os.Clearenv()
-<<<<<<< HEAD
 	const expected = "http://example.org/proxy"
 	t.Setenv("MEDIA_PROXY_CUSTOM_URL", expected)
 	opts := parseEnvironmentVariables(t)
 	assert.Equal(t, expected, opts.MediaCustomProxyURL())
-=======
-	os.Setenv("MEDIA_PROXY_CUSTOM_URL", "http://example.org/proxy")
-
-	parser := NewParser()
-	opts, err := parser.ParseEnvironmentVariables()
-	if err != nil {
-		t.Fatalf(`Parsing failure: %v`, err)
-	}
-	expected := "http://example.org/proxy"
-	result := opts.MediaCustomProxyURL()
-	if result != expected {
-		t.Fatalf(`Unexpected MEDIA_PROXY_CUSTOM_URL value, got %q instead of %q`, result, expected)
-	}
->>>>>>> d291d6a7
 }
 
 func TestMediaProxyPrivateKey(t *testing.T) {
 	os.Clearenv()
-<<<<<<< HEAD
 	const foobar = "foobar"
 	t.Setenv("MEDIA_PROXY_PRIVATE_KEY", foobar)
 	opts := parseEnvironmentVariables(t)
 	assert.Equal(t, []byte(foobar), opts.MediaProxyPrivateKey())
-=======
-	os.Setenv("MEDIA_PROXY_PRIVATE_KEY", "foobar")
-
-	parser := NewParser()
-	opts, err := parser.ParseEnvironmentVariables()
-	if err != nil {
-		t.Fatalf(`Parsing failure: %v`, err)
-	}
-
-	expected := []byte("foobar")
-	result := opts.MediaProxyPrivateKey()
-
-	if !bytes.Equal(result, expected) {
-		t.Fatalf(`Unexpected MEDIA_PROXY_PRIVATE_KEY value, got %q instead of %q`, result, expected)
-	}
->>>>>>> d291d6a7
 }
 
 func TestHTTPSOff(t *testing.T) {
@@ -928,12 +670,6 @@
  # This is a comment
 
 LOG_LEVEL = debug
-
-<<<<<<< HEAD
- POCKET_CONSUMER_KEY= >#1234
-=======
-Invalid text
->>>>>>> d291d6a7
 `)
 
 	tmpfile, err := os.CreateTemp(t.TempDir(), "miniflux.*.unit_test.conf")
@@ -948,23 +684,14 @@
 	require.NoError(t, err)
 	require.NotNil(t, opts)
 
-<<<<<<< HEAD
 	assert.Equal(t, "debug", opts.LogLevel())
-	assert.Equal(t, ">#1234", opts.PocketConsumerKey("default"))
 }
 
 func TestParseConfigFile_invalid(t *testing.T) {
 	invalidContent := []byte(`
  # This is a comment
-=======
-	if opts.LogLevel() != "debug" {
-		t.Errorf(`Unexpected log level value, got %q`, opts.LogLevel())
-	}
->>>>>>> d291d6a7
 
 LOG_LEVEL = debug
-
- POCKET_CONSUMER_KEY= >#1234
 
 Invalid text
 `)
