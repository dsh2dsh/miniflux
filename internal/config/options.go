--- conflicted
+++ resolved
@@ -7,15 +7,11 @@
 	"crypto/rand"
 	"errors"
 	"fmt"
-<<<<<<< HEAD
 	"log/slog"
+	"maps"
 	"net/url"
 	"reflect"
 	"runtime"
-=======
-	"maps"
-	"net/url"
->>>>>>> 46adb0ff
 	"slices"
 	"strings"
 	"time"
@@ -842,22 +838,10 @@
 		"TRUSTED_PROXIES":                    strings.Join(o.env.TrustedProxies, ","),
 	}
 
-<<<<<<< HEAD
-	keys := make([]string, 0, len(keyValues))
-	for key := range keyValues {
-		keys = append(keys, key)
-	}
-	slices.Sort(keys)
-
-	sortedOptions := make([]Option, len(keys))
-	for i, key := range keys {
+	sortedKeys := slices.Sorted(maps.Keys(keyValues))
+	sortedOptions := make([]Option, len(sortedKeys))
+	for i, key := range sortedKeys {
 		sortedOptions[i] = Option{Key: key, Value: keyValues[key]}
-=======
-	sortedKeys := slices.Sorted(maps.Keys(keyValues))
-	var sortedOptions = make([]*option, 0, len(sortedKeys))
-	for _, key := range sortedKeys {
-		sortedOptions = append(sortedOptions, &option{Key: key, Value: keyValues[key]})
->>>>>>> 46adb0ff
 	}
 	return sortedOptions
 }
