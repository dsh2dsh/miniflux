--- conflicted
+++ resolved
@@ -36,7 +36,6 @@
 	Value any
 }
 
-<<<<<<< HEAD
 // Options contains configuration options.
 type Options struct {
 	HostLimits map[string]HostLimits `yaml:"host_limits" validate:"dive,keys,required,endkeys,required"`
@@ -109,7 +108,7 @@
 	MediaProxyHTTPClientTimeout    int      `env:"MEDIA_PROXY_HTTP_CLIENT_TIMEOUT" validate:"min=0"`
 	MediaProxyMode                 string   `env:"MEDIA_PROXY_MODE" validate:"required,oneof=none http-only all"`
 	MediaProxyResourceTypes        []string `env:"MEDIA_PROXY_RESOURCE_TYPES" validate:"omitempty,required"`
-	MediaProxyCustomURL            string   `env:"MEDIA_PROXY_CUSTOM_URL" validate:"omitempty,url"`
+	MediaProxyCustomURL            *url.URL `env:"MEDIA_PROXY_CUSTOM_URL"`
 	FetchBilibiliWatchTime         bool     `env:"FETCH_BILIBILI_WATCH_TIME"`
 	FetchNebulaWatchTime           bool     `env:"FETCH_NEBULA_WATCH_TIME"`
 	FetchOdyseeWatchTime           bool     `env:"FETCH_ODYSEE_WATCH_TIME"`
@@ -213,172 +212,6 @@
 		},
 
 		rootURL: defaultBaseURL,
-=======
-// Opts holds parsed configuration options.
-var Opts *options
-
-// options contains configuration options.
-type options struct {
-	HTTPS                              bool
-	logFile                            string
-	logDateTime                        bool
-	logFormat                          string
-	logLevel                           string
-	hsts                               bool
-	httpService                        bool
-	schedulerService                   bool
-	baseURL                            string
-	rootURL                            string
-	basePath                           string
-	databaseURL                        string
-	databaseMaxConns                   int
-	databaseMinConns                   int
-	databaseConnectionLifetime         int
-	runMigrations                      bool
-	listenAddr                         []string
-	certFile                           string
-	certDomain                         string
-	certKeyFile                        string
-	cleanupFrequencyHours              int
-	cleanupArchiveReadDays             int
-	cleanupArchiveUnreadDays           int
-	cleanupArchiveBatchSize            int
-	cleanupRemoveSessionsDays          int
-	forceRefreshInterval               int
-	batchSize                          int
-	schedulerEntryFrequencyMinInterval int
-	schedulerEntryFrequencyMaxInterval int
-	schedulerEntryFrequencyFactor      int
-	schedulerRoundRobinMinInterval     int
-	schedulerRoundRobinMaxInterval     int
-	pollingFrequency                   int
-	pollingLimitPerHost                int
-	pollingParsingErrorLimit           int
-	pollingScheduler                   string
-	workerPoolSize                     int
-	createAdmin                        bool
-	adminUsername                      string
-	adminPassword                      string
-	mediaProxyHTTPClientTimeout        int
-	mediaProxyMode                     string
-	mediaProxyResourceTypes            []string
-	mediaProxyCustomURL                *url.URL
-	fetchBilibiliWatchTime             bool
-	fetchNebulaWatchTime               bool
-	fetchOdyseeWatchTime               bool
-	fetchYouTubeWatchTime              bool
-	filterEntryMaxAgeDays              int
-	youTubeApiKey                      string
-	youTubeEmbedUrlOverride            string
-	youTubeEmbedDomain                 string
-	oauth2UserCreationAllowed          bool
-	oauth2ClientID                     string
-	oauth2ClientSecret                 string
-	oauth2RedirectURL                  string
-	oidcDiscoveryEndpoint              string
-	oidcProviderName                   string
-	oauth2Provider                     string
-	disableLocalAuth                   bool
-	httpClientTimeout                  int
-	httpClientMaxBodySize              int64
-	httpClientProxyURL                 *url.URL
-	httpClientProxies                  []string
-	httpClientUserAgent                string
-	httpServerTimeout                  int
-	authProxyHeader                    string
-	authProxyUserCreation              bool
-	maintenanceMode                    bool
-	maintenanceMessage                 string
-	metricsCollector                   bool
-	metricsRefreshInterval             int
-	metricsAllowedNetworks             []string
-	metricsUsername                    string
-	metricsPassword                    string
-	watchdog                           bool
-	invidiousInstance                  string
-	mediaProxyPrivateKey               []byte
-	webAuthn                           bool
-}
-
-// NewOptions returns Options with default values.
-func NewOptions() *options {
-	return &options{
-		HTTPS:                              defaultHTTPS,
-		logFile:                            defaultLogFile,
-		logDateTime:                        defaultLogDateTime,
-		logFormat:                          defaultLogFormat,
-		logLevel:                           defaultLogLevel,
-		hsts:                               defaultHSTS,
-		httpService:                        defaultHTTPService,
-		schedulerService:                   defaultSchedulerService,
-		baseURL:                            defaultBaseURL,
-		rootURL:                            defaultRootURL,
-		basePath:                           defaultBasePath,
-		databaseURL:                        defaultDatabaseURL,
-		databaseMaxConns:                   defaultDatabaseMaxConns,
-		databaseMinConns:                   defaultDatabaseMinConns,
-		databaseConnectionLifetime:         defaultDatabaseConnectionLifetime,
-		runMigrations:                      defaultRunMigrations,
-		listenAddr:                         []string{defaultListenAddr},
-		certFile:                           defaultCertFile,
-		certDomain:                         defaultCertDomain,
-		certKeyFile:                        defaultKeyFile,
-		cleanupFrequencyHours:              defaultCleanupFrequencyHours,
-		cleanupArchiveReadDays:             defaultCleanupArchiveReadDays,
-		cleanupArchiveUnreadDays:           defaultCleanupArchiveUnreadDays,
-		cleanupArchiveBatchSize:            defaultCleanupArchiveBatchSize,
-		cleanupRemoveSessionsDays:          defaultCleanupRemoveSessionsDays,
-		pollingFrequency:                   defaultPollingFrequency,
-		forceRefreshInterval:               defaultForceRefreshInterval,
-		batchSize:                          defaultBatchSize,
-		pollingScheduler:                   defaultPollingScheduler,
-		schedulerEntryFrequencyMinInterval: defaultSchedulerEntryFrequencyMinInterval,
-		schedulerEntryFrequencyMaxInterval: defaultSchedulerEntryFrequencyMaxInterval,
-		schedulerEntryFrequencyFactor:      defaultSchedulerEntryFrequencyFactor,
-		schedulerRoundRobinMinInterval:     defaultSchedulerRoundRobinMinInterval,
-		schedulerRoundRobinMaxInterval:     defaultSchedulerRoundRobinMaxInterval,
-		pollingParsingErrorLimit:           defaultPollingParsingErrorLimit,
-		workerPoolSize:                     defaultWorkerPoolSize,
-		createAdmin:                        defaultCreateAdmin,
-		mediaProxyHTTPClientTimeout:        defaultMediaProxyHTTPClientTimeout,
-		mediaProxyMode:                     defaultMediaProxyMode,
-		mediaProxyResourceTypes:            []string{defaultMediaResourceTypes},
-		mediaProxyCustomURL:                nil,
-		filterEntryMaxAgeDays:              defaultFilterEntryMaxAgeDays,
-		fetchBilibiliWatchTime:             defaultFetchBilibiliWatchTime,
-		fetchNebulaWatchTime:               defaultFetchNebulaWatchTime,
-		fetchOdyseeWatchTime:               defaultFetchOdyseeWatchTime,
-		fetchYouTubeWatchTime:              defaultFetchYouTubeWatchTime,
-		youTubeApiKey:                      defaultYouTubeApiKey,
-		youTubeEmbedUrlOverride:            defaultYouTubeEmbedUrlOverride,
-		oauth2UserCreationAllowed:          defaultOAuth2UserCreation,
-		oauth2ClientID:                     defaultOAuth2ClientID,
-		oauth2ClientSecret:                 defaultOAuth2ClientSecret,
-		oauth2RedirectURL:                  defaultOAuth2RedirectURL,
-		oidcDiscoveryEndpoint:              defaultOAuth2OidcDiscoveryEndpoint,
-		oidcProviderName:                   defaultOauth2OidcProviderName,
-		oauth2Provider:                     defaultOAuth2Provider,
-		disableLocalAuth:                   defaultDisableLocalAuth,
-		httpClientTimeout:                  defaultHTTPClientTimeout,
-		httpClientMaxBodySize:              defaultHTTPClientMaxBodySize * 1024 * 1024,
-		httpClientProxyURL:                 nil,
-		httpClientProxies:                  []string{},
-		httpClientUserAgent:                defaultHTTPClientUserAgent,
-		httpServerTimeout:                  defaultHTTPServerTimeout,
-		authProxyHeader:                    defaultAuthProxyHeader,
-		authProxyUserCreation:              defaultAuthProxyUserCreation,
-		maintenanceMode:                    defaultMaintenanceMode,
-		maintenanceMessage:                 defaultMaintenanceMessage,
-		metricsCollector:                   defaultMetricsCollector,
-		metricsRefreshInterval:             defaultMetricsRefreshInterval,
-		metricsAllowedNetworks:             []string{defaultMetricsAllowedNetworks},
-		metricsUsername:                    defaultMetricsUsername,
-		metricsPassword:                    defaultMetricsPassword,
-		watchdog:                           defaultWatchdog,
-		invidiousInstance:                  defaultInvidiousInstance,
-		mediaProxyPrivateKey:               crypto.GenerateRandomBytes(16),
-		webAuthn:                           defaultWebAuthn,
->>>>>>> ce6cadc1
 	}
 }
 
@@ -751,13 +584,8 @@
 }
 
 // MediaCustomProxyURL returns the custom proxy URL for medias.
-<<<<<<< HEAD
-func (o *Options) MediaCustomProxyURL() string {
+func (o *Options) MediaCustomProxyURL() *url.URL {
 	return o.env.MediaProxyCustomURL
-=======
-func (o *options) MediaCustomProxyURL() *url.URL {
-	return o.mediaProxyCustomURL
->>>>>>> ce6cadc1
 }
 
 // MediaProxyHTTPClientTimeout returns the time limit in seconds before the
