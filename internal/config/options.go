// SPDX-FileCopyrightText: Copyright The Miniflux Authors. All rights reserved.
// SPDX-License-Identifier: Apache-2.0

package config // import "miniflux.app/v2/internal/config"

import (
	"crypto/rand"
	"errors"
	"fmt"
	"log/slog"
	"net/url"
	"reflect"
	"runtime"
	"slices"
	"strings"
	"time"

	"github.com/go-playground/validator/v10"

	"miniflux.app/v2/internal/version"
)

const (
	defaultBaseURL     = "http://localhost"
	defaultDatabaseURL = "user=postgres password=postgres dbname=miniflux2 sslmode=disable"
)

var defaultHTTPClientUserAgent = "Mozilla/5.0 (compatible; Miniflux-dsh2dsh/" +
	version.Version + "; +https://github.com/dsh2dsh/miniflux)"

// Option contains a key to value map of a single option. It may be used to
// output debug strings.
type Option struct {
	Key   string
	Value any
}

// Options contains configuration options.
type Options struct {
<<<<<<< HEAD
	env EnvOptions

	rootURL              string
	basePath             string
	mediaProxyPrivateKey []byte
	trustedProxies       map[string]struct{}
}

type EnvOptions struct {
	DisableHSTS                    bool     `env:"DISABLE_HSTS"`
	DisableHttpService             bool     `env:"DISABLE_HTTP_SERVICE"`
	DisableScheduler               bool     `env:"DISABLE_SCHEDULER_SERVICE"`
	HTTPS                          bool     `env:"HTTPS"`
	LogFile                        string   `env:"LOG_FILE" validate:"required"`
	LogDateTime                    bool     `env:"LOG_DATE_TIME"`
	LogFormat                      string   `env:"LOG_FORMAT" validate:"required,oneof=human json text"`
	LogLevel                       string   `env:"LOG_LEVEL" validate:"required,oneof=debug info warning error"`
	Logging                        []Log    `envPrefix:"LOG" validate:"dive,required"`
	ServerTimingHeader             bool     `env:"SERVER_TIMING_HEADER"`
	BaseURL                        string   `env:"BASE_URL" validate:"required"`
	DatabaseURL                    string   `env:"DATABASE_URL" validate:"required"`
	DatabaseURLFile                *string  `env:"DATABASE_URL_FILE,file"`
	DatabaseMaxConns               int      `env:"DATABASE_MAX_CONNS" validate:"min=1"`
	DatabaseMinConns               int      `env:"DATABASE_MIN_CONNS" validate:"min=0"`
	DatabaseConnectionLifetime     int      `env:"DATABASE_CONNECTION_LIFETIME" validate:"min=0"`
	RunMigrations                  bool     `env:"RUN_MIGRATIONS"`
	ListenAddr                     string   `env:"LISTEN_ADDR" validate:"required"`
	Port                           string   `env:"PORT"`
	CertFile                       string   `env:"CERT_FILE" validate:"omitempty,filepath"`
	CertDomain                     string   `env:"CERT_DOMAIN"`
	CertKeyFile                    string   `env:"KEY_FILE" validate:"omitempty,filepath"`
	CleanupFrequencyHours          int      `env:"CLEANUP_FREQUENCY_HOURS" validate:"min=0"`
	CleanupArchiveReadDays         int      `env:"CLEANUP_ARCHIVE_READ_DAYS" validate:"min=0"`
	CleanupArchiveUnreadDays       int      `env:"CLEANUP_ARCHIVE_UNREAD_DAYS" validate:"min=0"`
	CleanupArchiveBatchSize        int      `env:"CLEANUP_ARCHIVE_BATCH_SIZE" validate:"min=0"`
	CleanupRemoveSessionsDays      int      `env:"CLEANUP_REMOVE_SESSIONS_DAYS" validate:"min=0"`
	CleanupInactiveSessionsDays    int      `env:"CLEANUP_INACTIVE_SESSIONS_DAYS" validate:"min=0"`
	PollingFrequency               int      `env:"POLLING_FREQUENCY" validate:"min=0"`
	ForceRefreshInterval           int      `env:"FORCE_REFRESH_INTERVAL" validate:"min=0"`
	BatchSize                      int      `env:"BATCH_SIZE" validate:"min=0"`
	SchedulerRoundRobinMinInterval int      `env:"SCHEDULER_ROUND_ROBIN_MIN_INTERVAL" validate:"min=0"`
	SchedulerRoundRobinMaxInterval int      `env:"SCHEDULER_ROUND_ROBIN_MAX_INTERVAL" validate:"min=0"`
	PollingParsingErrorLimit       int      `env:"POLLING_PARSING_ERROR_LIMIT" validate:"min=0"`
	WorkerPoolSize                 int      `env:"WORKER_POOL_SIZE" validate:"min=0"`
	CreateAdmin                    bool     `env:"CREATE_ADMIN"`
	AdminUsername                  string   `env:"ADMIN_USERNAME"`
	AdminUsernameFile              *string  `env:"ADMIN_USERNAME_FILE,file"`
	AdminPassword                  string   `env:"ADMIN_PASSWORD"`
	AdminPasswordFile              *string  `env:"ADMIN_PASSWORD_FILE,file"`
	MediaProxyHTTPClientTimeout    int      `env:"MEDIA_PROXY_HTTP_CLIENT_TIMEOUT" validate:"min=0"`
	MediaProxyMode                 string   `env:"MEDIA_PROXY_MODE" validate:"required,oneof=none http-only all"`
	MediaProxyResourceTypes        []string `env:"MEDIA_PROXY_RESOURCE_TYPES" validate:"omitempty,required"`
	MediaProxyCustomURL            string   `env:"MEDIA_PROXY_CUSTOM_URL" validate:"omitempty,url"`
	FetchBilibiliWatchTime         bool     `env:"FETCH_BILIBILI_WATCH_TIME"`
	FetchNebulaWatchTime           bool     `env:"FETCH_NEBULA_WATCH_TIME"`
	FetchOdyseeWatchTime           bool     `env:"FETCH_ODYSEE_WATCH_TIME"`
	FetchYouTubeWatchTime          bool     `env:"FETCH_YOUTUBE_WATCH_TIME"`
	FilterEntryMaxAgeDays          int      `env:"FILTER_ENTRY_MAX_AGE_DAYS" validate:"min=0"`
	YouTubeApiKey                  string   `env:"YOUTUBE_API_KEY"`
	YouTubeEmbedUrlOverride        *url.URL `env:"YOUTUBE_EMBED_URL_OVERRIDE" envDefault:"https://www.youtube-nocookie.com/embed/"`
	Oauth2UserCreationAllowed      bool     `env:"OAUTH2_USER_CREATION"`
	Oauth2ClientID                 string   `env:"OAUTH2_CLIENT_ID"`
	Oauth2ClientIDFile             *string  `env:"OAUTH2_CLIENT_ID_FILE,file"`
	Oauth2ClientSecret             string   `env:"OAUTH2_CLIENT_SECRET"`
	Oauth2ClientSecretFile         *string  `env:"OAUTH2_CLIENT_SECRET_FILE,file"`
	Oauth2RedirectURL              string   `env:"OAUTH2_REDIRECT_URL" validate:"omitempty,url"`
	OidcDiscoveryEndpoint          string   `env:"OAUTH2_OIDC_DISCOVERY_ENDPOINT" validate:"omitempty,url"`
	OidcProviderName               string   `env:"OAUTH2_OIDC_PROVIDER_NAME"`
	Oauth2Provider                 string   `env:"OAUTH2_PROVIDER" validate:"omitempty,oneof=oidc google"`
	DisableLocalAuth               bool     `env:"DISABLE_LOCAL_AUTH"`
	PocketConsumerKey              string   `env:"POCKET_CONSUMER_KEY"`
	PocketConsumerKeyFile          *string  `env:"POCKET_CONSUMER_KEY_FILE,file"`
	HttpClientTimeout              int      `env:"HTTP_CLIENT_TIMEOUT" validate:"min=0"`
	HttpClientMaxBodySize          int64    `env:"HTTP_CLIENT_MAX_BODY_SIZE" validate:"min=0"`
	HttpClientProxyURL             *url.URL `env:"HTTP_CLIENT_PROXY"`
	HttpClientProxies              []string `env:"HTTP_CLIENT_PROXIES" validate:"dive,required,url"`
	HttpClientUserAgent            string   `env:"HTTP_CLIENT_USER_AGENT"`
	HttpServerTimeout              int      `env:"HTTP_SERVER_TIMEOUT" validate:"min=0"`
	AuthProxyHeader                string   `env:"AUTH_PROXY_HEADER"`
	AuthProxyUserCreation          bool     `env:"AUTH_PROXY_USER_CREATION"`
	MaintenanceMode                bool     `env:"MAINTENANCE_MODE"`
	MaintenanceMessage             string   `env:"MAINTENANCE_MESSAGE" validate:"required_with=MaintenanceMode"`
	MetricsCollector               bool     `env:"METRICS_COLLECTOR"`
	MetricsRefreshInterval         int      `env:"METRICS_REFRESH_INTERVAL" validate:"min=0"`
	MetricsAllowedNetworks         []string `env:"METRICS_ALLOWED_NETWORKS" validate:"dive,required"`
	MetricsUsername                string   `env:"METRICS_USERNAME"`
	MetricsUsernameFile            *string  `env:"METRICS_USERNAME_FILE,file"`
	MetricsPassword                string   `env:"METRICS_PASSWORD"`
	MetricsPasswordFile            *string  `env:"METRICS_PASSWORD_FILE,file"`
	Watchdog                       bool     `env:"WATCHDOG"`
	InvidiousInstance              string   `env:"INVIDIOUS_INSTANCE"`
	MediaProxyPrivateKey           string   `env:"MEDIA_PROXY_PRIVATE_KEY"`
	WebAuthn                       bool     `env:"WEBAUTHN"`
	PreferSiteIcon                 bool     `env:"PREFER_SITE_ICON"`
	ConnectionsPerSever            int64    `env:"CONNECTIONS_PER_SERVER" validate:"min=1"`
	RateLimitPerServer             float64  `env:"RATE_LIMIT_PER_SERVER" validate:"gt=0"`
	TrustedProxies                 []string `env:"TRUSTED_PROXIES" validate:"dive,required,ip"`

	// Deprecated
	Debug                  bool     `env:"DEBUG"`
	ProxyHTTPClientTimeout *int     `env:"PROXY_HTTP_CLIENT_TIMEOUT" validate:"omitnil,min=0"`
	ProxyImages            *string  `env:"PROXY_IMAGES"`
	ProxyImageURL          *string  `env:"PROXY_IMAGE_URL" validate:"omitnil,url"`
	ProxyMediaTypes        []string `env:"PROXY_MEDIA_TYPES" validate:"omitempty,required"`
	ProxyOption            *string  `env:"PROXY_OPTION"`
	ProxyPrivateKey        string   `env:"PROXY_PRIVATE_KEY"`
	ProxyURL               *string  `env:"PROXY_URL" validate:"omitnil,url"`
}

type Log struct {
	LogFile     string `env:"FILE" validate:"required"`
	LogDateTime bool   `env:"DATE_TIME"`
	LogFormat   string `env:"FORMAT" validate:"required,oneof=human json text"`
	LogLevel    string `env:"LEVEL" validate:"required,oneof=debug info warning error"`
=======
	HTTPS                              bool
	logFile                            string
	logDateTime                        bool
	logFormat                          string
	logLevel                           string
	hsts                               bool
	httpService                        bool
	schedulerService                   bool
	serverTimingHeader                 bool
	baseURL                            string
	rootURL                            string
	basePath                           string
	databaseURL                        string
	databaseMaxConns                   int
	databaseMinConns                   int
	databaseConnectionLifetime         int
	runMigrations                      bool
	listenAddr                         string
	certFile                           string
	certDomain                         string
	certKeyFile                        string
	cleanupFrequencyHours              int
	cleanupArchiveReadDays             int
	cleanupArchiveUnreadDays           int
	cleanupArchiveBatchSize            int
	cleanupRemoveSessionsDays          int
	pollingFrequency                   int
	forceRefreshInterval               int
	batchSize                          int
	pollingScheduler                   string
	schedulerEntryFrequencyMinInterval int
	schedulerEntryFrequencyMaxInterval int
	schedulerEntryFrequencyFactor      int
	schedulerRoundRobinMinInterval     int
	schedulerRoundRobinMaxInterval     int
	pollingParsingErrorLimit           int
	workerPoolSize                     int
	createAdmin                        bool
	adminUsername                      string
	adminPassword                      string
	mediaProxyHTTPClientTimeout        int
	mediaProxyMode                     string
	mediaProxyResourceTypes            []string
	mediaProxyCustomURL                string
	fetchBilibiliWatchTime             bool
	fetchNebulaWatchTime               bool
	fetchOdyseeWatchTime               bool
	fetchYouTubeWatchTime              bool
	filterEntryMaxAgeDays              int
	youTubeApiKey                      string
	youTubeEmbedUrlOverride            string
	youTubeEmbedDomain                 string
	oauth2UserCreationAllowed          bool
	oauth2ClientID                     string
	oauth2ClientSecret                 string
	oauth2RedirectURL                  string
	oidcDiscoveryEndpoint              string
	oidcProviderName                   string
	oauth2Provider                     string
	disableLocalAuth                   bool
	pocketConsumerKey                  string
	httpClientTimeout                  int
	httpClientMaxBodySize              int64
	httpClientProxyURL                 *url.URL
	httpClientProxies                  []string
	httpClientUserAgent                string
	httpServerTimeout                  int
	authProxyHeader                    string
	authProxyUserCreation              bool
	maintenanceMode                    bool
	maintenanceMessage                 string
	metricsCollector                   bool
	metricsRefreshInterval             int
	metricsAllowedNetworks             []string
	metricsUsername                    string
	metricsPassword                    string
	watchdog                           bool
	invidiousInstance                  string
	mediaProxyPrivateKey               []byte
	webAuthn                           bool
>>>>>>> b95c9023
}

// NewOptions returns Options with default values.
func NewOptions() *Options {
	maxConns := max(4, runtime.GOMAXPROCS(0))

	return &Options{
		env: EnvOptions{
			LogFile:                        "stderr",
			LogFormat:                      "text",
			LogLevel:                       "info",
			BaseURL:                        defaultBaseURL,
			DatabaseURL:                    defaultDatabaseURL,
			DatabaseMaxConns:               maxConns,
			DatabaseMinConns:               0,
			DatabaseConnectionLifetime:     60,
			ListenAddr:                     "127.0.0.1:8080",
			CleanupFrequencyHours:          24,
			CleanupArchiveReadDays:         60,
			CleanupArchiveUnreadDays:       180,
			CleanupArchiveBatchSize:        10000,
			CleanupRemoveSessionsDays:      30,
			CleanupInactiveSessionsDays:    10,
			PollingFrequency:               60,
			ForceRefreshInterval:           30,
			BatchSize:                      100,
			SchedulerRoundRobinMinInterval: 60,
			SchedulerRoundRobinMaxInterval: 1440,
			PollingParsingErrorLimit:       3,
			WorkerPoolSize:                 16,
			MediaProxyHTTPClientTimeout:    120,
			MediaProxyMode:                 "http-only",
			MediaProxyResourceTypes:        []string{"image"},
			OidcProviderName:               "OpenID Connect",
			HttpClientTimeout:              20,
			HttpClientMaxBodySize:          15,
			HttpClientProxies:              []string{},
			HttpClientUserAgent:            defaultHTTPClientUserAgent,
			HttpServerTimeout:              300,
			MaintenanceMessage:             "Miniflux is currently under maintenance",
			MetricsRefreshInterval:         60,
			MetricsAllowedNetworks:         []string{"127.0.0.1/8"},
			Watchdog:                       true,
			InvidiousInstance:              "yewtu.be",
			ConnectionsPerSever:            8,
			RateLimitPerServer:             10,
			TrustedProxies:                 []string{"127.0.0.1"},
		},

		rootURL: defaultBaseURL,
	}
}

func (o *Options) init() (err error) {
	if o.env.Port != "" {
		o.env.ListenAddr = ":" + o.env.Port
	}

	if err := o.validate(); err != nil {
		return err
	}

	o.env.HttpClientMaxBodySize *= 1024 * 1024
	o.env.MediaProxyResourceTypes = uniqStringList(o.env.MediaProxyResourceTypes)

	o.applyDeprecated()
	o.applyFileStrings()
	if err = o.applyPrivateKeys(); err != nil {
		return
	}
	o.makeTrustedProxies()

	o.env.BaseURL, o.rootURL, o.basePath, err = parseBaseURL(o.env.BaseURL)
	return
}

func (o *Options) validate() error {
	if err := Validator().Struct(&o.env); err != nil {
		return fmt.Errorf("config: failed validate: %w", err)
	}

	if o.DisableLocalAuth() {
		switch {
		case o.OAuth2Provider() == "" && o.AuthProxyHeader() == "":
			return errors.New("DISABLE_LOCAL_AUTH is enabled but neither OAUTH2_PROVIDER nor AUTH_PROXY_HEADER is not set. Please enable at least one authentication source")
		case o.OAuth2Provider() != "" && !o.IsOAuth2UserCreationAllowed():
			return errors.New("DISABLE_LOCAL_AUTH is enabled and an OAUTH2_PROVIDER is configured, but OAUTH2_USER_CREATION is not enabled")
		case o.AuthProxyHeader() != "" && !o.IsAuthProxyUserCreationAllowed():
			return errors.New("DISABLE_LOCAL_AUTH is enabled and an AUTH_PROXY_HEADER is configured, but AUTH_PROXY_USER_CREATION is not enabled")
		}
	}
	return nil
}

func uniqStringList(items []string) []string {
	seen := make(map[string]struct{}, len(items))
	for i, s := range items {
		s = strings.TrimSpace(s)
		if s != "" {
			if _, found := seen[s]; !found {
				seen[s] = struct{}{}
			} else {
				s = ""
			}
		}
		items[i] = s
	}
	if len(seen) < len(items) {
		items = slices.DeleteFunc(items, func(s string) bool { return s == "" })
	}
	return items
}

func (o *Options) applyDeprecated() {
	if o.env.Debug {
		slog.Warn("The DEBUG environment variable is deprecated, use LOG_LEVEL instead")
		o.env.LogLevel = "debug"
	}

	if o.env.ProxyHTTPClientTimeout != nil {
		slog.Warn("The PROXY_HTTP_CLIENT_TIMEOUT environment variable is deprecated, use MEDIA_PROXY_HTTP_CLIENT_TIMEOUT instead")
		o.env.MediaProxyHTTPClientTimeout = *o.env.ProxyHTTPClientTimeout
	}

	if o.env.ProxyImages != nil {
		slog.Warn("The PROXY_IMAGES environment variable is deprecated, use MEDIA_PROXY_MODE instead")
		o.env.MediaProxyMode = *o.env.ProxyImages
	}

	if o.env.ProxyImageURL != nil {
		slog.Warn("The PROXY_IMAGE_URL environment variable is deprecated, use MEDIA_PROXY_CUSTOM_URL instead")
		o.env.MediaProxyCustomURL = *o.env.ProxyImageURL
	}

	if o.env.ProxyMediaTypes != nil {
		slog.Warn("The PROXY_MEDIA_TYPES environment variable is deprecated, use MEDIA_PROXY_RESOURCE_TYPES instead")
		o.env.MediaProxyResourceTypes = o.env.ProxyMediaTypes
	}

	if o.env.ProxyOption != nil {
		slog.Warn("The PROXY_OPTION environment variable is deprecated, use MEDIA_PROXY_MODE instead")
		o.env.MediaProxyMode = *o.env.ProxyOption
	}

	if o.env.ProxyURL != nil {
		slog.Warn("The PROXY_URL environment variable is deprecated, use MEDIA_PROXY_CUSTOM_URL instead")
		o.env.MediaProxyCustomURL = *o.env.ProxyURL
	}
}

func (o *Options) applyFileStrings() {
	opts := []struct {
		From *string
		To   *string
	}{
		{o.env.DatabaseURLFile, &o.env.DatabaseURL},
		{o.env.AdminPasswordFile, &o.env.AdminPassword},
		{o.env.AdminUsernameFile, &o.env.AdminUsername},
		{o.env.MetricsPasswordFile, &o.env.MetricsPassword},
		{o.env.MetricsUsernameFile, &o.env.MetricsUsername},
		{o.env.Oauth2ClientIDFile, &o.env.Oauth2ClientID},
		{o.env.Oauth2ClientSecretFile, &o.env.Oauth2ClientSecret},
		{o.env.PocketConsumerKeyFile, &o.env.PocketConsumerKey},
	}
	for _, opt := range opts {
		if opt.From != nil {
			*opt.To = *opt.From
		}
	}
}

func (o *Options) applyPrivateKeys() error {
	opts := []struct {
		From       string
		To         *[]byte
		Deprecated string
	}{
		{
			From:       o.env.ProxyPrivateKey,
			To:         &o.mediaProxyPrivateKey,
			Deprecated: "The PROXY_PRIVATE_KEY environment variable is deprecated, use MEDIA_PROXY_PRIVATE_KEY instead",
		},
		{
			From: o.env.MediaProxyPrivateKey,
			To:   &o.mediaProxyPrivateKey,
		},
	}

	for _, opt := range opts {
		switch {
		case opt.From != "":
			if opt.Deprecated != "" {
				slog.Warn(opt.Deprecated)
			}
			*opt.To = []byte(opt.From)
		case opt.Deprecated == "":
			randomKey := make([]byte, 16)
			if _, err := rand.Read(randomKey); err != nil {
				return fmt.Errorf("config: failed generate random key: %w", err)
			}
		}
	}
	return nil
}

func (o *Options) makeTrustedProxies() {
	n := len(o.env.TrustedProxies)
	if n == 0 {
		o.trustedProxies = make(map[string]struct{})
		return
	}

	o.trustedProxies = make(map[string]struct{}, n)
	for _, ip := range o.env.TrustedProxies {
		o.trustedProxies[ip] = struct{}{}
	}
}

func Validator() *validator.Validate {
	if validate == nil {
		validate = validator.New(validator.WithRequiredStructEnabled())
		validate.RegisterTagNameFunc(func(fld reflect.StructField) string {
			before, _, _ := strings.Cut(fld.Tag.Get("env"), ",")
			return before
		})
	}
	return validate
}

var validate *validator.Validate

func (o *Options) HTTPS() bool  { return o.env.HTTPS }
func (o *Options) EnableHTTPS() { o.env.HTTPS = true }

func (o *Options) LogFile() string { return o.env.LogFile }

// LogDateTime returns true if the date/time should be displayed in log
// messages.
func (o *Options) LogDateTime() bool { return o.env.LogDateTime }

// LogFormat returns the log format.
func (o *Options) LogFormat() string { return o.env.LogFormat }

// LogLevel returns the log level.
func (o *Options) LogLevel() string { return o.env.LogLevel }

// SetLogLevel sets the log level.
func (o *Options) SetLogLevel(level string) { o.env.LogLevel = level }

// HasMaintenanceMode returns true if maintenance mode is enabled.
func (o *Options) HasMaintenanceMode() bool { return o.env.MaintenanceMode }

// MaintenanceMessage returns maintenance message.
func (o *Options) MaintenanceMessage() string {
	return o.env.MaintenanceMessage
}

// HasServerTimingHeader returns true if server-timing headers enabled.
func (o *Options) HasServerTimingHeader() bool {
	return o.env.ServerTimingHeader
}

// BaseURL returns the application base URL with path.
func (o *Options) BaseURL() string { return o.env.BaseURL }

// RootURL returns the base URL without path.
func (o *Options) RootURL() string { return o.rootURL }

// BasePath returns the application base path according to the base URL.
func (o *Options) BasePath() string { return o.basePath }

// IsDefaultDatabaseURL returns true if the default database URL is used.
func (o *Options) IsDefaultDatabaseURL() bool {
	return o.env.DatabaseURL == defaultDatabaseURL
}

// DatabaseURL returns the database URL.
func (o *Options) DatabaseURL() string { return o.env.DatabaseURL }

// DatabaseMaxConns returns the maximum number of database connections.
func (o *Options) DatabaseMaxConns() int { return o.env.DatabaseMaxConns }

// DatabaseMinConns returns the minimum number of database connections.
func (o *Options) DatabaseMinConns() int { return o.env.DatabaseMinConns }

// DatabaseConnectionLifetime returns the maximum amount of time a connection
// may be reused.
func (o *Options) DatabaseConnectionLifetime() time.Duration {
	return time.Duration(o.env.DatabaseConnectionLifetime) * time.Minute
}

// ListenAddr returns the listen address for the HTTP server.
func (o *Options) ListenAddr() string { return o.env.ListenAddr }

// CertFile returns the SSL certificate filename if any.
func (o *Options) CertFile() string { return o.env.CertFile }

// CertKeyFile returns the private key filename for custom SSL certificate.
func (o *Options) CertKeyFile() string { return o.env.CertKeyFile }

// CertDomain returns the domain to use for Let's Encrypt certificate.
func (o *Options) CertDomain() string { return o.env.CertDomain }

// CleanupFrequencyHours returns the interval in hours for cleanup jobs.
func (o *Options) CleanupFrequencyHours() int {
	return o.env.CleanupFrequencyHours
}

// CleanupArchiveReadDays returns the number of days after which marking read
// items as removed.
func (o *Options) CleanupArchiveReadDays() int {
	return o.env.CleanupArchiveReadDays
}

// CleanupArchiveUnreadDays returns the number of days after which marking
// unread items as removed.
func (o *Options) CleanupArchiveUnreadDays() int {
	return o.env.CleanupArchiveUnreadDays
}

// CleanupArchiveBatchSize returns the number of entries to archive for each
// interval.
func (o *Options) CleanupArchiveBatchSize() int {
	return o.env.CleanupArchiveBatchSize
}

// CleanupRemoveSessionsDays returns the number of days after which to remove
// sessions.
func (o *Options) CleanupRemoveSessionsDays() int {
	return o.env.CleanupRemoveSessionsDays
}

func (o *Options) CleanupInactiveSessionsDays() int {
	return o.env.CleanupInactiveSessionsDays
}

// WorkerPoolSize returns the number of background worker.
func (o *Options) WorkerPoolSize() int { return o.env.WorkerPoolSize }

// PollingFrequency returns the interval to refresh feeds in the background.
func (o *Options) PollingFrequency() int { return o.env.PollingFrequency }

// ForceRefreshInterval returns the force refresh interval
func (o *Options) ForceRefreshInterval() int {
	return o.env.ForceRefreshInterval
}

// BatchSize returns the number of feeds to send for background processing.
func (o *Options) BatchSize() int { return o.env.BatchSize }

func (o *Options) SchedulerRoundRobinMinInterval() int {
	return o.env.SchedulerRoundRobinMinInterval
}

func (o *Options) SchedulerRoundRobinMaxInterval() int {
	return o.env.SchedulerRoundRobinMaxInterval
}

// PollingParsingErrorLimit returns the limit of errors when to stop polling.
func (o *Options) PollingParsingErrorLimit() int {
	return o.env.PollingParsingErrorLimit
}

// IsOAuth2UserCreationAllowed returns true if user creation is allowed for
// OAuth2 users.
func (o *Options) IsOAuth2UserCreationAllowed() bool {
	return o.env.Oauth2UserCreationAllowed
}

// OAuth2ClientID returns the OAuth2 Client ID.
func (o *Options) OAuth2ClientID() string { return o.env.Oauth2ClientID }

// OAuth2ClientSecret returns the OAuth2 client secret.
func (o *Options) OAuth2ClientSecret() string {
	return o.env.Oauth2ClientSecret
}

// OAuth2RedirectURL returns the OAuth2 redirect URL.
func (o *Options) OAuth2RedirectURL() string { return o.env.Oauth2RedirectURL }

// OIDCDiscoveryEndpoint returns the OAuth2 OIDC discovery endpoint.
func (o *Options) OIDCDiscoveryEndpoint() string {
	return o.env.OidcDiscoveryEndpoint
}

// OIDCProviderName returns the OAuth2 OIDC provider's display name
func (o *Options) OIDCProviderName() string { return o.env.OidcProviderName }

// OAuth2Provider returns the name of the OAuth2 provider configured.
func (o *Options) OAuth2Provider() string { return o.env.Oauth2Provider }

// DisableLocalAUth returns true if the local user database should not be used
// to authenticate users.
func (o *Options) DisableLocalAuth() bool { return o.env.DisableLocalAuth }

// HasHSTS returns true if HTTP Strict Transport Security is enabled.
func (o *Options) HasHSTS() bool { return !o.env.DisableHSTS }

// RunMigrations returns true if the environment variable RUN_MIGRATIONS is not
// empty.
func (o *Options) RunMigrations() bool { return o.env.RunMigrations }

// CreateAdmin returns true if the environment variable CREATE_ADMIN is not
// empty.
func (o *Options) CreateAdmin() bool { return o.env.CreateAdmin }

// AdminUsername returns the admin username if defined.
func (o *Options) AdminUsername() string { return o.env.AdminUsername }

// AdminPassword returns the admin password if defined.
func (o *Options) AdminPassword() string { return o.env.AdminPassword }

// FetchYouTubeWatchTime returns true if the YouTube video duration should be
// fetched and used as a reading time.
func (o *Options) FetchYouTubeWatchTime() bool {
	return o.env.FetchYouTubeWatchTime
}

// YouTubeApiKey returns the YouTube API key if defined.
func (o *Options) YouTubeApiKey() string { return o.env.YouTubeApiKey }

// YouTubeEmbedUrlOverride returns the YouTube embed URL override if defined.
func (o *Options) YouTubeEmbedUrlOverride() string {
	return o.env.YouTubeEmbedUrlOverride.String()
}

<<<<<<< HEAD
// FetchNebulaWatchTime returns true if the Nebula video duration should be
// fetched and used as a reading time.
func (o *Options) FetchNebulaWatchTime() bool { return o.env.FetchNebulaWatchTime }
=======
// YouTubeEmbedDomain returns the domain used for YouTube embeds.
func (o *Options) YouTubeEmbedDomain() string {
	if o.youTubeEmbedDomain != "" {
		return o.youTubeEmbedDomain
	}
	return "www.youtube-nocookie.com"
}

// FetchNebulaWatchTime returns true if the Nebula video duration
// should be fetched and used as a reading time.
func (o *Options) FetchNebulaWatchTime() bool {
	return o.fetchNebulaWatchTime
}
>>>>>>> b95c9023

// FetchOdyseeWatchTime returns true if the Odysee video duration should be
// fetched and used as a reading time.
func (o *Options) FetchOdyseeWatchTime() bool {
	return o.env.FetchOdyseeWatchTime
}

// FetchBilibiliWatchTime returns true if the Bilibili video duration should be
// fetched and used as a reading time.
func (o *Options) FetchBilibiliWatchTime() bool {
	return o.env.FetchBilibiliWatchTime
}

// MediaProxyMode returns "none" to never proxy, "http-only" to proxy non-HTTPS,
// "all" to always proxy.
func (o *Options) MediaProxyMode() string { return o.env.MediaProxyMode }

// MediaProxyResourceTypes returns a slice of resource types to proxy.
func (o *Options) MediaProxyResourceTypes() []string {
	return o.env.MediaProxyResourceTypes
}

// MediaCustomProxyURL returns the custom proxy URL for medias.
func (o *Options) MediaCustomProxyURL() string {
	return o.env.MediaProxyCustomURL
}

// MediaProxyHTTPClientTimeout returns the time limit in seconds before the
// proxy HTTP client cancel the request.
func (o *Options) MediaProxyHTTPClientTimeout() int {
	return o.env.MediaProxyHTTPClientTimeout
}

// MediaProxyPrivateKey returns the private key used by the media proxy.
func (o *Options) MediaProxyPrivateKey() []byte {
	return o.mediaProxyPrivateKey
}

// HasHTTPService returns true if the HTTP service is enabled.
func (o *Options) HasHTTPService() bool { return !o.env.DisableHttpService }

// HasSchedulerService returns true if the scheduler service is enabled.
func (o *Options) HasSchedulerService() bool { return !o.env.DisableScheduler }

// PocketConsumerKey returns the Pocket Consumer Key if configured.
func (o *Options) PocketConsumerKey(defaultValue string) string {
	if o.env.PocketConsumerKey != "" {
		return o.env.PocketConsumerKey
	}
	return defaultValue
}

// HTTPClientTimeout returns the time limit in seconds before the HTTP client
// cancel the request.
func (o *Options) HTTPClientTimeout() int { return o.env.HttpClientTimeout }

// HTTPClientMaxBodySize returns the number of bytes allowed for the HTTP client
// to transfer.
func (o *Options) HTTPClientMaxBodySize() int64 {
	return o.env.HttpClientMaxBodySize
}

// HTTPClientProxyURL returns the client HTTP proxy URL if configured.
func (o *Options) HTTPClientProxyURL() *url.URL {
	return o.env.HttpClientProxyURL
}

// HasHTTPClientProxyURLConfigured returns true if the client HTTP proxy URL if
// configured.
func (o *Options) HasHTTPClientProxyURLConfigured() bool {
	return o.env.HttpClientProxyURL != nil
}

// HTTPClientProxies returns the list of proxies.
func (o *Options) HTTPClientProxies() []string {
	return o.env.HttpClientProxies
}

// HTTPClientProxiesString returns true if the list of rotating proxies are
// configured.
func (o *Options) HasHTTPClientProxiesConfigured() bool {
	return len(o.env.HttpClientProxies) > 0
}

// HTTPServerTimeout returns the time limit in seconds before the HTTP server
// cancel the request.
func (o *Options) HTTPServerTimeout() int { return o.env.HttpServerTimeout }

// AuthProxyHeader returns an HTTP header name that contains username for
// authentication using auth proxy.
func (o *Options) AuthProxyHeader() string { return o.env.AuthProxyHeader }

// IsAuthProxyUserCreationAllowed returns true if user creation is allowed for
// users authenticated using auth proxy.
func (o *Options) IsAuthProxyUserCreationAllowed() bool {
	return o.env.AuthProxyUserCreation
}

// HasMetricsCollector returns true if metrics collection is enabled.
func (o *Options) HasMetricsCollector() bool { return o.env.MetricsCollector }

// MetricsRefreshInterval returns the refresh interval.
func (o *Options) MetricsRefreshInterval() time.Duration {
	return time.Duration(o.env.MetricsRefreshInterval) * time.Second
}

// MetricsAllowedNetworks returns the list of networks allowed to connect to the
// metrics endpoint.
func (o *Options) MetricsAllowedNetworks() []string {
	return o.env.MetricsAllowedNetworks
}

func (o *Options) MetricsUsername() string { return o.env.MetricsUsername }
func (o *Options) MetricsPassword() string { return o.env.MetricsPassword }

// HTTPClientUserAgent returns the global User-Agent header for miniflux.
func (o *Options) HTTPClientUserAgent() string {
	return o.env.HttpClientUserAgent
}

// HasWatchdog returns true if the systemd watchdog is enabled.
func (o *Options) HasWatchdog() bool { return o.env.Watchdog }

// InvidiousInstance returns the invidious instance used by miniflux
func (o *Options) InvidiousInstance() string { return o.env.InvidiousInstance }

// WebAuthn returns true if WebAuthn logins are supported
func (o *Options) WebAuthn() bool { return o.env.WebAuthn }

// FilterEntryMaxAgeDays returns the number of days after which entries should
// be retained.
func (o *Options) FilterEntryMaxAgeDays() int {
	return o.env.FilterEntryMaxAgeDays
}

func (o *Options) PreferSiteIcon() bool { return o.env.PreferSiteIcon }

func (o *Options) ConnectionsPerServer() int64 {
	return o.env.ConnectionsPerSever
}

func (o *Options) RateLimitPerServer() float64 {
	return o.env.RateLimitPerServer
}

func (o *Options) TrustedProxy(ip string) bool {
	_, ok := o.trustedProxies[ip]
	return ok
}

func (o *Options) Logging() []Log {
	if len(o.env.Logging) == 0 {
		return []Log{{
			LogFile:     o.LogFile(),
			LogDateTime: o.LogDateTime(),
			LogFormat:   o.LogFormat(),
			LogLevel:    o.LogLevel(),
		}}
	}
	return slices.Clone(o.env.Logging)
}

// SortedOptions returns options as a list of key value pairs, sorted by keys.
func (o *Options) SortedOptions(redactSecret bool) []Option {
	var clientProxyURLRedacted string
	if o.env.HttpClientProxyURL != nil {
		if redactSecret {
			clientProxyURLRedacted = o.env.HttpClientProxyURL.Redacted()
		} else {
			clientProxyURLRedacted = o.env.HttpClientProxyURL.String()
		}
	}

	var clientProxyURLsRedacted string
	if len(o.env.HttpClientProxies) > 0 {
		if redactSecret {
			proxyURLs := make([]string, len(o.env.HttpClientProxies))
			for i := range o.env.HttpClientProxies {
				proxyURLs[i] = "<redacted>"
			}
			clientProxyURLsRedacted = strings.Join(proxyURLs, ",")
		} else {
			clientProxyURLsRedacted = strings.Join(o.env.HttpClientProxies, ",")
		}
	}

	var mediaProxyPrivateKeyValue string
	if len(o.mediaProxyPrivateKey) > 0 {
		mediaProxyPrivateKeyValue = "<binary-data>"
	}

	keyValues := map[string]any{
		"ADMIN_PASSWORD":                     secretValue(o.AdminPassword(), redactSecret),
		"ADMIN_USERNAME":                     o.AdminUsername(),
		"AUTH_PROXY_HEADER":                  o.AuthProxyHeader(),
		"AUTH_PROXY_USER_CREATION":           o.IsAuthProxyUserCreationAllowed(),
		"BASE_PATH":                          o.BasePath(),
		"BASE_URL":                           o.BaseURL(),
		"BATCH_SIZE":                         o.BatchSize(),
		"CERT_DOMAIN":                        o.CertDomain(),
		"CERT_FILE":                          o.CertFile(),
		"CLEANUP_ARCHIVE_BATCH_SIZE":         o.CleanupArchiveBatchSize(),
		"CLEANUP_ARCHIVE_READ_DAYS":          o.CleanupArchiveReadDays(),
		"CLEANUP_ARCHIVE_UNREAD_DAYS":        o.CleanupArchiveUnreadDays(),
		"CLEANUP_FREQUENCY_HOURS":            o.CleanupFrequencyHours(),
		"CLEANUP_REMOVE_SESSIONS_DAYS":       o.CleanupRemoveSessionsDays(),
		"CLEANUP_INACTIVE_SESSIONS_DAYS":     o.CleanupInactiveSessionsDays(),
		"CONNECTIONS_PER_SERVER":             o.ConnectionsPerServer(),
		"CREATE_ADMIN":                       o.CreateAdmin(),
		"DATABASE_CONNECTION_LIFETIME":       o.env.DatabaseConnectionLifetime,
		"DATABASE_MAX_CONNS":                 o.DatabaseMaxConns(),
		"DATABASE_MIN_CONNS":                 o.DatabaseMinConns(),
		"DATABASE_URL":                       secretValue(o.DatabaseURL(), redactSecret),
		"DISABLE_HSTS":                       !o.HasHSTS(),
		"DISABLE_HTTP_SERVICE":               !o.HasHTTPService(),
		"DISABLE_SCHEDULER_SERVICE":          !o.HasSchedulerService(),
		"FILTER_ENTRY_MAX_AGE_DAYS":          o.FilterEntryMaxAgeDays(),
		"FETCH_YOUTUBE_WATCH_TIME":           o.FetchYouTubeWatchTime(),
		"FETCH_NEBULA_WATCH_TIME":            o.FetchNebulaWatchTime(),
		"FETCH_ODYSEE_WATCH_TIME":            o.FetchOdyseeWatchTime(),
		"FETCH_BILIBILI_WATCH_TIME":          o.FetchBilibiliWatchTime(),
		"HTTPS":                              o.HasHSTS(),
		"HTTP_CLIENT_MAX_BODY_SIZE":          o.HTTPClientMaxBodySize(),
		"HTTP_CLIENT_PROXIES":                clientProxyURLsRedacted,
		"HTTP_CLIENT_PROXY":                  clientProxyURLRedacted,
		"HTTP_CLIENT_TIMEOUT":                o.HTTPClientTimeout(),
		"HTTP_CLIENT_USER_AGENT":             o.HTTPClientUserAgent(),
		"HTTP_SERVER_TIMEOUT":                o.HTTPServerTimeout(),
		"HTTP_SERVICE":                       o.HasHTTPService(),
		"INVIDIOUS_INSTANCE":                 o.InvidiousInstance(),
		"KEY_FILE":                           o.CertKeyFile(),
		"LISTEN_ADDR":                        o.ListenAddr(),
		"LOG_FILE":                           o.LogFile(),
		"LOG_DATE_TIME":                      o.LogDateTime(),
		"LOG_FORMAT":                         o.LogFormat(),
		"LOG_LEVEL":                          o.LogLevel(),
		"MAINTENANCE_MESSAGE":                o.MaintenanceMessage(),
		"MAINTENANCE_MODE":                   o.HasMaintenanceMode(),
		"METRICS_ALLOWED_NETWORKS":           strings.Join(o.MetricsAllowedNetworks(), ","),
		"METRICS_COLLECTOR":                  o.HasMetricsCollector(),
		"METRICS_PASSWORD":                   secretValue(o.MetricsPassword(), redactSecret),
		"METRICS_REFRESH_INTERVAL":           o.env.MetricsRefreshInterval,
		"METRICS_USERNAME":                   o.MetricsUsername(),
		"OAUTH2_CLIENT_ID":                   o.OAuth2ClientID(),
		"OAUTH2_CLIENT_SECRET":               secretValue(o.OAuth2ClientSecret(), redactSecret),
		"OAUTH2_OIDC_DISCOVERY_ENDPOINT":     o.OIDCDiscoveryEndpoint(),
		"OAUTH2_OIDC_PROVIDER_NAME":          o.OIDCProviderName(),
		"OAUTH2_PROVIDER":                    o.OAuth2Provider(),
		"OAUTH2_REDIRECT_URL":                o.OAuth2RedirectURL(),
		"OAUTH2_USER_CREATION":               o.IsOAuth2UserCreationAllowed(),
		"DISABLE_LOCAL_AUTH":                 o.DisableLocalAuth(),
		"POCKET_CONSUMER_KEY":                secretValue(o.PocketConsumerKey(""), redactSecret),
		"POLLING_FREQUENCY":                  o.PollingFrequency(),
		"FORCE_REFRESH_INTERVAL":             o.ForceRefreshInterval(),
		"POLLING_PARSING_ERROR_LIMIT":        o.PollingParsingErrorLimit(),
		"MEDIA_PROXY_HTTP_CLIENT_TIMEOUT":    o.MediaProxyHTTPClientTimeout(),
		"MEDIA_PROXY_RESOURCE_TYPES":         o.MediaProxyResourceTypes(),
		"MEDIA_PROXY_MODE":                   o.MediaProxyMode(),
		"MEDIA_PROXY_PRIVATE_KEY":            mediaProxyPrivateKeyValue,
		"MEDIA_PROXY_CUSTOM_URL":             o.MediaCustomProxyURL(),
		"ROOT_URL":                           o.RootURL(),
		"RUN_MIGRATIONS":                     o.RunMigrations(),
		"SCHEDULER_ROUND_ROBIN_MIN_INTERVAL": o.SchedulerRoundRobinMinInterval(),
		"SCHEDULER_ROUND_ROBIN_MAX_INTERVAL": o.SchedulerRoundRobinMaxInterval(),
		"SCHEDULER_SERVICE":                  !o.HasSchedulerService(),
		"SERVER_TIMING_HEADER":               o.HasServerTimingHeader(),
		"WATCHDOG":                           o.HasWatchdog(),
		"WORKER_POOL_SIZE":                   o.WorkerPoolSize(),
		"YOUTUBE_API_KEY":                    secretValue(o.YouTubeApiKey(), redactSecret),
		"YOUTUBE_EMBED_URL_OVERRIDE":         o.YouTubeEmbedUrlOverride(),
		"WEBAUTHN":                           o.WebAuthn(),
		"PREFER_SITE_ICON":                   o.PreferSiteIcon(),
		"RATE_LIMIT_PER_SERVER":              o.RateLimitPerServer(),
		"TRUSTED_PROXIES":                    strings.Join(o.env.TrustedProxies, ","),
	}

	keys := make([]string, 0, len(keyValues))
	for key := range keyValues {
		keys = append(keys, key)
	}
	slices.Sort(keys)

	sortedOptions := make([]Option, len(keys))
	for i, key := range keys {
		sortedOptions[i] = Option{Key: key, Value: keyValues[key]}
	}
	return sortedOptions
}

func (o *Options) String() string {
	var builder strings.Builder
	for _, option := range o.SortedOptions(false) {
		fmt.Fprintf(&builder, "%s=%v\n", option.Key, option.Value)
	}
	return builder.String()
}

func secretValue(value string, redactSecret bool) string {
	if redactSecret && value != "" {
		return "<secret>"
	}
	return value
}<|MERGE_RESOLUTION|>--- conflicted
+++ resolved
@@ -37,7 +37,6 @@
 
 // Options contains configuration options.
 type Options struct {
-<<<<<<< HEAD
 	env EnvOptions
 
 	rootURL              string
@@ -152,88 +151,6 @@
 	LogDateTime bool   `env:"DATE_TIME"`
 	LogFormat   string `env:"FORMAT" validate:"required,oneof=human json text"`
 	LogLevel    string `env:"LEVEL" validate:"required,oneof=debug info warning error"`
-=======
-	HTTPS                              bool
-	logFile                            string
-	logDateTime                        bool
-	logFormat                          string
-	logLevel                           string
-	hsts                               bool
-	httpService                        bool
-	schedulerService                   bool
-	serverTimingHeader                 bool
-	baseURL                            string
-	rootURL                            string
-	basePath                           string
-	databaseURL                        string
-	databaseMaxConns                   int
-	databaseMinConns                   int
-	databaseConnectionLifetime         int
-	runMigrations                      bool
-	listenAddr                         string
-	certFile                           string
-	certDomain                         string
-	certKeyFile                        string
-	cleanupFrequencyHours              int
-	cleanupArchiveReadDays             int
-	cleanupArchiveUnreadDays           int
-	cleanupArchiveBatchSize            int
-	cleanupRemoveSessionsDays          int
-	pollingFrequency                   int
-	forceRefreshInterval               int
-	batchSize                          int
-	pollingScheduler                   string
-	schedulerEntryFrequencyMinInterval int
-	schedulerEntryFrequencyMaxInterval int
-	schedulerEntryFrequencyFactor      int
-	schedulerRoundRobinMinInterval     int
-	schedulerRoundRobinMaxInterval     int
-	pollingParsingErrorLimit           int
-	workerPoolSize                     int
-	createAdmin                        bool
-	adminUsername                      string
-	adminPassword                      string
-	mediaProxyHTTPClientTimeout        int
-	mediaProxyMode                     string
-	mediaProxyResourceTypes            []string
-	mediaProxyCustomURL                string
-	fetchBilibiliWatchTime             bool
-	fetchNebulaWatchTime               bool
-	fetchOdyseeWatchTime               bool
-	fetchYouTubeWatchTime              bool
-	filterEntryMaxAgeDays              int
-	youTubeApiKey                      string
-	youTubeEmbedUrlOverride            string
-	youTubeEmbedDomain                 string
-	oauth2UserCreationAllowed          bool
-	oauth2ClientID                     string
-	oauth2ClientSecret                 string
-	oauth2RedirectURL                  string
-	oidcDiscoveryEndpoint              string
-	oidcProviderName                   string
-	oauth2Provider                     string
-	disableLocalAuth                   bool
-	pocketConsumerKey                  string
-	httpClientTimeout                  int
-	httpClientMaxBodySize              int64
-	httpClientProxyURL                 *url.URL
-	httpClientProxies                  []string
-	httpClientUserAgent                string
-	httpServerTimeout                  int
-	authProxyHeader                    string
-	authProxyUserCreation              bool
-	maintenanceMode                    bool
-	maintenanceMessage                 string
-	metricsCollector                   bool
-	metricsRefreshInterval             int
-	metricsAllowedNetworks             []string
-	metricsUsername                    string
-	metricsPassword                    string
-	watchdog                           bool
-	invidiousInstance                  string
-	mediaProxyPrivateKey               []byte
-	webAuthn                           bool
->>>>>>> b95c9023
 }
 
 // NewOptions returns Options with default values.
@@ -660,25 +577,14 @@
 	return o.env.YouTubeEmbedUrlOverride.String()
 }
 
-<<<<<<< HEAD
+// YouTubeEmbedDomain returns the domain used for YouTube embeds.
+func (o *Options) YouTubeEmbedDomain() string {
+	return o.env.YouTubeEmbedUrlOverride.Hostname()
+}
+
 // FetchNebulaWatchTime returns true if the Nebula video duration should be
 // fetched and used as a reading time.
 func (o *Options) FetchNebulaWatchTime() bool { return o.env.FetchNebulaWatchTime }
-=======
-// YouTubeEmbedDomain returns the domain used for YouTube embeds.
-func (o *Options) YouTubeEmbedDomain() string {
-	if o.youTubeEmbedDomain != "" {
-		return o.youTubeEmbedDomain
-	}
-	return "www.youtube-nocookie.com"
-}
-
-// FetchNebulaWatchTime returns true if the Nebula video duration
-// should be fetched and used as a reading time.
-func (o *Options) FetchNebulaWatchTime() bool {
-	return o.fetchNebulaWatchTime
-}
->>>>>>> b95c9023
 
 // FetchOdyseeWatchTime returns true if the Odysee video duration should be
 // fetched and used as a reading time.
