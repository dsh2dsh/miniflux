--- conflicted
+++ resolved
@@ -39,569 +39,10 @@
 
 	env envOptions
 
-<<<<<<< HEAD
 	rootURL              string
 	basePath             string
 	mediaProxyPrivateKey []byte
 	trustedProxies       map[string]struct{}
-=======
-type configValue struct {
-	ParsedStringValue string
-	ParsedBoolValue   bool
-	ParsedIntValue    int
-	ParsedInt64Value  int64
-	ParsedDuration    time.Duration
-	ParsedStringList  []string
-	ParsedURLValue    *url.URL
-	ParsedBytesValue  []byte
-
-	RawValue  string
-	ValueType configValueType
-	Secret    bool
-	TargetKey string
-
-	Validator func(string) error
-}
-
-type configOptions struct {
-	rootURL            string
-	basePath           string
-	youTubeEmbedDomain string
-	options            map[string]*configValue
-}
-
-// NewConfigOptions creates a new instance of ConfigOptions with default values.
-func NewConfigOptions() *configOptions {
-	return &configOptions{
-		rootURL:            "http://localhost",
-		basePath:           "",
-		youTubeEmbedDomain: "www.youtube-nocookie.com",
-		options: map[string]*configValue{
-			"ADMIN_PASSWORD": {
-				ParsedStringValue: "",
-				RawValue:          "",
-				ValueType:         stringType,
-				Secret:            true,
-			},
-			"ADMIN_PASSWORD_FILE": {
-				ParsedStringValue: "",
-				RawValue:          "",
-				ValueType:         secretFileType,
-				TargetKey:         "ADMIN_PASSWORD",
-			},
-			"ADMIN_USERNAME": {
-				ParsedStringValue: "",
-				RawValue:          "",
-				ValueType:         stringType,
-			},
-			"ADMIN_USERNAME_FILE": {
-				ParsedStringValue: "",
-				RawValue:          "",
-				ValueType:         secretFileType,
-				TargetKey:         "ADMIN_USERNAME",
-			},
-			"AUTH_PROXY_HEADER": {
-				ParsedStringValue: "",
-				RawValue:          "",
-				ValueType:         stringType,
-			},
-			"AUTH_PROXY_USER_CREATION": {
-				ParsedBoolValue: false,
-				RawValue:        "0",
-				ValueType:       boolType,
-			},
-			"BASE_URL": {
-				ParsedStringValue: "http://localhost",
-				RawValue:          "http://localhost",
-				ValueType:         stringType,
-			},
-			"BATCH_SIZE": {
-				ParsedIntValue: 100,
-				RawValue:       "100",
-				ValueType:      intType,
-				Validator: func(rawValue string) error {
-					return validateGreaterOrEqualThan(rawValue, 1)
-				},
-			},
-			"CERT_DOMAIN": {
-				ParsedStringValue: "",
-				RawValue:          "",
-				ValueType:         stringType,
-			},
-			"CERT_FILE": {
-				ParsedStringValue: "",
-				RawValue:          "",
-				ValueType:         stringType,
-			},
-			"CLEANUP_ARCHIVE_BATCH_SIZE": {
-				ParsedIntValue: 10000,
-				RawValue:       "10000",
-				ValueType:      intType,
-				Validator: func(rawValue string) error {
-					return validateGreaterOrEqualThan(rawValue, 1)
-				},
-			},
-			"CLEANUP_ARCHIVE_READ_DAYS": {
-				ParsedDuration: time.Hour * 24 * 60,
-				RawValue:       "60",
-				ValueType:      dayType,
-			},
-			"CLEANUP_ARCHIVE_UNREAD_DAYS": {
-				ParsedDuration: time.Hour * 24 * 180,
-				RawValue:       "180",
-				ValueType:      dayType,
-			},
-			"CLEANUP_FREQUENCY_HOURS": {
-				ParsedDuration: time.Hour * 24,
-				RawValue:       "24",
-				ValueType:      hourType,
-				Validator: func(rawValue string) error {
-					return validateGreaterOrEqualThan(rawValue, 1)
-				},
-			},
-			"CLEANUP_REMOVE_SESSIONS_DAYS": {
-				ParsedDuration: time.Hour * 24 * 30,
-				RawValue:       "30",
-				ValueType:      dayType,
-			},
-			"CREATE_ADMIN": {
-				ParsedBoolValue: false,
-				RawValue:        "0",
-				ValueType:       boolType,
-			},
-			"DATABASE_CONNECTION_LIFETIME": {
-				ParsedDuration: time.Minute * 5,
-				RawValue:       "5",
-				ValueType:      minuteType,
-				Validator: func(rawValue string) error {
-					return validateGreaterThan(rawValue, 0)
-				},
-			},
-			"DATABASE_MAX_CONNS": {
-				ParsedIntValue: 20,
-				RawValue:       "20",
-				ValueType:      intType,
-				Validator: func(rawValue string) error {
-					return validateGreaterOrEqualThan(rawValue, 1)
-				},
-			},
-			"DATABASE_MIN_CONNS": {
-				ParsedIntValue: 1,
-				RawValue:       "1",
-				ValueType:      intType,
-				Validator: func(rawValue string) error {
-					return validateGreaterOrEqualThan(rawValue, 0)
-				},
-			},
-			"DATABASE_URL": {
-				ParsedStringValue: "user=postgres password=postgres dbname=miniflux2 sslmode=disable",
-				RawValue:          "user=postgres password=postgres dbname=miniflux2 sslmode=disable",
-				ValueType:         stringType,
-				Secret:            true,
-			},
-			"DATABASE_URL_FILE": {
-				ParsedStringValue: "",
-				RawValue:          "",
-				ValueType:         secretFileType,
-				TargetKey:         "DATABASE_URL",
-			},
-			"DISABLE_API": {
-				ParsedBoolValue: false,
-				RawValue:        "0",
-				ValueType:       boolType,
-			},
-			"DISABLE_HSTS": {
-				ParsedBoolValue: false,
-				RawValue:        "0",
-				ValueType:       boolType,
-			},
-			"DISABLE_HTTP_SERVICE": {
-				ParsedBoolValue: false,
-				RawValue:        "0",
-				ValueType:       boolType,
-			},
-			"DISABLE_LOCAL_AUTH": {
-				ParsedBoolValue: false,
-				RawValue:        "0",
-				ValueType:       boolType,
-			},
-			"DISABLE_SCHEDULER_SERVICE": {
-				ParsedBoolValue: false,
-				RawValue:        "0",
-				ValueType:       boolType,
-			},
-			"FETCH_BILIBILI_WATCH_TIME": {
-				ParsedBoolValue: false,
-				RawValue:        "0",
-				ValueType:       boolType,
-			},
-			"FETCH_NEBULA_WATCH_TIME": {
-				ParsedBoolValue: false,
-				RawValue:        "0",
-				ValueType:       boolType,
-			},
-			"FETCH_ODYSEE_WATCH_TIME": {
-				ParsedBoolValue: false,
-				RawValue:        "0",
-				ValueType:       boolType,
-			},
-			"FETCH_YOUTUBE_WATCH_TIME": {
-				ParsedBoolValue: false,
-				RawValue:        "0",
-				ValueType:       boolType,
-			},
-			"FILTER_ENTRY_MAX_AGE_DAYS": {
-				ParsedIntValue: 0,
-				RawValue:       "0",
-				ValueType:      intType,
-				Validator: func(rawValue string) error {
-					return validateGreaterOrEqualThan(rawValue, 0)
-				},
-			},
-			"FORCE_REFRESH_INTERVAL": {
-				ParsedDuration: 30 * time.Minute,
-				RawValue:       "30",
-				ValueType:      minuteType,
-				Validator: func(rawValue string) error {
-					return validateGreaterThan(rawValue, 0)
-				},
-			},
-			"HTTP_CLIENT_MAX_BODY_SIZE": {
-				ParsedInt64Value: 15,
-				RawValue:         "15",
-				ValueType:        int64Type,
-				Validator: func(rawValue string) error {
-					return validateGreaterOrEqualThan(rawValue, 1)
-				},
-			},
-			"HTTP_CLIENT_PROXIES": {
-				ParsedStringList: []string{},
-				RawValue:         "",
-				ValueType:        stringListType,
-				Secret:           true,
-			},
-			"HTTP_CLIENT_PROXY": {
-				ParsedURLValue: nil,
-				RawValue:       "",
-				ValueType:      urlType,
-				Secret:         true,
-			},
-			"HTTP_CLIENT_TIMEOUT": {
-				ParsedDuration: 20 * time.Second,
-				RawValue:       "20",
-				ValueType:      secondType,
-				Validator: func(rawValue string) error {
-					return validateGreaterOrEqualThan(rawValue, 1)
-				},
-			},
-			"HTTP_CLIENT_USER_AGENT": {
-				ParsedStringValue: "",
-				RawValue:          "",
-				ValueType:         stringType,
-			},
-			"HTTP_SERVER_TIMEOUT": {
-				ParsedDuration: 300 * time.Second,
-				RawValue:       "300",
-				ValueType:      secondType,
-				Validator: func(rawValue string) error {
-					return validateGreaterOrEqualThan(rawValue, 1)
-				},
-			},
-			"HTTPS": {
-				ParsedBoolValue: false,
-				RawValue:        "0",
-				ValueType:       boolType,
-			},
-			"INVIDIOUS_INSTANCE": {
-				ParsedStringValue: "yewtu.be",
-				RawValue:          "yewtu.be",
-				ValueType:         stringType,
-			},
-			"KEY_FILE": {
-				ParsedStringValue: "",
-				RawValue:          "",
-				ValueType:         stringType,
-			},
-			"LISTEN_ADDR": {
-				ParsedStringList: []string{"127.0.0.1:8080"},
-				RawValue:         "127.0.0.1:8080",
-				ValueType:        stringListType,
-			},
-			"LOG_DATE_TIME": {
-				ParsedBoolValue: false,
-				RawValue:        "0",
-				ValueType:       boolType,
-			},
-			"LOG_FILE": {
-				ParsedStringValue: "stderr",
-				RawValue:          "stderr",
-				ValueType:         stringType,
-			},
-			"LOG_FORMAT": {
-				ParsedStringValue: "text",
-				RawValue:          "text",
-				ValueType:         stringType,
-				Validator: func(rawValue string) error {
-					return validateChoices(rawValue, []string{"text", "json"})
-				},
-			},
-			"LOG_LEVEL": {
-				ParsedStringValue: "info",
-				RawValue:          "info",
-				ValueType:         stringType,
-				Validator: func(rawValue string) error {
-					return validateChoices(rawValue, []string{"debug", "info", "warning", "error"})
-				},
-			},
-			"MAINTENANCE_MESSAGE": {
-				ParsedStringValue: "Miniflux is currently under maintenance",
-				RawValue:          "Miniflux is currently under maintenance",
-				ValueType:         stringType,
-			},
-			"MAINTENANCE_MODE": {
-				ParsedBoolValue: false,
-				RawValue:        "0",
-				ValueType:       boolType,
-			},
-			"MEDIA_PROXY_CUSTOM_URL": {
-				RawValue:  "",
-				ValueType: urlType,
-			},
-			"MEDIA_PROXY_HTTP_CLIENT_TIMEOUT": {
-				ParsedDuration: 120 * time.Second,
-				RawValue:       "120",
-				ValueType:      secondType,
-				Validator: func(rawValue string) error {
-					return validateGreaterOrEqualThan(rawValue, 1)
-				},
-			},
-			"MEDIA_PROXY_MODE": {
-				ParsedStringValue: "http-only",
-				RawValue:          "http-only",
-				ValueType:         stringType,
-				Validator: func(rawValue string) error {
-					return validateChoices(rawValue, []string{"none", "http-only", "all"})
-				},
-			},
-			"MEDIA_PROXY_PRIVATE_KEY": {
-				ValueType: bytesType,
-				Secret:    true,
-			},
-			"MEDIA_PROXY_RESOURCE_TYPES": {
-				ParsedStringList: []string{"image"},
-				RawValue:         "image",
-				ValueType:        stringListType,
-				Validator: func(rawValue string) error {
-					return validateListChoices(strings.Split(rawValue, ","), []string{"image", "video", "audio"})
-				},
-			},
-			"METRICS_ALLOWED_NETWORKS": {
-				ParsedStringList: []string{"127.0.0.1/8"},
-				RawValue:         "127.0.0.1/8",
-				ValueType:        stringListType,
-			},
-			"METRICS_COLLECTOR": {
-				ParsedBoolValue: false,
-				RawValue:        "0",
-				ValueType:       boolType,
-			},
-			"METRICS_PASSWORD": {
-				ParsedStringValue: "",
-				RawValue:          "",
-				ValueType:         stringType,
-				Secret:            true,
-			},
-			"METRICS_PASSWORD_FILE": {
-				ParsedStringValue: "",
-				RawValue:          "",
-				ValueType:         secretFileType,
-				TargetKey:         "METRICS_PASSWORD",
-			},
-			"METRICS_REFRESH_INTERVAL": {
-				ParsedDuration: 60 * time.Second,
-				RawValue:       "60",
-				ValueType:      secondType,
-				Validator: func(rawValue string) error {
-					return validateGreaterOrEqualThan(rawValue, 1)
-				},
-			},
-			"METRICS_USERNAME": {
-				ParsedStringValue: "",
-				RawValue:          "",
-				ValueType:         stringType,
-			},
-			"METRICS_USERNAME_FILE": {
-				ParsedStringValue: "",
-				RawValue:          "",
-				ValueType:         secretFileType,
-				TargetKey:         "METRICS_USERNAME",
-			},
-			"OAUTH2_CLIENT_ID": {
-				ParsedStringValue: "",
-				RawValue:          "",
-				ValueType:         stringType,
-				Secret:            true,
-			},
-			"OAUTH2_CLIENT_ID_FILE": {
-				ParsedStringValue: "",
-				RawValue:          "",
-				ValueType:         secretFileType,
-				TargetKey:         "OAUTH2_CLIENT_ID",
-			},
-			"OAUTH2_CLIENT_SECRET": {
-				ParsedStringValue: "",
-				RawValue:          "",
-				ValueType:         stringType,
-				Secret:            true,
-			},
-			"OAUTH2_CLIENT_SECRET_FILE": {
-				ParsedStringValue: "",
-				RawValue:          "",
-				ValueType:         secretFileType,
-				TargetKey:         "OAUTH2_CLIENT_SECRET",
-			},
-			"OAUTH2_OIDC_DISCOVERY_ENDPOINT": {
-				ParsedStringValue: "",
-				RawValue:          "",
-				ValueType:         stringType,
-			},
-			"OAUTH2_OIDC_PROVIDER_NAME": {
-				ParsedStringValue: "OpenID Connect",
-				RawValue:          "OpenID Connect",
-				ValueType:         stringType,
-			},
-			"OAUTH2_PROVIDER": {
-				ParsedStringValue: "",
-				RawValue:          "",
-				ValueType:         stringType,
-				Validator: func(rawValue string) error {
-					return validateChoices(rawValue, []string{"oidc", "google"})
-				},
-			},
-			"OAUTH2_REDIRECT_URL": {
-				ParsedStringValue: "",
-				RawValue:          "",
-				ValueType:         stringType,
-			},
-			"OAUTH2_USER_CREATION": {
-				ParsedBoolValue: false,
-				RawValue:        "0",
-				ValueType:       boolType,
-			},
-			"POLLING_FREQUENCY": {
-				ParsedDuration: 60 * time.Minute,
-				RawValue:       "60",
-				ValueType:      minuteType,
-				Validator: func(rawValue string) error {
-					return validateGreaterOrEqualThan(rawValue, 1)
-				},
-			},
-			"POLLING_LIMIT_PER_HOST": {
-				ParsedIntValue: 0,
-				RawValue:       "0",
-				ValueType:      intType,
-				Validator: func(rawValue string) error {
-					return validateGreaterOrEqualThan(rawValue, 0)
-				},
-			},
-			"POLLING_PARSING_ERROR_LIMIT": {
-				ParsedIntValue: 3,
-				RawValue:       "3",
-				ValueType:      intType,
-				Validator: func(rawValue string) error {
-					return validateGreaterOrEqualThan(rawValue, 0)
-				},
-			},
-			"POLLING_SCHEDULER": {
-				ParsedStringValue: "round_robin",
-				RawValue:          "round_robin",
-				ValueType:         stringType,
-				Validator: func(rawValue string) error {
-					return validateChoices(rawValue, []string{"round_robin", "entry_frequency"})
-				},
-			},
-			"PORT": {
-				ParsedStringValue: "",
-				RawValue:          "",
-				ValueType:         stringType,
-				Validator: func(rawValue string) error {
-					return validateRange(rawValue, 1, 65535)
-				},
-			},
-			"RUN_MIGRATIONS": {
-				ParsedBoolValue: false,
-				RawValue:        "0",
-				ValueType:       boolType,
-			},
-			"SCHEDULER_ENTRY_FREQUENCY_FACTOR": {
-				ParsedIntValue: 1,
-				RawValue:       "1",
-				ValueType:      intType,
-			},
-			"SCHEDULER_ENTRY_FREQUENCY_MAX_INTERVAL": {
-				ParsedDuration: 24 * time.Hour,
-				RawValue:       "1440",
-				ValueType:      minuteType,
-				Validator: func(rawValue string) error {
-					return validateGreaterOrEqualThan(rawValue, 1)
-				},
-			},
-			"SCHEDULER_ENTRY_FREQUENCY_MIN_INTERVAL": {
-				ParsedDuration: 5 * time.Minute,
-				RawValue:       "5",
-				ValueType:      minuteType,
-				Validator: func(rawValue string) error {
-					return validateGreaterOrEqualThan(rawValue, 1)
-				},
-			},
-			"SCHEDULER_ROUND_ROBIN_MAX_INTERVAL": {
-				ParsedDuration: 1440 * time.Minute,
-				RawValue:       "1440",
-				ValueType:      minuteType,
-				Validator: func(rawValue string) error {
-					return validateGreaterOrEqualThan(rawValue, 1)
-				},
-			},
-			"SCHEDULER_ROUND_ROBIN_MIN_INTERVAL": {
-				ParsedDuration: 60 * time.Minute,
-				RawValue:       "60",
-				ValueType:      minuteType,
-				Validator: func(rawValue string) error {
-					return validateGreaterOrEqualThan(rawValue, 1)
-				},
-			},
-			"WATCHDOG": {
-				ParsedBoolValue: true,
-				RawValue:        "1",
-				ValueType:       boolType,
-			},
-			"WEBAUTHN": {
-				ParsedBoolValue: false,
-				RawValue:        "0",
-				ValueType:       boolType,
-			},
-			"WORKER_POOL_SIZE": {
-				ParsedIntValue: 16,
-				RawValue:       "16",
-				ValueType:      intType,
-				Validator: func(rawValue string) error {
-					return validateGreaterOrEqualThan(rawValue, 1)
-				},
-			},
-			"YOUTUBE_API_KEY": {
-				ParsedStringValue: "",
-				RawValue:          "",
-				ValueType:         stringType,
-				Secret:            true,
-			},
-			"YOUTUBE_EMBED_URL_OVERRIDE": {
-				ParsedStringValue: "https://www.youtube-nocookie.com/embed/",
-				RawValue:          "https://www.youtube-nocookie.com/embed/",
-				ValueType:         stringType,
-			},
-		},
-	}
->>>>>>> 4063ca39
 }
 
 type HostLimits struct {
@@ -622,6 +63,7 @@
 }
 
 type envOptions struct {
+	DisableAPI                     bool     `env:"DISABLE_API"`
 	DisableHSTS                    bool     `env:"DISABLE_HSTS"`
 	DisableHttpService             bool     `env:"DISABLE_HTTP_SERVICE"`
 	DisableScheduler               bool     `env:"DISABLE_SCHEDULER_SERVICE"`
@@ -941,6 +383,7 @@
 		"DATABASE_MAX_CONNS":                 o.env.DatabaseMaxConns,
 		"DATABASE_MIN_CONNS":                 o.env.DatabaseMinConns,
 		"DATABASE_URL":                       secretValue(o.env.DatabaseURL, redactSecret),
+		"DISABLE_API":                        o.env.DisableAPI,
 		"DISABLE_HSTS":                       o.env.DisableHSTS,
 		"DISABLE_HTTP_SERVICE":               o.env.DisableHttpService,
 		"DISABLE_SCHEDULER_SERVICE":          o.env.DisableScheduler,
@@ -1055,18 +498,8 @@
 // RootURL returns the base URL without path.
 func RootURL() string { return opts.rootURL }
 
-<<<<<<< HEAD
 // BasePath returns the application base path according to the base URL.
 func BasePath() string { return opts.basePath }
-=======
-func (c *configOptions) HasAPI() bool {
-	return !c.options["DISABLE_API"].ParsedBoolValue
-}
-
-func (c *configOptions) HasHTTPService() bool {
-	return !c.options["DISABLE_HTTP_SERVICE"].ParsedBoolValue
-}
->>>>>>> 4063ca39
 
 // IsDefaultDatabaseURL returns true if the default database URL is used.
 func IsDefaultDatabaseURL() bool {
@@ -1193,6 +626,8 @@
 // DisableLocalAUth returns true if the local user database should not be used
 // to authenticate users.
 func DisableLocalAuth() bool { return opts.env.DisableLocalAuth }
+
+func HasAPI() bool { return !opts.env.DisableAPI }
 
 // HasHSTS returns true if HTTP Strict Transport Security is enabled.
 func HasHSTS() bool { return !opts.env.DisableHSTS }
