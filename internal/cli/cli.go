--- conflicted
+++ resolved
@@ -137,7 +137,7 @@
 }
 
 func printErrorAndExit(err error) {
-	fmt.Fprintf(os.Stderr, "%v\n", err)
+	fmt.Fprintln(os.Stderr, err)
 	os.Exit(1)
 }
 
@@ -173,14 +173,8 @@
 	return store, nil
 }
 
-<<<<<<< HEAD
 func Execute() {
 	if err := Cmd.Execute(); err != nil {
 		os.Exit(1)
 	}
-=======
-func printErrorAndExit(err error) {
-	fmt.Fprintln(os.Stderr, err)
-	os.Exit(1)
->>>>>>> 1338ac25
 }