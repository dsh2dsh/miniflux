--- conflicted
+++ resolved
@@ -265,28 +265,7 @@
 	m.HandleFunc("/healthcheck", readinessProbe)
 	m.HandleFunc("/version", handleVersion)
 
-<<<<<<< HEAD
 	m.Use(middleware.Gzip, middleware.RequestId, middleware.ClientIP)
-=======
-	if config.Opts.HasMaintenanceMode() {
-		subrouter.Use(func(next http.Handler) http.Handler {
-			return http.HandlerFunc(func(w http.ResponseWriter, r *http.Request) {
-				w.Write([]byte(config.Opts.MaintenanceMessage()))
-			})
-		})
-	}
-
-	subrouter.Use(middleware)
-
-	fever.Serve(subrouter, store)
-	googlereader.Serve(subrouter, store)
-	if config.Opts.HasAPI() {
-		api.Serve(subrouter, store, pool)
-	}
-	ui.Serve(subrouter, store, pool)
-
-	subrouter.HandleFunc("/healthcheck", readinessProbe).Name("healthcheck")
->>>>>>> 4063ca39
 
 	if config.HasMetricsCollector() {
 		m.Handle("/metrics", metric.Handler(store))
@@ -304,7 +283,9 @@
 
 	fever.Serve(m, store)
 	googlereader.Serve(m, store)
-	api.Serve(m, store, pool)
+	if config.HasAPI() {
+		api.Serve(m, store, pool)
+	}
 	ui.Serve(m, store, pool)
 	return serveMux
 }
