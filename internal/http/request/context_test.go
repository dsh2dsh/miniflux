// SPDX-FileCopyrightText: Copyright The Miniflux Authors. All rights reserved.
// SPDX-License-Identifier: Apache-2.0

package request // import "miniflux.app/v2/internal/http/request"

import (
	"context"
	"net/http"
	"testing"
)

func TestContextStringValue(t *testing.T) {
	r, _ := http.NewRequest(http.MethodGet, "http://example.org", nil)
	ctx := r.Context()
	ctx = WithClientIP(ctx, "IP")
	r = r.WithContext(ctx)

	result := getContextStringValue(r, ClientIPContextKey)
	expected := "IP"

	if result != expected {
		t.Errorf(`Unexpected context value, got %q instead of %q`, result, expected)
	}
}

func TestContextStringValueWithInvalidType(t *testing.T) {
	r, _ := http.NewRequest(http.MethodGet, "http://example.org", nil)
	ctx := r.Context()
	ctx = context.WithValue(ctx, ClientIPContextKey, 0)
	r = r.WithContext(ctx)

	result := getContextStringValue(r, ClientIPContextKey)
	expected := ""

	if result != expected {
		t.Errorf(`Unexpected context value, got %q instead of %q`, result, expected)
	}
}

func TestContextStringValueWhenUnset(t *testing.T) {
	r, _ := http.NewRequest(http.MethodGet, "http://example.org", nil)

	result := getContextStringValue(r, ClientIPContextKey)
	expected := ""

	if result != expected {
		t.Errorf(`Unexpected context value, got %q instead of %q`, result, expected)
	}
}

func TestContextBoolValue(t *testing.T) {
	r, _ := http.NewRequest(http.MethodGet, "http://example.org", nil)
	ctx := r.Context()
	ctx = context.WithValue(ctx, IsAdminUserContextKey, true)
	r = r.WithContext(ctx)

	result := getContextBoolValue(r, IsAdminUserContextKey)
	expected := true

	if result != expected {
		t.Errorf(`Unexpected context value, got %v instead of %v`, result, expected)
	}
}

func TestContextBoolValueWithInvalidType(t *testing.T) {
	r, _ := http.NewRequest(http.MethodGet, "http://example.org", nil)
	ctx := r.Context()
	ctx = context.WithValue(ctx, IsAdminUserContextKey, "invalid")
	r = r.WithContext(ctx)

	result := getContextBoolValue(r, IsAdminUserContextKey)
	expected := false

	if result != expected {
		t.Errorf(`Unexpected context value, got %v instead of %v`, result, expected)
	}
}

func TestContextBoolValueWhenUnset(t *testing.T) {
	r, _ := http.NewRequest(http.MethodGet, "http://example.org", nil)

	result := getContextBoolValue(r, IsAdminUserContextKey)
	expected := false

	if result != expected {
		t.Errorf(`Unexpected context value, got %v instead of %v`, result, expected)
	}
}

func TestContextInt64Value(t *testing.T) {
	r, _ := http.NewRequest(http.MethodGet, "http://example.org", nil)
	ctx := r.Context()
	ctx = context.WithValue(ctx, UserIDContextKey, int64(1234))
	r = r.WithContext(ctx)

	result := getContextInt64Value(r, UserIDContextKey)
	expected := int64(1234)

	if result != expected {
		t.Errorf(`Unexpected context value, got %d instead of %d`, result, expected)
	}
}

func TestContextInt64ValueWithInvalidType(t *testing.T) {
	r, _ := http.NewRequest(http.MethodGet, "http://example.org", nil)
	ctx := r.Context()
	ctx = context.WithValue(ctx, UserIDContextKey, "invalid")
	r = r.WithContext(ctx)

	result := getContextInt64Value(r, UserIDContextKey)
	expected := int64(0)

	if result != expected {
		t.Errorf(`Unexpected context value, got %d instead of %d`, result, expected)
	}
}

func TestContextInt64ValueWhenUnset(t *testing.T) {
	r, _ := http.NewRequest(http.MethodGet, "http://example.org", nil)

	result := getContextInt64Value(r, UserIDContextKey)
	expected := int64(0)

	if result != expected {
		t.Errorf(`Unexpected context value, got %d instead of %d`, result, expected)
	}
}

func TestIsAdmin(t *testing.T) {
	r, _ := http.NewRequest(http.MethodGet, "http://example.org", nil)

	result := IsAdminUser(r)
	expected := false

	if result != expected {
		t.Errorf(`Unexpected context value, got %v instead of %v`, result, expected)
	}

	ctx := r.Context()
	ctx = context.WithValue(ctx, IsAdminUserContextKey, true)
	r = r.WithContext(ctx)

	result = IsAdminUser(r)
	expected = true

	if result != expected {
		t.Errorf(`Unexpected context value, got %v instead of %v`, result, expected)
	}
}

func TestIsAuthenticated(t *testing.T) {
	r, _ := http.NewRequest(http.MethodGet, "http://example.org", nil)

	result := IsAuthenticated(r)
	expected := false

	if result != expected {
		t.Errorf(`Unexpected context value, got %v instead of %v`, result, expected)
	}

	ctx := r.Context()
	ctx = context.WithValue(ctx, IsAuthenticatedContextKey, true)
	r = r.WithContext(ctx)

	result = IsAuthenticated(r)
	expected = true

	if result != expected {
		t.Errorf(`Unexpected context value, got %v instead of %v`, result, expected)
	}
}

func TestUserID(t *testing.T) {
	r, _ := http.NewRequest(http.MethodGet, "http://example.org", nil)

	result := UserID(r)
	expected := int64(0)

	if result != expected {
		t.Errorf(`Unexpected context value, got %v instead of %v`, result, expected)
	}

	ctx := r.Context()
	ctx = context.WithValue(ctx, UserIDContextKey, int64(123))
	r = r.WithContext(ctx)

	result = UserID(r)
	expected = int64(123)

	if result != expected {
		t.Errorf(`Unexpected context value, got %v instead of %v`, result, expected)
	}
}

func TestUserTimezone(t *testing.T) {
	r, _ := http.NewRequest(http.MethodGet, "http://example.org", nil)

	result := UserTimezone(r)
	expected := "UTC"

	if result != expected {
		t.Errorf(`Unexpected context value, got %q instead of %q`, result, expected)
	}

	ctx := r.Context()
	ctx = context.WithValue(ctx, UserTimezoneContextKey, "Europe/Paris")
	r = r.WithContext(ctx)

	result = UserTimezone(r)
	expected = "Europe/Paris"

	if result != expected {
		t.Errorf(`Unexpected context value, got %q instead of %q`, result, expected)
	}
}

func TestUserLanguage(t *testing.T) {
	r, _ := http.NewRequest(http.MethodGet, "http://example.org", nil)

	result := UserLanguage(r)
	expected := "en_US"

	if result != expected {
		t.Errorf(`Unexpected context value, got %q instead of %q`, result, expected)
	}

	ctx := r.Context()
	ctx = context.WithValue(ctx, UserLanguageContextKey, "fr_FR")
	r = r.WithContext(ctx)

	result = UserLanguage(r)
	expected = "fr_FR"

	if result != expected {
		t.Errorf(`Unexpected context value, got %q instead of %q`, result, expected)
	}
}

func TestUserTheme(t *testing.T) {
	r, _ := http.NewRequest(http.MethodGet, "http://example.org", nil)

	result := UserTheme(r)
	expected := "system_serif"

	if result != expected {
		t.Errorf(`Unexpected context value, got %q instead of %q`, result, expected)
	}

	ctx := r.Context()
	ctx = context.WithValue(ctx, UserThemeContextKey, "dark_serif")
	r = r.WithContext(ctx)

	result = UserTheme(r)
	expected = "dark_serif"

	if result != expected {
		t.Errorf(`Unexpected context value, got %q instead of %q`, result, expected)
	}
}

func TestCSRF(t *testing.T) {
	r, _ := http.NewRequest(http.MethodGet, "http://example.org", nil)

	result := CSRF(r)
	expected := ""

	if result != expected {
		t.Errorf(`Unexpected context value, got %q instead of %q`, result, expected)
	}

	ctx := r.Context()
	ctx = WithCSRF(ctx, "secret")
	r = r.WithContext(ctx)

	result = CSRF(r)
	expected = "secret"

	if result != expected {
		t.Errorf(`Unexpected context value, got %q instead of %q`, result, expected)
	}
}

func TestSessionID(t *testing.T) {
	r, _ := http.NewRequest(http.MethodGet, "http://example.org", nil)

	result := SessionID(r)
	expected := ""

	if result != expected {
		t.Errorf(`Unexpected context value, got %q instead of %q`, result, expected)
	}

	ctx := r.Context()
	ctx = context.WithValue(ctx, SessionIDContextKey, "id")
	r = r.WithContext(ctx)

	result = SessionID(r)
	expected = "id"

	if result != expected {
		t.Errorf(`Unexpected context value, got %q instead of %q`, result, expected)
	}
}

func TestOAuth2State(t *testing.T) {
	r, _ := http.NewRequest(http.MethodGet, "http://example.org", nil)

	result := OAuth2State(r)
	expected := ""

	if result != expected {
		t.Errorf(`Unexpected context value, got %q instead of %q`, result, expected)
	}

	ctx := r.Context()
	ctx = context.WithValue(ctx, OAuth2StateContextKey, "state")
	r = r.WithContext(ctx)

	result = OAuth2State(r)
	expected = "state"

	if result != expected {
		t.Errorf(`Unexpected context value, got %q instead of %q`, result, expected)
	}
}

func TestFlashMessage(t *testing.T) {
	r, _ := http.NewRequest(http.MethodGet, "http://example.org", nil)

	result := FlashMessage(r)
	expected := ""

	if result != expected {
		t.Errorf(`Unexpected context value, got %q instead of %q`, result, expected)
	}

	ctx := r.Context()
	ctx = context.WithValue(ctx, FlashMessageContextKey, "message")
	r = r.WithContext(ctx)

	result = FlashMessage(r)
	expected = "message"

	if result != expected {
		t.Errorf(`Unexpected context value, got %q instead of %q`, result, expected)
	}
}

func TestFlashErrorMessage(t *testing.T) {
	r, _ := http.NewRequest(http.MethodGet, "http://example.org", nil)

	result := FlashErrorMessage(r)
	expected := ""

	if result != expected {
		t.Errorf(`Unexpected context value, got %q instead of %q`, result, expected)
	}

	ctx := r.Context()
	ctx = context.WithValue(ctx, FlashErrorMessageContextKey, "error message")
	r = r.WithContext(ctx)

	result = FlashErrorMessage(r)
	expected = "error message"

	if result != expected {
		t.Errorf(`Unexpected context value, got %q instead of %q`, result, expected)
	}
}

<<<<<<< HEAD
func TestPocketRequestToken(t *testing.T) {
	r, _ := http.NewRequest(http.MethodGet, "http://example.org", nil)

	result := PocketRequestToken(r)
	expected := ""

	if result != expected {
		t.Errorf(`Unexpected context value, got %q instead of %q`, result, expected)
	}

	ctx := r.Context()
	ctx = context.WithValue(ctx, PocketRequestTokenContextKey, "request token")
	r = r.WithContext(ctx)

	result = PocketRequestToken(r)
	expected = "request token"

	if result != expected {
		t.Errorf(`Unexpected context value, got %q instead of %q`, result, expected)
	}
}

=======
>>>>>>> d291d6a7
func TestClientIP(t *testing.T) {
	r, _ := http.NewRequest(http.MethodGet, "http://example.org", nil)

	result := ClientIP(r)
	expected := ""

	if result != expected {
		t.Errorf(`Unexpected context value, got %q instead of %q`, result, expected)
	}

	ctx := r.Context()
	ctx = WithClientIP(ctx, "127.0.0.1")
	r = r.WithContext(ctx)

	result = ClientIP(r)
	expected = "127.0.0.1"

	if result != expected {
		t.Errorf(`Unexpected context value, got %q instead of %q`, result, expected)
	}
}<|MERGE_RESOLUTION|>--- conflicted
+++ resolved
@@ -368,31 +368,6 @@
 	}
 }
 
-<<<<<<< HEAD
-func TestPocketRequestToken(t *testing.T) {
-	r, _ := http.NewRequest(http.MethodGet, "http://example.org", nil)
-
-	result := PocketRequestToken(r)
-	expected := ""
-
-	if result != expected {
-		t.Errorf(`Unexpected context value, got %q instead of %q`, result, expected)
-	}
-
-	ctx := r.Context()
-	ctx = context.WithValue(ctx, PocketRequestTokenContextKey, "request token")
-	r = r.WithContext(ctx)
-
-	result = PocketRequestToken(r)
-	expected = "request token"
-
-	if result != expected {
-		t.Errorf(`Unexpected context value, got %q instead of %q`, result, expected)
-	}
-}
-
-=======
->>>>>>> d291d6a7
 func TestClientIP(t *testing.T) {
 	r, _ := http.NewRequest(http.MethodGet, "http://example.org", nil)
 
