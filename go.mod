module miniflux.app/v2

// +heroku goVersion go1.23

go 1.24

require (
	github.com/PuerkitoBio/goquery v1.10.3
	github.com/andybalholm/brotli v1.1.1
	github.com/caarlos0/env/v11 v11.3.1
	github.com/coreos/go-oidc/v3 v3.14.1
	github.com/dsh2dsh/expx-dotenv v1.4.0
	github.com/go-playground/validator/v10 v10.26.0
	github.com/go-webauthn/webauthn v0.12.3
	github.com/gorilla/mux v1.8.1
	github.com/jackc/pgx/v5 v5.7.4
	github.com/joho/godotenv v1.5.1
	github.com/prometheus/client_golang v1.22.0
<<<<<<< HEAD
	github.com/spf13/cobra v1.9.1
	github.com/stretchr/testify v1.10.0
	github.com/tdewolff/minify/v2 v2.23.1
=======
	github.com/tdewolff/minify/v2 v2.23.2
>>>>>>> 27253c8a
	golang.org/x/crypto v0.37.0
	golang.org/x/image v0.26.0
	golang.org/x/net v0.39.0
	golang.org/x/oauth2 v0.29.0
	golang.org/x/sync v0.13.0
	golang.org/x/term v0.31.0
)

require (
	github.com/go-webauthn/x v0.1.20 // indirect
	github.com/golang-jwt/jwt/v5 v5.2.2 // indirect
	github.com/google/go-tpm v0.9.3 // indirect
)

require (
	github.com/andybalholm/cascadia v1.3.3 // indirect
	github.com/beorn7/perks v1.0.1 // indirect
	github.com/cespare/xxhash/v2 v2.3.0 // indirect
	github.com/davecgh/go-spew v1.1.1 // indirect
	github.com/fxamacker/cbor/v2 v2.8.0 // indirect
	github.com/gabriel-vasile/mimetype v1.4.8 // indirect
	github.com/go-jose/go-jose/v4 v4.0.5 // indirect
	github.com/go-playground/locales v0.14.1 // indirect
	github.com/go-playground/universal-translator v0.18.1 // indirect
	github.com/google/uuid v1.6.0 // indirect
	github.com/inconshreveable/mousetrap v1.1.0 // indirect
	github.com/jackc/pgpassfile v1.0.0 // indirect
	github.com/jackc/pgservicefile v0.0.0-20240606120523-5a60cdf6a761 // indirect
	github.com/jackc/puddle/v2 v2.2.2 // indirect
	github.com/kr/text v0.2.0 // indirect
	github.com/leodido/go-urn v1.4.0 // indirect
	github.com/mitchellh/mapstructure v1.5.0 // indirect
	github.com/munnerz/goautoneg v0.0.0-20191010083416-a7dc8b61c822 // indirect
	github.com/pmezard/go-difflib v1.0.0 // indirect
	github.com/prometheus/client_model v0.6.1 // indirect
	github.com/prometheus/common v0.62.0 // indirect
	github.com/prometheus/procfs v0.15.1 // indirect
	github.com/spf13/pflag v1.0.6 // indirect
	github.com/tdewolff/parse/v2 v2.7.23 // indirect
	github.com/x448/float16 v0.8.4 // indirect
	golang.org/x/sys v0.32.0 // indirect
	golang.org/x/text v0.24.0 // indirect
	google.golang.org/protobuf v1.36.5 // indirect
	gopkg.in/yaml.v3 v3.0.1 // indirect
)<|MERGE_RESOLUTION|>--- conflicted
+++ resolved
@@ -16,13 +16,9 @@
 	github.com/jackc/pgx/v5 v5.7.4
 	github.com/joho/godotenv v1.5.1
 	github.com/prometheus/client_golang v1.22.0
-<<<<<<< HEAD
 	github.com/spf13/cobra v1.9.1
 	github.com/stretchr/testify v1.10.0
-	github.com/tdewolff/minify/v2 v2.23.1
-=======
-	github.com/tdewolff/minify/v2 v2.23.2
->>>>>>> 27253c8a
+	github.com/tdewolff/minify/v2 v2.23.3
 	golang.org/x/crypto v0.37.0
 	golang.org/x/image v0.26.0
 	golang.org/x/net v0.39.0
@@ -34,7 +30,7 @@
 require (
 	github.com/go-webauthn/x v0.1.20 // indirect
 	github.com/golang-jwt/jwt/v5 v5.2.2 // indirect
-	github.com/google/go-tpm v0.9.3 // indirect
+	github.com/google/go-tpm v0.9.4 // indirect
 )
 
 require (
@@ -43,8 +39,8 @@
 	github.com/cespare/xxhash/v2 v2.3.0 // indirect
 	github.com/davecgh/go-spew v1.1.1 // indirect
 	github.com/fxamacker/cbor/v2 v2.8.0 // indirect
-	github.com/gabriel-vasile/mimetype v1.4.8 // indirect
-	github.com/go-jose/go-jose/v4 v4.0.5 // indirect
+	github.com/gabriel-vasile/mimetype v1.4.9 // indirect
+	github.com/go-jose/go-jose/v4 v4.1.0 // indirect
 	github.com/go-playground/locales v0.14.1 // indirect
 	github.com/go-playground/universal-translator v0.18.1 // indirect
 	github.com/google/uuid v1.6.0 // indirect
@@ -57,14 +53,14 @@
 	github.com/mitchellh/mapstructure v1.5.0 // indirect
 	github.com/munnerz/goautoneg v0.0.0-20191010083416-a7dc8b61c822 // indirect
 	github.com/pmezard/go-difflib v1.0.0 // indirect
-	github.com/prometheus/client_model v0.6.1 // indirect
-	github.com/prometheus/common v0.62.0 // indirect
-	github.com/prometheus/procfs v0.15.1 // indirect
+	github.com/prometheus/client_model v0.6.2 // indirect
+	github.com/prometheus/common v0.63.0 // indirect
+	github.com/prometheus/procfs v0.16.1 // indirect
 	github.com/spf13/pflag v1.0.6 // indirect
 	github.com/tdewolff/parse/v2 v2.7.23 // indirect
 	github.com/x448/float16 v0.8.4 // indirect
 	golang.org/x/sys v0.32.0 // indirect
 	golang.org/x/text v0.24.0 // indirect
-	google.golang.org/protobuf v1.36.5 // indirect
+	google.golang.org/protobuf v1.36.6 // indirect
 	gopkg.in/yaml.v3 v3.0.1 // indirect
 )